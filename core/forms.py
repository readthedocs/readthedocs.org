<<<<<<< HEAD
from django.db import models
from django import forms
=======
from django.forms import ModelForm
>>>>>>> ad042f31
from models import UserProfile

class UserProfileForm (forms.ModelForm):
    class Meta:
        model = UserProfile
        # Don't allow users edit someone else's user page,
        # or to whitelist themselves
<<<<<<< HEAD
        exclude = ('user', 'whitelisted',)
        fields = ('first_name', 'last_name', 'email', 'homepage')

    def __init__(self, *args, **kwargs):
        super(UserProfileForm, self).__init__(*args, **kwargs)
        # Add email, first and last name from User instance
        # to the form, so the user can edit them
        try:
            self.fields['email'].initial = self.instance.user.email
            self.fields['first_name'].initial = self.instance.user.first_name
            self.fields['last_name'].initial = self.instance.user.last_name
        except User.DoesNotExist:
            pass

    # Include form fields
    email = forms.EmailField(label='Email', required=False, help_text='')
    first_name = forms.CharField(label='First name', required=False, help_text='')
    last_name = forms.CharField(label='Last name', required=False, help_text='')

    def save(self, *args, **kwargs):
        """
        Save the user profile, as well as User data like email and name.
        """
        user = self.instance.user
        user.email = self.cleaned_data['email']
        user.first_name = self.cleaned_data['first_name']
        user.last_name = self.cleaned_data['last_name']
        user.save()
        profile = super(UserProfileForm, self).save(*args, **kwargs)
        return profile
=======
        exclude = ('user', 'whitelisted',)
>>>>>>> ad042f31
<|MERGE_RESOLUTION|>--- conflicted
+++ resolved
@@ -1,47 +1,9 @@
-<<<<<<< HEAD
-from django.db import models
-from django import forms
-=======
 from django.forms import ModelForm
->>>>>>> ad042f31
 from models import UserProfile
 
-class UserProfileForm (forms.ModelForm):
+class UserProfileForm (ModelForm):
     class Meta:
         model = UserProfile
         # Don't allow users edit someone else's user page,
         # or to whitelist themselves
-<<<<<<< HEAD
-        exclude = ('user', 'whitelisted',)
-        fields = ('first_name', 'last_name', 'email', 'homepage')
-
-    def __init__(self, *args, **kwargs):
-        super(UserProfileForm, self).__init__(*args, **kwargs)
-        # Add email, first and last name from User instance
-        # to the form, so the user can edit them
-        try:
-            self.fields['email'].initial = self.instance.user.email
-            self.fields['first_name'].initial = self.instance.user.first_name
-            self.fields['last_name'].initial = self.instance.user.last_name
-        except User.DoesNotExist:
-            pass
-
-    # Include form fields
-    email = forms.EmailField(label='Email', required=False, help_text='')
-    first_name = forms.CharField(label='First name', required=False, help_text='')
-    last_name = forms.CharField(label='Last name', required=False, help_text='')
-
-    def save(self, *args, **kwargs):
-        """
-        Save the user profile, as well as User data like email and name.
-        """
-        user = self.instance.user
-        user.email = self.cleaned_data['email']
-        user.first_name = self.cleaned_data['first_name']
-        user.last_name = self.cleaned_data['last_name']
-        user.save()
-        profile = super(UserProfileForm, self).save(*args, **kwargs)
-        return profile
-=======
-        exclude = ('user', 'whitelisted',)
->>>>>>> ad042f31
+        exclude = ('user', 'whitelisted',)
--- conflicted
+++ resolved
@@ -22,8 +22,5 @@
    pdf-non-ascii-languages
    importing-private-repositories
    Setup Build Notifications <build-notifications>
-<<<<<<< HEAD
    subprojects
-=======
-   Configure Pull Request Builds <pull-requests>
->>>>>>> a0080688
+   Configure Pull Request Builds <pull-requests>
--- conflicted
+++ resolved
@@ -29,8 +29,5 @@
    setup-single-sign-on-github-gitlab-bitbucket
    setup-single-sign-on-google-email
    manage-read-the-docs-teams
-<<<<<<< HEAD
    automation-rules
-=======
-   redirects
->>>>>>> 7a41ee4c
+   redirects
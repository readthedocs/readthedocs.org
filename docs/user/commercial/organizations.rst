--- conflicted
+++ resolved
@@ -3,16 +3,9 @@
 
 .. include:: /shared/admonition-rtd-business.rst
 
-<<<<<<< HEAD
-In this article, we explain how the *organization* feature on Read the Docs allows you to manage access to your projects.
-On Read the Docs for Business, your account is linked to an *organization*, whereby you can define both individual and common read and write access to your projects or collections of projects.
-
-In this article, we use ACME Corporation as our example organization.
-=======
 In this article, we explain how the *organizations* feature on Read the Docs allows you to manage access to your projects.
 On |com_brand|, your account is linked to an *organization*.
 Organizations allow you to define both individual and team permissions for your projects.
->>>>>>> 69d094ee
 
 In this article, we use ACME Corporation as our example organization.
 ACME has a few people inside their organization,

--- conflicted
+++ resolved
@@ -55,11 +55,7 @@
 elasticsearch==7.9.1  # pyup: <8.0.0
 elasticsearch-dsl==7.3.0  # pyup: <8.0
 django-elasticsearch-dsl==7.1.4  # pyup: <8.0
-<<<<<<< HEAD
-selectolax==0.2.7
-=======
 selectolax==0.2.9
->>>>>>> d1e08ef8
 
 # NOTE: this dep can be removed in python 3.7 in favor of ``date.fromisoformat``
 python-dateutil==2.8.1

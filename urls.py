from django.conf.urls.defaults import *

from django.contrib import admin
from django.conf import settings
from core.forms import UserProfileForm
admin.autodiscover()

handler500 = 'core.views.server_error'
handler404 = 'core.views.server_error_404'

urlpatterns = patterns('',
    url(r'^$', 'core.views.homepage'),
    url(r'^projects/', include('projects.urls.public')),
    url(r'^builds/', include('builds.urls')),
    url(r'^bookmarks/', include('bookmarks.urls')),
    url(r'^flagging/', include('basic.flagging.urls')),
    url(r'^views/', include('watching.urls')),
    url(r'^accounts/', include('registration.backends.default.urls')),
    url(r'^search/', include('haystack.urls')),
    url(r'^admin/', include(admin.site.urls)),
    url(r'^dashboard/bookmarks/',
        'bookmarks.views.user_bookmark_list',
        name='user_bookmarks'
    ),
    url(r'^dashboard/', include('projects.urls.private')),
    url(r'^github', 'core.views.github_build', name='github_build'),
    url(r'^build/(?P<pk>\d+)', 'core.views.generic_build', name='generic_build'),

    url(r'^random/', 'core.views.random_page', name='random_page'),

    url(r'^render_header/',
        'core.views.render_header',
        name='render_header'
    ),
<<<<<<< HEAD
    url(r'^profiles/edit', 'profiles.views.edit_profile', {'form_class': UserProfileForm}),
=======
    url(r'^profiles/create/', 'profiles.views.create_profile', 
        {'form_class': UserProfileForm},
       name='profiles_profile_create'),
    url(r'^profiles/edit/', 'profiles.views.edit_profile', 
        {'form_class': UserProfileForm},
       name='profiles_profile_edit'),
>>>>>>> d41bb88e
    url(r'^profiles/', include('profiles.urls')),
)

if settings.DEBUG:
    urlpatterns += patterns('',
        url(
            regex  = '^%s/(?P<path>.*)$' % settings.MEDIA_URL.strip('/'),
            view   = 'django.views.static.serve',
            kwargs = {'document_root': settings.MEDIA_ROOT},
        )
    )<|MERGE_RESOLUTION|>--- conflicted
+++ resolved
@@ -32,16 +32,12 @@
         'core.views.render_header',
         name='render_header'
     ),
-<<<<<<< HEAD
-    url(r'^profiles/edit', 'profiles.views.edit_profile', {'form_class': UserProfileForm}),
-=======
-    url(r'^profiles/create/', 'profiles.views.create_profile', 
+    url(r'^profiles/create/', 'profiles.views.create_profile',
         {'form_class': UserProfileForm},
        name='profiles_profile_create'),
-    url(r'^profiles/edit/', 'profiles.views.edit_profile', 
+    url(r'^profiles/edit/', 'profiles.views.edit_profile',
         {'form_class': UserProfileForm},
        name='profiles_profile_edit'),
->>>>>>> d41bb88e
     url(r'^profiles/', include('profiles.urls')),
 )
 

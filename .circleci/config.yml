version: 2.1

orbs:
  codecov: codecov/codecov@5.0.0
  node: circleci/node@6.3.0

jobs:
  tests:
    docker:
      - image: 'cimg/python:3.10'
        environment:
          # Don't skip search tests.
          TOX_POSARGS: ''
          PYTEST_COVERAGE: --cov-report=xml --cov-config .coveragerc --cov=. --cov-append
      - image: 'docker.elastic.co/elasticsearch/elasticsearch:8.10.2'
        name: search
        environment:
          discovery.type: single-node
          ES_JAVA_OPTS: -Xms750m -Xmx750m
          ELASTIC_PASSWORD: password
          # Disabled SSL for testing.
          xpack.security.transport.ssl.enabled: 'false'
    steps:
      - checkout
      - run: git submodule sync
      - run: git submodule update --init
      - run: sudo apt update
      - run: sudo apt install -y rclone
      - run: pipx install tox
      - run: tox -e py310
      - codecov/upload
      - store_test_results:
          path: test-results

  tests-ext-theme:
    docker:
      - image: 'cimg/python:3.10'
        environment:
          # Don't skip search tests.
          TOX_POSARGS: ''
      - image: 'docker.elastic.co/elasticsearch/elasticsearch:8.10.2'
        name: search
        environment:
          discovery.type: single-node
          ES_JAVA_OPTS: -Xms750m -Xmx750m
          ELASTIC_PASSWORD: password
          # Disabled SSL for testing.
          xpack.security.transport.ssl.enabled: 'false'
    steps:
      - checkout
      - run: git submodule sync
      - run: git submodule update --init
      - run: sudo apt update
      - run: sudo apt install -y rclone
      - run: pipx install tox
      - run: tox -e ext-theme
      - store_test_results:
          path: test-results

  tests-embedapi:
    docker:
      - image: 'cimg/python:3.10'
    steps:
      - checkout
      - run: git submodule sync
      - run: git submodule update --init
      - run: pipx install 'tox<4'
      - run: tox --version
      - run: tox -c tox.embedapi.ini
      - store_test_results:
          path: test-results

  checks:
    docker:
      - image: 'cimg/python:3.10'
    steps:
      - checkout
      - run: git submodule sync
      - run: git submodule update --init
      # Recipe: https://pre-commit.com/#managing-ci-caches
      - run:
          name: Combine pre-commit config, python version and testing requirements for caching
          command: |
            cp common/pre-commit-config.yaml pre-commit-cache-key.txt
            python --version --version >> pre-commit-cache-key.txt
            cat requirements/testing.txt >> pre-commit-cache-key.txt
      - restore_cache:
          keys:
          - pre-commit-cache-{{ checksum "pre-commit-cache-key.txt" }}
<<<<<<< HEAD
      - run: pipx install 'tox<5'
=======
      - run: pip install --user tox
>>>>>>> 448a2046
      - run: tox -e pre-commit
      - run: tox -e migrations
      - node/install:
          node-version: '10.17.0'
      - run: npm ci
      - run: tox -e eslint
      - save_cache:
          key: pre-commit-cache-{{ checksum "pre-commit-cache-key.txt" }}
          paths:
          - ~/.cache/pre-commit

workflows:
  test:
    jobs:
      - checks
      - tests
      - tests-ext-theme
      - tests-embedapi:
          requires:
            - checks
            - tests<|MERGE_RESOLUTION|>--- conflicted
+++ resolved
@@ -87,11 +87,7 @@
       - restore_cache:
           keys:
           - pre-commit-cache-{{ checksum "pre-commit-cache-key.txt" }}
-<<<<<<< HEAD
-      - run: pipx install 'tox<5'
-=======
       - run: pip install --user tox
->>>>>>> 448a2046
       - run: tox -e pre-commit
       - run: tox -e migrations
       - node/install:

import os
import socket

from .base import CommunityBaseSettings


class DockerBaseSettings(CommunityBaseSettings):

    """Settings for local development with Docker"""

    DEBUG = bool(os.environ.get("RTD_DJANGO_DEBUG", False))

    DOCKER_ENABLE = True
    RTD_DOCKER_COMPOSE = True
    RTD_DOCKER_COMPOSE_VOLUME = "community_build-user-builds"
    RTD_DOCKER_USER = f"{os.geteuid()}:{os.getegid()}"
    DOCKER_LIMITS = {"memory": "2g", "time": 900}

    PRODUCTION_DOMAIN = os.environ.get("RTD_PRODUCTION_DOMAIN", "devthedocs.org")
    PUBLIC_DOMAIN = os.environ.get("RTD_PUBLIC_DOMAIN", "devthedocs.org")
    PUBLIC_API_URL = f"http://{PRODUCTION_DOMAIN}"

    SLUMBER_API_HOST = "http://web:8000"

    RTD_EXTERNAL_VERSION_DOMAIN = "build.devthedocs.org"

    # When using ngrok + HTTPS, forms are blocked because the schema from the final URL
    # doesn't match the one from the origin header.
    # Previously only the host was checked, this was changed in 4.0:
    # https://docs.djangoproject.com/en/4.2/releases/4.0/#csrf
    #
    # Reference: https://docs.djangoproject.com/en/4.2/ref/settings/#secure-proxy-ssl-header
    SECURE_PROXY_SSL_HEADER = ("HTTP_X_FORWARDED_PROTO", "https")

    STATIC_URL = "/static/"

    # In the local docker environment, nginx should be trusted to set the host correctly
    USE_X_FORWARDED_HOST = True

    # https://docs.docker.com/engine/reference/commandline/run/#add-entries-to-container-hosts-file---add-host
    # export HOSTIP=`ip -4 addr show scope global dev wlp4s0 | grep inet | awk '{print \$2}' | cut -d / -f 1`
    HOSTIP = os.environ.get("HOSTIP")

    # If the host IP is not specified, try to get it from the socket address list
    _, __, ips = socket.gethostbyname_ex(socket.gethostname())
    if ips and not HOSTIP:
        HOSTIP = ips[0][:-1] + "1"

    # Turn this on to test ads
    USE_PROMOS = os.environ.get("RTD_USE_PROMOS") is not None
    ADSERVER_API_BASE = f"http://{HOSTIP}:5000"
    # Create a Token for an admin User and set it here.
    ADSERVER_API_KEY = None
    ADSERVER_API_TIMEOUT = 2  # seconds - Docker for Mac is very slow

    @property
    def DOCROOT(self):
        # Add an extra directory level using the container's hostname.
        # This allows us to run development environment with multiple builders (`--scale-build=2` or more),
        # and avoid the builders overwritting each others when building the same project/version
        return os.path.join(super().DOCROOT, socket.gethostname())

    # New templates
    @property
    def RTD_EXT_THEME_DEV_SERVER_ENABLED(self):
        return os.environ.get("RTD_EXT_THEME_DEV_SERVER_ENABLED") is not None

    @property
    def RTD_EXT_THEME_DEV_SERVER(self):
        if self.RTD_EXT_THEME_DEV_SERVER_ENABLED:
            return "http://assets.devthedocs.org:10001"

    # Enable auto syncing elasticsearch documents
    ELASTICSEARCH_DSL_AUTOSYNC = "SEARCH" in os.environ

    RTD_CLEAN_AFTER_BUILD = True

    # Disable password validators on development
    AUTH_PASSWORD_VALIDATORS = []

    @property
    def RTD_EMBED_API_EXTERNAL_DOMAINS(self):
        domains = super().RTD_EMBED_API_EXTERNAL_DOMAINS
        domains.extend(
            [
                r"^.*\.readthedocs\.io$",
                r"^.*\.org\.readthedocs\.build$",
                r"^.*\.readthedocs-hosted\.com$",
                r"^.*\.com\.readthedocs\.build$",
            ]
        )
        return domains

    @property
    def LOGGING(self):
        logging = super().LOGGING

        logging["handlers"]["console"]["level"] = os.environ.get(
            "RTD_LOGGING_LEVEL", "INFO"
        )
        logging["formatters"]["default"]["format"] = "[%(asctime)s] " + self.LOG_FORMAT
        # Allow Sphinx and other tools to create loggers
        logging["disable_existing_loggers"] = False

        logging["handlers"]["console"]["formatter"] = "colored_console"
        logging["loggers"].update(
            {
                # Disable Django access requests logging (e.g. GET /path/to/url)
                # https://github.com/django/django/blob/ca9872905559026af82000e46cde6f7dedc897b6/django/core/servers/basehttp.py#L24
                "django.server": {
                    "handlers": ["null"],
                    "propagate": False,
                },
                # Disable S3 logging
                "boto3": {
                    "handlers": ["null"],
                    "propagate": False,
                },
                "botocore": {
                    "handlers": ["null"],
                    "propagate": False,
                },
                "s3transfer": {
                    "handlers": ["null"],
                    "propagate": False,
                },
                # Disable Docker API logging
                "urllib3": {
                    "handlers": ["null"],
                    "propagate": False,
                },
                # Disable gitpython logging
                "git.cmd": {
                    "handlers": ["null"],
                    "propagate": False,
                },
            }
        )
        return logging

    @property
    def DATABASES(self):  # noqa
        return {
            "default": {
                "ENGINE": "django.db.backends.postgresql_psycopg2",
                "NAME": "docs_db",
                "USER": os.environ.get("DB_USER", "docs_user"),
                "PASSWORD": os.environ.get("DB_PWD", "docs_pwd"),
                "HOST": os.environ.get("DB_HOST", "database"),
                "PORT": "",
            },
            "telemetry": {
                "ENGINE": "django.db.backends.postgresql_psycopg2",
                "NAME": "telemetry",
                "USER": os.environ.get("DB_USER", "docs_user"),
                "PASSWORD": os.environ.get("DB_PWD", "docs_pwd"),
                "HOST": os.environ.get("DB_HOST", "database"),
                "PORT": "",
            },
        }

    ACCOUNT_EMAIL_VERIFICATION = "none"

    SESSION_COOKIE_DOMAIN = None
    CACHES = {
        "default": {
            "BACKEND": "django.core.cache.backends.redis.RedisCache",
            "LOCATION": "redis://:redispassword@cache:6379",
        },
    }

    CACHEOPS_REDIS = f"redis://:redispassword@cache:6379/1"
    BROKER_URL = f"redis://:redispassword@cache:6379/0"

    CELERY_ALWAYS_EAGER = False

    EMAIL_BACKEND = "django.core.mail.backends.console.EmailBackend"

    RTD_BUILD_MEDIA_STORAGE = "readthedocs.storage.s3_storage.S3BuildMediaStorage"
    # Storage backend for build languages
    RTD_BUILD_TOOLS_STORAGE = "readthedocs.storage.s3_storage.S3BuildToolsStorage"
    # Storage for static files (those collected with `collectstatic`)
    STATICFILES_STORAGE = "readthedocs.storage.s3_storage.S3StaticStorage"
    RTD_STATICFILES_STORAGE = "readthedocs.storage.s3_storage.NoManifestS3StaticStorage"

<<<<<<< HEAD
    AWS_ACCESS_KEY_ID = os.environ.get("RTD_AWS_ACCESS_KEY_ID", "admin")
    AWS_SECRET_ACCESS_KEY = os.environ.get("RTD_AWS_SECRET_ACCESS_KEY", "password")
    S3_MEDIA_STORAGE_BUCKET = os.environ.get("RTD_S3_MEDIA_STORAGE_BUCKET", "media")
    S3_BUILD_COMMANDS_STORAGE_BUCKET = os.environ.get("RTD_S3_BUILD_COMMANDS_STORAGE_BUCKET", "builds")
    S3_BUILD_TOOLS_STORAGE_BUCKET = os.environ.get("RTD_S3_BUILD_TOOLS_STORAGE_BUCKET", "build-tools")
    S3_STATIC_STORAGE_BUCKET = os.environ.get("RTD_S3_STATIC_STORAGE_BUCKET", "static")
=======
    AWS_ACCESS_KEY_ID = "admin"
    AWS_SECRET_ACCESS_KEY = "password"
    S3_MEDIA_STORAGE_BUCKET = "media"
    S3_BUILD_COMMANDS_STORAGE_BUCKET = "builds"
    S3_BUILD_TOOLS_STORAGE_BUCKET = "build-tools"
    S3_STATIC_STORAGE_BUCKET = "static"
>>>>>>> 83ab64f6
    S3_STATIC_STORAGE_OVERRIDE_HOSTNAME = PRODUCTION_DOMAIN
    S3_MEDIA_STORAGE_OVERRIDE_HOSTNAME = PRODUCTION_DOMAIN
    S3_PROVIDER = os.environ.get("RTD_S3_PROVIDER", "minio")

    AWS_S3_ENCRYPTION = False
    AWS_S3_SECURE_URLS = False
    AWS_S3_USE_SSL = False
    AWS_STS_ASSUME_ROLE_ARN = os.environ.get("RTD_AWS_STS_ASSUME_ROLE_ARN", None)
    AWS_S3_REGION_NAME = os.environ.get("RTD_AWS_S3_REGION_NAME", None)

    @property
    def AWS_S3_ENDPOINT_URL(self):
        if self.S3_PROVIDER == "minio":
            return "http://storage:9000/"
        return None

    AWS_QUERYSTRING_AUTH = False

    STRIPE_SECRET = os.environ.get("RTD_STRIPE_SECRET", "sk_test_x")
    STRIPE_PUBLISHABLE = os.environ.get("RTD_STRIPE_PUBLISHABLE")
    STRIPE_TEST_SECRET_KEY = STRIPE_SECRET
    DJSTRIPE_WEBHOOK_SECRET = os.environ.get("RTD_DJSTRIPE_WEBHOOK_SECRET")

    @property
    def SOCIALACCOUNT_PROVIDERS(self):
        """Allow settings social account settigs from the host system."""
        providers = self._SOCIALACCOUNT_PROVIDERS
        for provider in providers.keys():
            try:
                for setting in ["client_id", "secret"]:
                    value = os.environ.get(
                        f"RTD_SOCIALACCOUNT_PROVIDERS_{provider.upper()}_{setting.upper()}"
                    )
                    if value is not None:
                        providers[provider]['APPS'][0][setting] = value
            except KeyError:
                pass
        return providers

    RTD_SAVE_BUILD_COMMANDS_TO_STORAGE = True
    RTD_BUILD_COMMANDS_STORAGE = "readthedocs.storage.s3_storage.S3BuildCommandsStorage"
    BUILD_COLD_STORAGE_URL = "http://storage:9000/builds"

    STATICFILES_DIRS = [
        os.path.join(CommunityBaseSettings.SITE_ROOT, "readthedocs", "static"),
        os.path.join(CommunityBaseSettings.SITE_ROOT, "media"),
    ]

    # Remove the checks on the number of fields being submitted
    # This limit is mostly hit on large forms in the Django admin
    DATA_UPLOAD_MAX_NUMBER_FIELDS = None
    SUPPORT_EMAIL = "support@example.com"

    RTD_FILETREEDIFF_ALL = "RTD_FILETREEDIFF_ALL" in os.environ


DockerBaseSettings.load_settings(__name__)<|MERGE_RESOLUTION|>--- conflicted
+++ resolved
@@ -183,21 +183,12 @@
     STATICFILES_STORAGE = "readthedocs.storage.s3_storage.S3StaticStorage"
     RTD_STATICFILES_STORAGE = "readthedocs.storage.s3_storage.NoManifestS3StaticStorage"
 
-<<<<<<< HEAD
     AWS_ACCESS_KEY_ID = os.environ.get("RTD_AWS_ACCESS_KEY_ID", "admin")
     AWS_SECRET_ACCESS_KEY = os.environ.get("RTD_AWS_SECRET_ACCESS_KEY", "password")
     S3_MEDIA_STORAGE_BUCKET = os.environ.get("RTD_S3_MEDIA_STORAGE_BUCKET", "media")
     S3_BUILD_COMMANDS_STORAGE_BUCKET = os.environ.get("RTD_S3_BUILD_COMMANDS_STORAGE_BUCKET", "builds")
     S3_BUILD_TOOLS_STORAGE_BUCKET = os.environ.get("RTD_S3_BUILD_TOOLS_STORAGE_BUCKET", "build-tools")
     S3_STATIC_STORAGE_BUCKET = os.environ.get("RTD_S3_STATIC_STORAGE_BUCKET", "static")
-=======
-    AWS_ACCESS_KEY_ID = "admin"
-    AWS_SECRET_ACCESS_KEY = "password"
-    S3_MEDIA_STORAGE_BUCKET = "media"
-    S3_BUILD_COMMANDS_STORAGE_BUCKET = "builds"
-    S3_BUILD_TOOLS_STORAGE_BUCKET = "build-tools"
-    S3_STATIC_STORAGE_BUCKET = "static"
->>>>>>> 83ab64f6
     S3_STATIC_STORAGE_OVERRIDE_HOSTNAME = PRODUCTION_DOMAIN
     S3_MEDIA_STORAGE_OVERRIDE_HOSTNAME = PRODUCTION_DOMAIN
     S3_PROVIDER = os.environ.get("RTD_S3_PROVIDER", "minio")

# pylint: disable=missing-docstring

import os
import subprocess
import socket

import structlog

from celery.schedules import crontab

from readthedocs.core.logs import shared_processors
from readthedocs.core.settings import Settings


try:
    import readthedocsext  # noqa
    ext = True
except ImportError:
    ext = False

try:
    import readthedocsext.theme  # noqa
    ext_theme = True
except ImportError:
    ext_theme = False


_ = gettext = lambda s: s
log = structlog.get_logger(__name__)


class CommunityBaseSettings(Settings):

    """Community base settings, don't use this directly."""

    # Django settings
    SITE_ID = 1
    ROOT_URLCONF = 'readthedocs.urls'
    LOGIN_REDIRECT_URL = '/dashboard/'
    FORCE_WWW = False
    SECRET_KEY = 'replace-this-please'  # noqa
    ATOMIC_REQUESTS = True

    DEFAULT_AUTO_FIELD = 'django.db.models.AutoField'

    # Debug settings
    DEBUG = True

    # Domains and URLs
    RTD_IS_PRODUCTION = False
    PRODUCTION_DOMAIN = 'readthedocs.org'
    PUBLIC_DOMAIN = None
    PUBLIC_DOMAIN_USES_HTTPS = False
    USE_SUBDOMAIN = False
    PUBLIC_API_URL = 'https://{}'.format(PRODUCTION_DOMAIN)
    RTD_INTERSPHINX_URL = 'https://{}'.format(PRODUCTION_DOMAIN)
    RTD_EXTERNAL_VERSION_DOMAIN = 'external-builds.readthedocs.io'

    # Doc Builder Backends
    MKDOCS_BACKEND = 'readthedocs.doc_builder.backends.mkdocs'
    SPHINX_BACKEND = 'readthedocs.doc_builder.backends.sphinx'

    # slumber settings
    SLUMBER_API_HOST = 'https://readthedocs.org'
    SLUMBER_USERNAME = None
    SLUMBER_PASSWORD = None

    # Email
    DEFAULT_FROM_EMAIL = 'no-reply@readthedocs.org'
    SERVER_EMAIL = DEFAULT_FROM_EMAIL
    SUPPORT_EMAIL = None
    SUPPORT_FORM_ENDPOINT = None

    # Sessions
    SESSION_COOKIE_DOMAIN = 'readthedocs.org'
    SESSION_COOKIE_HTTPONLY = True
    SESSION_COOKIE_AGE = 30 * 24 * 60 * 60  # 30 days
    SESSION_SAVE_EVERY_REQUEST = False

    @property
    def SESSION_COOKIE_SAMESITE(self):
        """
        Cookie used in cross-origin API requests from *.rtd.io to rtd.org/api/v2/sustainability/.
        """
        if self.USE_PROMOS:
            return None
        # This is django's default.
        return 'Lax'

    # CSRF
    CSRF_COOKIE_HTTPONLY = True
    CSRF_COOKIE_AGE = 30 * 24 * 60 * 60  # 30 days

    # Security & X-Frame-Options Middleware
    # https://docs.djangoproject.com/en/1.11/ref/middleware/#django.middleware.security.SecurityMiddleware
    SECURE_BROWSER_XSS_FILTER = True
    SECURE_CONTENT_TYPE_NOSNIFF = True
    SECURE_REFERRER_POLICY = "strict-origin-when-cross-origin"
    X_FRAME_OPTIONS = 'DENY'

    # Content Security Policy
    # https://django-csp.readthedocs.io/
    CSP_BLOCK_ALL_MIXED_CONTENT = True
    CSP_DEFAULT_SRC = None  # This could be improved
    CSP_FRAME_ANCESTORS = ("'none'",)
    CSP_OBJECT_SRC = ("'none'",)
    CSP_REPORT_URI = None
    CSP_REPORT_ONLY = False
    CSP_EXCLUDE_URL_PREFIXES = (
        "/admin/",
    )

    # Read the Docs
    READ_THE_DOCS_EXTENSIONS = ext
    RTD_LATEST = 'latest'
    RTD_LATEST_VERBOSE_NAME = 'latest'
    RTD_STABLE = 'stable'
    RTD_STABLE_VERBOSE_NAME = 'stable'
    RTD_CLEAN_AFTER_BUILD = False
    RTD_MAX_CONCURRENT_BUILDS = 4
    RTD_BUILDS_MAX_RETRIES = 25
    RTD_BUILDS_RETRY_DELAY = 5 * 60  # seconds
    RTD_BUILD_STATUS_API_NAME = 'docs/readthedocs'
    RTD_ANALYTICS_DEFAULT_RETENTION_DAYS = 30 * 3
    RTD_AUDITLOGS_DEFAULT_RETENTION_DAYS = 30 * 3

    # Number of days the validation process for a domain will be retried.
    RTD_CUSTOM_DOMAINS_VALIDATION_PERIOD = 30

    # Keep BuildData models on database during this time
    RTD_TELEMETRY_DATA_RETENTION_DAYS = 30 * 6  # 180 days / 6 months

    # Number of days an invitation is valid.
    RTD_INVITATIONS_EXPIRATION_DAYS = 15

    # Database and API hitting settings
    DONT_HIT_API = False
    DONT_HIT_DB = True
    RTD_SAVE_BUILD_COMMANDS_TO_STORAGE = False
    DATABASE_ROUTERS = ['readthedocs.core.db.MapAppsRouter']

    USER_MATURITY_DAYS = 7

    # override classes
    CLASS_OVERRIDES = {}

    DOC_PATH_PREFIX = '_/'

    @property
    def RTD_EXT_THEME_ENABLED(self):
        return ext_theme and 'RTD_EXT_THEME_ENABLED' in os.environ

    RTD_EXT_THEME_DEV_SERVER = None

    # Application classes
    @property
    def INSTALLED_APPS(self):  # noqa
        apps = [
            'django.contrib.auth',
            'django.contrib.admin',
            'django.contrib.contenttypes',
            'django.contrib.sessions',
            'django.contrib.sites',
            'django.contrib.messages',
            'django.contrib.humanize',

            # readthedocs.core app needs to be before
            # django.contrib.staticfiles to use our custom collectstatic
            # command
            'readthedocs.core',
            'django.contrib.staticfiles',

            # third party apps
            'dj_pagination',
            'taggit',
            'django_gravatar',
            'rest_framework',
            'rest_framework.authtoken',
            'corsheaders',
            'annoying',
            'django_extensions',
            'crispy_forms',
            'messages_extends',
            'django_elasticsearch_dsl',
            'django_filters',
            'polymorphic',
            'simple_history',
            'djstripe',

            # our apps
            'readthedocs.projects',
            'readthedocs.organizations',
            'readthedocs.builds',
            'readthedocs.doc_builder',
            'readthedocs.oauth',
            'readthedocs.redirects',
            'readthedocs.sso',
            'readthedocs.audit',
            'readthedocs.rtd_tests',
            'readthedocs.api.v2',
            'readthedocs.api.v3',

            'readthedocs.gold',
            'readthedocs.payments',
            'readthedocs.subscriptions',
            'readthedocs.notifications',
            'readthedocs.integrations',
            'readthedocs.analytics',
            'readthedocs.sphinx_domains',
            'readthedocs.search',
            'readthedocs.embed',
            'readthedocs.telemetry',
<<<<<<< HEAD
            'readthedocs.domains',
=======
            'readthedocs.invitations',
>>>>>>> 05c8a325

            # allauth
            'allauth',
            'allauth.account',
            'allauth.socialaccount',
            'allauth.socialaccount.providers.github',
            'allauth.socialaccount.providers.gitlab',
            'allauth.socialaccount.providers.bitbucket',
            'allauth.socialaccount.providers.bitbucket_oauth2',
        ]
        if ext:
            apps.append('readthedocsext.cdn')
            apps.append('readthedocsext.donate')
            apps.append('readthedocsext.spamfighting')
        if self.RTD_EXT_THEME_ENABLED:
            apps.append('readthedocsext.theme')
        return apps

    @property
    def CRISPY_TEMPLATE_PACK(self):
        if self.RTD_EXT_THEME_ENABLED:
            return 'semantic-ui'
        return 'bootstrap'

    @property
    def CRISPY_ALLOWED_TEMPLATE_PACKS(self):
        if self.RTD_EXT_THEME_ENABLED:
            return ('semantic-ui',)
        return ("bootstrap", "uni_form", "bootstrap3", "bootstrap4")

    @property
    def USE_PROMOS(self):  # noqa
        return 'readthedocsext.donate' in self.INSTALLED_APPS

    MIDDLEWARE = (
        'readthedocs.core.middleware.NullCharactersMiddleware',
        'readthedocs.core.middleware.ReadTheDocsSessionMiddleware',
        'django.middleware.locale.LocaleMiddleware',
        'django.middleware.common.CommonMiddleware',
        'django.middleware.security.SecurityMiddleware',
        'django.middleware.csrf.CsrfViewMiddleware',
        'django.middleware.clickjacking.XFrameOptionsMiddleware',
        'django.contrib.auth.middleware.AuthenticationMiddleware',
        'django.contrib.messages.middleware.MessageMiddleware',
        'dj_pagination.middleware.PaginationMiddleware',
        'corsheaders.middleware.CorsMiddleware',
        'csp.middleware.CSPMiddleware',
        'readthedocs.core.middleware.ReferrerPolicyMiddleware',
        'simple_history.middleware.HistoryRequestMiddleware',
        'readthedocs.core.logs.ReadTheDocsRequestMiddleware',
        'django_structlog.middlewares.CeleryMiddleware',
    )

    AUTHENTICATION_BACKENDS = (
        # Needed to login by username in Django admin, regardless of `allauth`
        'django.contrib.auth.backends.ModelBackend',
        # `allauth` specific authentication methods, such as login by e-mail
        'allauth.account.auth_backends.AuthenticationBackend',
    )

    AUTH_PASSWORD_VALIDATORS = [
        {
            'NAME': 'django.contrib.auth.password_validation.UserAttributeSimilarityValidator',
        },
        {
            'NAME': 'django.contrib.auth.password_validation.MinimumLengthValidator',
            'OPTIONS': {
                'min_length': 9,
            }
        },
        {
            'NAME': 'django.contrib.auth.password_validation.CommonPasswordValidator',
        },
        {
            'NAME': 'django.contrib.auth.password_validation.NumericPasswordValidator',
        },
    ]

    MESSAGE_STORAGE = 'readthedocs.notifications.storages.FallbackUniqueStorage'

    NOTIFICATION_BACKENDS = [
        'readthedocs.notifications.backends.EmailBackend',
        'readthedocs.notifications.backends.SiteBackend',
    ]

    # Paths
    SITE_ROOT = os.path.dirname(
        os.path.dirname(os.path.dirname(os.path.abspath(__file__))))
    TEMPLATE_ROOT = os.path.join(SITE_ROOT, 'readthedocs', 'templates')
    DOCROOT = os.path.join(SITE_ROOT, 'user_builds')
    LOGS_ROOT = os.path.join(SITE_ROOT, 'logs')
    PRODUCTION_ROOT = os.path.join(SITE_ROOT, 'prod_artifacts')
    PRODUCTION_MEDIA_ARTIFACTS = os.path.join(PRODUCTION_ROOT, 'media')

    # Assets and media
    STATIC_ROOT = os.path.join(SITE_ROOT, 'static')
    STATIC_URL = '/static/'
    MEDIA_ROOT = os.path.join(SITE_ROOT, 'media/')
    MEDIA_URL = '/media/'
    ADMIN_MEDIA_PREFIX = '/media/admin/'
    STATICFILES_DIRS = [
        os.path.join(SITE_ROOT, 'readthedocs', 'static'),
        os.path.join(SITE_ROOT, 'media'),
    ]
    STATICFILES_FINDERS = [
        'readthedocs.core.static.SelectiveFileSystemFinder',
        'django.contrib.staticfiles.finders.AppDirectoriesFinder',
    ]
    PYTHON_MEDIA = False

    # Django Storage subclass used to write build artifacts to cloud or local storage
    # https://docs.readthedocs.io/page/development/settings.html#rtd-build-media-storage
    RTD_BUILD_MEDIA_STORAGE = 'readthedocs.builds.storage.BuildMediaFileSystemStorage'
    RTD_BUILD_ENVIRONMENT_STORAGE = 'readthedocs.builds.storage.BuildMediaFileSystemStorage'
    RTD_BUILD_TOOLS_STORAGE = 'readthedocs.builds.storage.BuildMediaFileSystemStorage'
    RTD_BUILD_COMMANDS_STORAGE = 'readthedocs.builds.storage.BuildMediaFileSystemStorage'
    RTD_STATICFILES_STORAGE = 'django.contrib.staticfiles.storage.StaticFilesStorage'

    @property
    def TEMPLATES(self):
        dirs = [self.TEMPLATE_ROOT]
        if self.RTD_EXT_THEME_ENABLED:
            dirs.insert(0, os.path.join(
                os.path.dirname(readthedocsext.theme.__file__),
                'templates',
            ))
        return [
            {
                'BACKEND': 'django.template.backends.django.DjangoTemplates',
                'DIRS': dirs,
                'APP_DIRS': True,
                'OPTIONS': {
                    'debug': self.DEBUG,
                    'context_processors': [
                        'django.contrib.auth.context_processors.auth',
                        'django.contrib.messages.context_processors.messages',
                        'django.template.context_processors.debug',
                        'django.template.context_processors.i18n',
                        'django.template.context_processors.media',
                        'django.template.context_processors.request',
                        # Read the Docs processor
                        'readthedocs.core.context_processors.readthedocs_processor',
                    ],
                },
            },
        ]

    # Cache
    CACHES = {
        'default': {
            'BACKEND': 'django.core.cache.backends.locmem.LocMemCache',
            'PREFIX': 'docs',
        }
    }
    CACHE_MIDDLEWARE_SECONDS = 60

    # I18n
    TIME_ZONE = 'UTC'
    USE_TZ = True
    LANGUAGE_CODE = 'en-us'
    LANGUAGES = (
        ('ca', gettext('Catalan')),
        ('en', gettext('English')),
        ('es', gettext('Spanish')),
        ('pt-br', gettext('Brazilian Portuguese')),
        ('nb', gettext('Norwegian Bokmål')),
        ('fr', gettext('French')),
        ('ru', gettext('Russian')),
        ('de', gettext('German')),
        ('gl', gettext('Galician')),
        ('vi', gettext('Vietnamese')),
        ('zh-cn', gettext('Simplified Chinese')),
        ('zh-tw', gettext('Traditional Chinese')),
        ('ja', gettext('Japanese')),
        ('uk', gettext('Ukrainian')),
        ('it', gettext('Italian')),
        ('ko', gettext('Korean')),
    )
    LOCALE_PATHS = [
        os.path.join(SITE_ROOT, 'readthedocs', 'locale'),
    ]
    USE_I18N = True
    USE_L10N = True

    # Celery
    CELERY_APP_NAME = 'readthedocs'
    CELERY_ALWAYS_EAGER = True
    CELERYD_TASK_TIME_LIMIT = 60 * 60  # 60 minutes
    CELERY_SEND_TASK_ERROR_EMAILS = False
    CELERYD_HIJACK_ROOT_LOGGER = False
    # This stops us from pre-fetching a task that then sits around on the builder
    CELERY_ACKS_LATE = True
    # Don't queue a bunch of tasks in the workers
    CELERYD_PREFETCH_MULTIPLIER = 1
    CELERY_CREATE_MISSING_QUEUES = True

    CELERY_DEFAULT_QUEUE = 'celery'
    CELERYBEAT_SCHEDULE = {
        'quarter-finish-inactive-builds': {
            'task': 'readthedocs.projects.tasks.utils.finish_inactive_builds',
            'schedule': crontab(minute='*/15'),
            'options': {'queue': 'web'},
        },
        'every-three-hour-clear-persistent-messages': {
            'task': 'readthedocs.core.tasks.clear_persistent_messages',
            'schedule': crontab(minute=0, hour='*/3'),
            'options': {'queue': 'web'},
        },
        'every-day-delete-old-search-queries': {
            'task': 'readthedocs.search.tasks.delete_old_search_queries_from_db',
            'schedule': crontab(minute=0, hour=0),
            'options': {'queue': 'web'},
        },
        'every-day-delete-old-page-views': {
            'task': 'readthedocs.analytics.tasks.delete_old_page_counts',
            'schedule': crontab(minute=0, hour=1),
            'options': {'queue': 'web'},
        },
        'every-day-delete-old-buildata-models': {
            'task': 'readthedocs.telemetry.tasks.delete_old_build_data',
            'schedule': crontab(minute=0, hour=2),
            'options': {'queue': 'web'},
        },
        'every-day-resync-sso-organization-users': {
            'task': 'readthedocs.oauth.tasks.sync_remote_repositories_organizations',
            'schedule': crontab(minute=0, hour=4),
            'options': {'queue': 'web'},
        },
        'quarter-archive-builds': {
            'task': 'readthedocs.builds.tasks.archive_builds_task',
            'schedule': crontab(minute='*/15'),
            'options': {'queue': 'web'},
            'kwargs': {
                'days': 1,
                'limit': 500,
                'delete': True,
            },
        },
        'every-day-delete-inactive-external-versions': {
            'task': 'readthedocs.builds.tasks.delete_closed_external_versions',
            'schedule': crontab(minute=0, hour=1),
            'options': {'queue': 'web'},
        },
        'every-day-resync-remote-repositories': {
            'task': 'readthedocs.oauth.tasks.sync_active_users_remote_repositories',
            'schedule': crontab(minute=30, hour=2),
            'options': {'queue': 'web'},
        },
        'every-day-email-pending-custom-domains': {
            'task': 'readthedocs.domains.tasks.email_pending_custom_domains',
            'schedule': crontab(minute=0, hour=3),
            'options': {'queue': 'web'},
        }
    }

    MULTIPLE_BUILD_SERVERS = [CELERY_DEFAULT_QUEUE]

    # Sentry
    SENTRY_CELERY_IGNORE_EXPECTED = True

    # Docker
    DOCKER_ENABLE = False
    DOCKER_SOCKET = 'unix:///var/run/docker.sock'
    # This settings has been deprecated in favor of DOCKER_IMAGE_SETTINGS
    DOCKER_BUILD_IMAGES = None

    # User used to create the container.
    # In production we use the same user than the one defined by the
    # ``USER docs`` instruction inside the Dockerfile.
    # In development, we can use the "UID:GID" of the current user running the
    # instance to avoid file permissions issues.
    # https://docs.docker.com/engine/reference/run/#user
    RTD_DOCKER_USER = 'docs:docs'
    RTD_DOCKER_SUPER_USER = 'root:root'
    RTD_DOCKER_WORKDIR = '/home/docs/'

    RTD_DOCKER_COMPOSE = False

    DOCKER_DEFAULT_IMAGE = 'readthedocs/build'
    DOCKER_VERSION = 'auto'
    DOCKER_DEFAULT_VERSION = 'latest'
    DOCKER_IMAGE = '{}:{}'.format(DOCKER_DEFAULT_IMAGE, DOCKER_DEFAULT_VERSION)
    DOCKER_IMAGE_SETTINGS = {
        # A large number of users still have this pinned in their config file.
        # We must have documented it at some point.
        'readthedocs/build:2.0': {
            'python': {
                'supported_versions': ['2', '2.7', '3', '3.5'],
                'default_version': {
                    '2': '2.7',
                    '3': '3.5',
                },
            },
        },
        'readthedocs/build:4.0': {
            'python': {
                'supported_versions': ['2', '2.7', '3', '3.5', '3.6', 3.7],
                'default_version': {
                    '2': '2.7',
                    '3': '3.7',
                },
            },
        },
        'readthedocs/build:5.0': {
            'python': {
                'supported_versions': ['2', '2.7', '3', '3.5', '3.6', '3.7', 'pypy3.5'],
                'default_version': {
                    '2': '2.7',
                    '3': '3.7',
                },
            },
        },
        'readthedocs/build:6.0': {
            'python': {
                'supported_versions': ['2', '2.7', '3', '3.5', '3.6', '3.7', '3.8', 'pypy3.5'],
                'default_version': {
                    '2': '2.7',
                    '3': '3.7',
                },
            },
        },
        'readthedocs/build:7.0': {
            'python': {
                'supported_versions': ['2', '2.7', '3', '3.5', '3.6', '3.7', '3.8', '3.9', '3.10', 'pypy3.5'],
                'default_version': {
                    '2': '2.7',
                    '3': '3.7',
                },
            },
        },
    }

    # Alias tagged via ``docker tag`` on the build servers
    DOCKER_IMAGE_SETTINGS.update({
        'readthedocs/build:stable': DOCKER_IMAGE_SETTINGS.get('readthedocs/build:5.0'),
        'readthedocs/build:latest': DOCKER_IMAGE_SETTINGS.get('readthedocs/build:6.0'),
        'readthedocs/build:testing': DOCKER_IMAGE_SETTINGS.get('readthedocs/build:7.0'),
    })
    # Additional binds for the build container
    RTD_DOCKER_ADDITIONAL_BINDS = {}

    # Adding a new tool/version to this setting requires:
    #
    # - a mapping between the expected version in the config file, to the full
    # version installed via asdf (found via ``asdf list all <tool>``)
    #
    # - running the script ``./scripts/compile_version_upload.sh`` in
    # development and production environments to compile and cache the new
    # tool/version
    #
    # Note that when updating this options, you should also update the file:
    # readthedocs/rtd_tests/fixtures/spec/v2/schema.json
    RTD_DOCKER_BUILD_SETTINGS = {
        # Mapping of build.os options to docker image.
        'os': {
            'ubuntu-20.04': f'{DOCKER_DEFAULT_IMAGE}:ubuntu-20.04',
            'ubuntu-22.04': f'{DOCKER_DEFAULT_IMAGE}:ubuntu-22.04',
        },
        # Mapping of build.tools options to specific versions.
        'tools': {
            'python': {
                '2.7': '2.7.18',
                '3.6': '3.6.15',
                '3.7': '3.7.13',
                '3.8': '3.8.13',
                '3.9': '3.9.13',
                '3.10': '3.10.4',
                '3.11': '3.11.0b3',
                'pypy3.7': 'pypy3.7-7.3.9',
                'pypy3.8': 'pypy3.8-7.3.9',
                'pypy3.9': 'pypy3.9-7.3.9',
                'miniconda3-4.7': 'miniconda3-4.7.12',
                'mambaforge-4.10': 'mambaforge-4.10.3-10',
            },
            'nodejs': {
                '14': '14.19.3',
                '16': '16.15.0',
                '18': '18.2.0',
            },
            'rust': {
                '1.55': '1.55.0',
                '1.61': '1.61.0',
            },
            'golang': {
                '1.17': '1.17.10',
                '1.18': '1.18.2',
            },
        },
    }
    # Always point to the latest stable release.
    RTD_DOCKER_BUILD_SETTINGS['tools']['python']['3'] = RTD_DOCKER_BUILD_SETTINGS['tools']['python']['3.10']

    def _get_docker_memory_limit(self):
        try:
            total_memory = int(subprocess.check_output(
                "free -m | awk '/^Mem:/{print $2}'",
                shell=True,
            ))
            return total_memory, round(total_memory - 1000, -2)
        except ValueError:
            # On systems without a `free` command it will return a string to
            # int and raise a ValueError
            log.exception('Failed to get memory size, using defaults Docker limits.')

    # Coefficient used to determine build time limit, as a percentage of total
    # memory. Historical values here were 0.225 to 0.3.
    DOCKER_TIME_LIMIT_COEFF = 0.25

    @property
    def DOCKER_LIMITS(self):
        """
        Set docker limits dynamically, if in production, based on system memory.

        We do this to avoid having separate build images. This assumes 1 build
        process per server, which will be allowed to consume all available
        memory.

        We subtract 750MiB for overhead of processes and base system, and set
        the build time as proportional to the memory limit.
        """
        # Our normal default
        limits = {
            'memory': '1g',
            'time': 600,
        }

        # Only run on our servers
        if self.RTD_IS_PRODUCTION:
            total_memory, memory_limit = self._get_docker_memory_limit()
            if memory_limit:
                limits = {
                    'memory': f'{memory_limit}m',
                    'time': max(
                        limits['time'],
                        round(total_memory * self.DOCKER_TIME_LIMIT_COEFF, -2),
                    )
                }
        log.info(
            'Using dynamic docker limits.',
            hostname=socket.gethostname(),
            memory=limits['memory'],
            time=limits['time'],
        )
        return limits

    # All auth
    ACCOUNT_ADAPTER = 'readthedocs.core.adapters.AccountAdapter'
    ACCOUNT_EMAIL_REQUIRED = True
    ACCOUNT_EMAIL_VERIFICATION = 'mandatory'
    ACCOUNT_AUTHENTICATION_METHOD = 'username_email'
    ACCOUNT_ACTIVATION_DAYS = 7
    SOCIALACCOUNT_AUTO_SIGNUP = False
    SOCIALACCOUNT_STORE_TOKENS = True
    SOCIALACCOUNT_PROVIDERS = {
        'github': {
            'SCOPE': [
                'user:email',
                'read:org',
                'admin:repo_hook',
                'repo:status',
            ],
        },
        'gitlab': {
            'SCOPE': [
                'api',
                'read_user',
            ],
        },
        # Bitbucket scope/permissions are determined by the Oauth consumer setup on bitbucket.org
    }
    ACCOUNT_FORMS = {
        'signup': 'readthedocs.forms.SignupFormWithNewsletter',
    }

    # CORS
    # So cookies can be included in cross-domain requests where needed (eg. sustainability API).
    CORS_ALLOW_CREDENTIALS = True
    CORS_ALLOW_HEADERS = (
        'x-requested-with',
        'content-type',
        'accept',
        'origin',
        'authorization',
        'x-hoverxref-version',
        'x-csrftoken'
    )
    # Additional protection to allow only idempotent methods.
    CORS_ALLOW_METHODS = [
        'GET',
        'OPTIONS',
        'HEAD',
    ]

    # RTD Settings
    ALLOW_PRIVATE_REPOS = False
    DEFAULT_PRIVACY_LEVEL = 'public'
    DEFAULT_VERSION_PRIVACY_LEVEL = 'public'
    ALLOW_ADMIN = True

    # Organization settings
    RTD_ALLOW_ORGANIZATIONS = False
    ORG_DEFAULT_SUBSCRIPTION_PLAN_SLUG = 'trial-v2-monthly'

    # Elasticsearch settings.
    ES_HOSTS = ['search:9200']
    ELASTICSEARCH_DSL = {
        'default': {
            'hosts': 'search:9200'
        },
    }
    # Chunk size for elasticsearch reindex celery tasks
    ES_TASK_CHUNK_SIZE = 500

    # Info from Honza about this:
    # The key to determine shard number is actually usually not the node count,
    # but the size of your data.
    # There are advantages to just having a single shard in an index since
    # you don't have to do the distribute/collect steps when executing a search.
    # If your data will allow it (not significantly larger than 40GB)
    # I would recommend going to a single shard and one replica meaning
    # any of the two nodes will be able to serve any search without talking to the other one.
    # Scaling to more searches will then just mean adding a third node
    # and a second replica resulting in immediate 50% bump in max search throughput.

    ES_INDEXES = {
        'project': {
            'name': 'project_index',
            'settings': {
                'number_of_shards': 1,
                'number_of_replicas': 1
            },
        },
        'page': {
            'name': 'page_index',
            'settings': {
                'number_of_shards': 1,
                'number_of_replicas': 1,
            },
        },
    }

    # ANALYZER = 'analysis': {
    #     'analyzer': {
    #         'default_icu': {
    #             'type': 'custom',
    #             'tokenizer': 'icu_tokenizer',
    #             'filter': ['word_delimiter', 'icu_folding', 'icu_normalizer'],
    #         }
    #     }
    # }

    # Disable auto refresh for increasing index performance
    ELASTICSEARCH_DSL_AUTO_REFRESH = False

    ALLOWED_HOSTS = ['*']

    ABSOLUTE_URL_OVERRIDES = {
        'auth.user': lambda o: '/profiles/{}/'.format(o.username)
    }

    INTERNAL_IPS = ('127.0.0.1',)

    # Taggit
    # https://django-taggit.readthedocs.io
    TAGGIT_TAGS_FROM_STRING = 'readthedocs.projects.tag_utils.rtd_parse_tags'

    # Stripe
    # Existing values we use
    STRIPE_SECRET = None
    STRIPE_PUBLISHABLE = None

    # DJStripe values -- **CHANGE THESE IN PRODUCTION**
    STRIPE_LIVE_SECRET_KEY = None
    STRIPE_TEST_SECRET_KEY = "sk_test_x" # A default so the `checks` don't fail
    DJSTRIPE_WEBHOOK_SECRET = None
    STRIPE_LIVE_MODE = False  # Change to True in production
    # This is less optimal than setting the webhook secret
    # However, the app won't start without the secret
    # with this setting set to the default
    DJSTRIPE_WEBHOOK_VALIDATION = "retrieve_event"

    # These values shouldn't need to change..
    DJSTRIPE_FOREIGN_KEY_TO_FIELD = "id"
    DJSTRIPE_USE_NATIVE_JSONFIELD = True  # We recommend setting to True for new installations

    # Do Not Track support
    DO_NOT_TRACK_ENABLED = False

    # Advertising configuration defaults
    ADSERVER_API_BASE = None
    ADSERVER_API_KEY = None
    ADSERVER_API_TIMEOUT = 0.35  # seconds

    # Misc application settings
    GLOBAL_ANALYTICS_CODE = None
    DASHBOARD_ANALYTICS_CODE = None  # For the dashboard, not docs
    GRAVATAR_DEFAULT_IMAGE = 'https://assets.readthedocs.org/static/images/silhouette.png'  # NOQA
    OAUTH_AVATAR_USER_DEFAULT_URL = GRAVATAR_DEFAULT_IMAGE
    OAUTH_AVATAR_ORG_DEFAULT_URL = GRAVATAR_DEFAULT_IMAGE
    RESTRUCTUREDTEXT_FILTER_SETTINGS = {
        'cloak_email_addresses': True,
        'file_insertion_enabled': False,
        'raw_enabled': False,
        'strip_comments': True,
        'doctitle_xform': True,
        'sectsubtitle_xform': True,
        'initial_header_level': 2,
        'report_level': 5,
        'syntax_highlight': 'none',
        'math_output': 'latex',
        'field_name_limit': 50,
    }
    REST_FRAMEWORK = {
        'DEFAULT_FILTER_BACKENDS': ('django_filters.rest_framework.DjangoFilterBackend',),
        'DEFAULT_PAGINATION_CLASS': 'rest_framework.pagination.LimitOffsetPagination',  # NOQA
        'DEFAULT_THROTTLE_RATES': {
            'anon': '5/minute',
            'user': '60/minute',
        },
        'PAGE_SIZE': 10,
        'TEST_REQUEST_DEFAULT_FORMAT': 'json',
    }

    SILENCED_SYSTEM_CHECKS = ['fields.W342']

    # Logging
    LOG_FORMAT = '%(name)s:%(lineno)s[%(process)d]: %(levelname)s %(message)s'
    LOGGING = {
        'version': 1,
        'disable_existing_loggers': True,
        'formatters': {
            'default': {
                'format': LOG_FORMAT,
                'datefmt': '%d/%b/%Y %H:%M:%S',
            },
            # structlog
            "plain_console": {
                "()": structlog.stdlib.ProcessorFormatter,
                "processors": [
                    structlog.stdlib.ProcessorFormatter.remove_processors_meta,
                    structlog.dev.ConsoleRenderer(colors=False),
                ],
                # Allows to add extra data to log entries generated via ``logging`` module
                # See https://www.structlog.org/en/stable/standard-library.html#rendering-using-structlog-based-formatters-within-logging
                "foreign_pre_chain": shared_processors,
            },
            "colored_console": {
                "()": structlog.stdlib.ProcessorFormatter,
                "processors": [
                    structlog.stdlib.ProcessorFormatter.remove_processors_meta,
                    structlog.dev.ConsoleRenderer(colors=True),
                ],
                # Allows to add extra data to log entries generated via ``logging`` module
                # See https://www.structlog.org/en/stable/standard-library.html#rendering-using-structlog-based-formatters-within-logging
                "foreign_pre_chain": shared_processors,
            },
            "key_value": {
                "()": structlog.stdlib.ProcessorFormatter,
                "processors": [
                    structlog.processors.TimeStamper(fmt='iso'),
                    structlog.stdlib.ProcessorFormatter.remove_processors_meta,
                    structlog.processors.KeyValueRenderer(key_order=['timestamp', 'level', 'event', 'logger']),
                ],
                # Allows to add extra data to log entries generated via ``logging`` module
                # See https://www.structlog.org/en/stable/standard-library.html#rendering-using-structlog-based-formatters-within-logging
                "foreign_pre_chain": shared_processors,
            },
        },
        'handlers': {
            'console': {
                'level': 'INFO',
                'class': 'logging.StreamHandler',
                'formatter': 'plain_console',
            },
            'debug': {
                'level': 'DEBUG',
                'class': 'logging.handlers.RotatingFileHandler',
                'filename': os.path.join(LOGS_ROOT, 'debug.log'),
                'formatter': 'key_value',
            },
            'null': {
                'class': 'logging.NullHandler',
            },
        },
        'loggers': {
            '': {  # root logger
                'handlers': ['debug', 'console'],
                # Always send from the root, handlers can filter levels
                'level': 'INFO',
            },
            'docker.utils.config': {
                'handlers': ['null'],
                # Don't double log at the root logger for these.
                'propagate': False,
            },
            'django_structlog.middlewares.request': {
                'handlers': ['null'],
                # Don't double log at the root logger for these.
                'propagate': False,
            },
            'readthedocs': {
                'handlers': ['debug', 'console'],
                'level': 'DEBUG',
                # Don't double log at the root logger for these.
                'propagate': False,
            },
            'django.security.DisallowedHost': {
                'handlers': ['null'],
                'propagate': False,
            },
        },
    }

    # MailerLite API for newsletter signups
    MAILERLITE_API_SUBSCRIBERS_URL = 'https://api.mailerlite.com/api/v2/subscribers'
    MAILERLITE_API_KEY = None

    RTD_EMBED_API_EXTERNAL_DOMAINS = [
        r'docs\.python\.org',
        r'docs\.scipy\.org',
        r'docs\.sympy\.org',
        r'numpy\.org',
    ]
    RTD_EMBED_API_PAGE_CACHE_TIMEOUT = 5 * 10
    RTD_EMBED_API_DEFAULT_REQUEST_TIMEOUT = 1
    RTD_EMBED_API_DOMAIN_RATE_LIMIT = 50
    RTD_EMBED_API_DOMAIN_RATE_LIMIT_TIMEOUT = 60

    RTD_SPAM_THRESHOLD_DONT_SHOW_ADS = 100
    RTD_SPAM_THRESHOLD_DENY_ON_ROBOTS = 200
    RTD_SPAM_THRESHOLD_DONT_SHOW_DASHBOARD = 300
    RTD_SPAM_THRESHOLD_DONT_SERVE_DOCS = 500
    RTD_SPAM_THRESHOLD_DELETE_PROJECT = 1000
    RTD_SPAM_MAX_SCORE = 9999<|MERGE_RESOLUTION|>--- conflicted
+++ resolved
@@ -210,11 +210,8 @@
             'readthedocs.search',
             'readthedocs.embed',
             'readthedocs.telemetry',
-<<<<<<< HEAD
             'readthedocs.domains',
-=======
             'readthedocs.invitations',
->>>>>>> 05c8a325
 
             # allauth
             'allauth',

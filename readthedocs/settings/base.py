--- conflicted
+++ resolved
@@ -547,33 +547,20 @@
             'schedule': crontab(minute='*/15'),
             'options': {'queue': 'web'},
         },
-<<<<<<< HEAD
         # We keep having celery send multiple emails,
         # which is a terrible UX,
         # so let's remove them for now.
 
         # 'weekly-config-file-notification': {
         #     'task': 'readthedocs.projects.tasks.utils.deprecated_config_file_used_notification',
-        #     'schedule': crontab(day_of_week='wednesday', hour=11, minute=15),
+        #     'schedule': crontab(day_of_week='wed', hour=11, minute=15),
         #     'options': {'queue': 'web'},
         # },
         # 'weekly-build-image-notification': {
         #     'task': 'readthedocs.projects.tasks.utils.deprecated_build_image_notification',
-        #     'schedule': crontab(day_of_week='wednesday', hour=9, minute=15),
+        #     'schedule': crontab(day_of_week='wed', hour=9, minute=15),
         #     'options': {'queue': 'web'},
         # },
-=======
-        'weekly-config-file-notification': {
-            'task': 'readthedocs.projects.tasks.utils.deprecated_config_file_used_notification',
-            'schedule': crontab(day_of_week="wed", hour=11, minute=15),
-            'options': {'queue': 'web'},
-        },
-        'weekly-build-image-notification': {
-            'task': 'readthedocs.projects.tasks.utils.deprecated_build_image_notification',
-            'schedule': crontab(day_of_week="wed", hour=9, minute=15),
-            'options': {'queue': 'web'},
-        },
->>>>>>> ac9fa94d
     }
 
     # Sentry

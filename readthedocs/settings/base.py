# pylint: disable=missing-docstring

import os
import re
import socket
import subprocess

import structlog
from celery.schedules import crontab
from corsheaders.defaults import default_headers
from django.conf.global_settings import PASSWORD_HASHERS

from readthedocs.builds import constants_docker
from readthedocs.core.logs import shared_processors
from readthedocs.core.settings import Settings

try:
    import readthedocsext.cdn  # noqa

    ext = True
except ImportError:
    ext = False

try:
    import readthedocsext.theme  # noqa

    ext_theme = True
except ImportError:
    ext_theme = False


_ = gettext = lambda s: s
log = structlog.get_logger(__name__)


class CommunityBaseSettings(Settings):
    """Community base settings, don't use this directly."""

    # Django settings
    SITE_ID = 1
    ROOT_URLCONF = "readthedocs.urls"
    LOGIN_REDIRECT_URL = "/dashboard/"
    FORCE_WWW = False
    SECRET_KEY = "replace-this-please"  # noqa
    ATOMIC_REQUESTS = True

    DEFAULT_AUTO_FIELD = "django.db.models.AutoField"

    # Debug settings
    DEBUG = True
    RTD_FORCE_SHOW_DEBUG_TOOLBAR = False

    # Build FTD index for all versions
    RTD_FILETREEDIFF_ALL = False

    @property
    def DEBUG_TOOLBAR_CONFIG(self):
        def _show_debug_toolbar(request):
            return (
                request.environ.get("SERVER_NAME", None) != "testserver"
                and self.SHOW_DEBUG_TOOLBAR
            )

        return {
            "SHOW_TOOLBAR_CALLBACK": _show_debug_toolbar,
            "DISABLE_PANELS": [
                # Default ones
                "debug_toolbar.panels.profiling.ProfilingPanel",
                "debug_toolbar.panels.redirects.RedirectsPanel",
                # Custome ones
                # We are disabling these because they take a lot of time to execute in the new dashboard.
                # We make an intensive usage of the ``include`` template tag there.
                # It's a "known issue/bug" and there is no solution as far as we can tell.
                "debug_toolbar.panels.sql.SQLPanel",
                "debug_toolbar.panels.templates.TemplatesPanel",
            ],
        }

    @property
    def SHOW_DEBUG_TOOLBAR(self):
        """
        Show django-debug-toolbar on DEBUG or if it's forced by RTD_FORCE_SHOW_DEBUG_TOOLBAR.

        This will show the debug toolbar on:

          - Docker local instance
          - web-extra production instance
        """
        return self.DEBUG or self.RTD_FORCE_SHOW_DEBUG_TOOLBAR

    # Domains and URLs
    RTD_IS_PRODUCTION = False
    PRODUCTION_DOMAIN = "readthedocs.org"
    PUBLIC_DOMAIN = None
    PUBLIC_DOMAIN_USES_HTTPS = False
    PUBLIC_API_URL = "https://{}".format(PRODUCTION_DOMAIN)
    RTD_INTERSPHINX_URL = "https://{}".format(PRODUCTION_DOMAIN)
    RTD_EXTERNAL_VERSION_DOMAIN = "external-builds.readthedocs.io"

    @property
    def SWITCH_PRODUCTION_DOMAIN(self):
        if self.RTD_EXT_THEME_ENABLED:
            return self.PRODUCTION_DOMAIN.removeprefix("app.")
        if not self.PRODUCTION_DOMAIN.startswith("app."):
            return f"app.{self.PRODUCTION_DOMAIN}"
        return self.PRODUCTION_DOMAIN

    # Doc Builder Backends
    MKDOCS_BACKEND = "readthedocs.doc_builder.backends.mkdocs"
    SPHINX_BACKEND = "readthedocs.doc_builder.backends.sphinx"

    # slumber settings
    SLUMBER_API_HOST = "https://readthedocs.org"

    # Email
    DEFAULT_FROM_EMAIL = "no-reply@readthedocs.org"
    SERVER_EMAIL = DEFAULT_FROM_EMAIL
    SUPPORT_EMAIL = None
    SUPPORT_FORM_ENDPOINT = None

    # Sessions
    SESSION_COOKIE_DOMAIN = "readthedocs.org"
    SESSION_COOKIE_HTTPONLY = True
    SESSION_COOKIE_AGE = 30 * 24 * 60 * 60  # 30 days
    SESSION_SAVE_EVERY_REQUEST = False
    SESSION_COOKIE_SAMESITE = "Lax"

    # CSRF
    CSRF_COOKIE_HTTPONLY = True
    CSRF_COOKIE_AGE = 30 * 24 * 60 * 60  # 30 days

    # Security & X-Frame-Options Middleware
    # https://docs.djangoproject.com/en/1.11/ref/middleware/#django.middleware.security.SecurityMiddleware
    SECURE_CONTENT_TYPE_NOSNIFF = True
    SECURE_REFERRER_POLICY = "strict-origin-when-cross-origin"
    X_FRAME_OPTIONS = "DENY"

    # Content Security Policy
    # https://django-csp.readthedocs.io/
    CSP_DEFAULT_SRC = None  # This could be improved
    CSP_FRAME_ANCESTORS = ("'none'",)
    CSP_OBJECT_SRC = ("'none'",)
    CSP_REPORT_URI = None
    CSP_REPORT_ONLY = False
    CSP_EXCLUDE_URL_PREFIXES = ("/admin/",)
    RTD_CSP_UPDATE_HEADERS = {}

    # Read the Docs
    READ_THE_DOCS_EXTENSIONS = ext
    RTD_LATEST = "latest"
    RTD_LATEST_VERBOSE_NAME = "latest"
    RTD_STABLE = "stable"
    RTD_STABLE_VERBOSE_NAME = "stable"
    RTD_CLEAN_AFTER_BUILD = False
    RTD_MAX_CONCURRENT_BUILDS = 4
    RTD_BUILDS_MAX_RETRIES = 25
    RTD_BUILDS_RETRY_DELAY = 5 * 60  # seconds
    RTD_BUILD_STATUS_API_NAME = "docs/readthedocs"
    RTD_ANALYTICS_DEFAULT_RETENTION_DAYS = 30 * 3
    RTD_AUDITLOGS_DEFAULT_RETENTION_DAYS = 30 * 3

    # Number of days the validation process for a domain will be retried.
    RTD_CUSTOM_DOMAINS_VALIDATION_PERIOD = 30

    # Keep BuildData models on database during this time
    RTD_TELEMETRY_DATA_RETENTION_DAYS = 30 * 6  # 180 days / 6 months

    # Number of days an invitation is valid.
    RTD_INVITATIONS_EXPIRATION_DAYS = 15

    RTD_ENFORCE_BROWNOUTS_FOR_DEPRECATIONS = False

    @property
    def RTD_DEFAULT_FEATURES(self):
        # Features listed here will be available to users that don't have a
        # subscription or if their subscription doesn't include the feature.
        # Depending on the feature type, the numeric value represents a
        # number of days or limit of the feature.
        from readthedocs.subscriptions import constants
        from readthedocs.subscriptions.products import RTDProductFeature

        return dict(
            (
                # Max number of domains allowed per project.
                RTDProductFeature(type=constants.TYPE_CNAME, value=2).to_item(),
                RTDProductFeature(type=constants.TYPE_EMBED_API).to_item(),
                # Retention days for search analytics.
                RTDProductFeature(
                    type=constants.TYPE_SEARCH_ANALYTICS,
                    value=self.RTD_ANALYTICS_DEFAULT_RETENTION_DAYS,
                ).to_item(),
                # Retention days for page view analytics.
                RTDProductFeature(
                    type=constants.TYPE_PAGEVIEW_ANALYTICS,
                    value=self.RTD_ANALYTICS_DEFAULT_RETENTION_DAYS,
                ).to_item(),
                # Retention days for audit logs.
                RTDProductFeature(
                    type=constants.TYPE_AUDIT_LOGS,
                    value=self.RTD_AUDITLOGS_DEFAULT_RETENTION_DAYS,
                ).to_item(),
                # Max number of concurrent builds.
                RTDProductFeature(
                    type=constants.TYPE_CONCURRENT_BUILDS,
                    value=self.RTD_MAX_CONCURRENT_BUILDS,
                ).to_item(),
                # Max number of redirects allowed per project.
                RTDProductFeature(
                    type=constants.TYPE_REDIRECTS_LIMIT, value=100
                ).to_item(),
            )
        )

    # A dictionary of Stripe products mapped to a RTDProduct object.
    # In .org we don't have subscriptions/products, default features are
    # defined in RTD_DEFAULT_FEATURES.
    RTD_PRODUCTS = {}

    # Database and API hitting settings
    DONT_HIT_DB = True
    RTD_SAVE_BUILD_COMMANDS_TO_STORAGE = False
    DATABASE_ROUTERS = ["readthedocs.core.db.MapAppsRouter"]

    USER_MATURITY_DAYS = 7

    # override classes
    CLASS_OVERRIDES = {}

    DOC_PATH_PREFIX = "_/"

    @property
    def RTD_EXT_THEME_ENABLED(self):
        return ext_theme and "RTD_EXT_THEME_ENABLED" in os.environ

    RTD_EXT_THEME_DEV_SERVER = None

    # Application classes
    @property
    def INSTALLED_APPS(self):  # noqa
        apps = [
            "django.contrib.auth",
            "django.contrib.admin",
            "django.contrib.contenttypes",
            "django.contrib.sessions",
            "django.contrib.sites",
            "django.contrib.messages",
            "django.contrib.humanize",
            # readthedocs.core app needs to be before
            # django.contrib.staticfiles to use our custom collectstatic
            # command
            "readthedocs.core",
            "django.contrib.staticfiles",
            # third party apps
            "dj_pagination",
            "taggit",
            "django_gravatar",
            "rest_framework",
            "rest_framework.authtoken",
            "rest_framework_api_key",
            "generic_relations",
            "corsheaders",
            "annoying",
            "django_extensions",
            "crispy_forms",
            "django_elasticsearch_dsl",
            "django_filters",
            "polymorphic",
            "simple_history",
            "djstripe",
            "django_celery_beat",
            "django_safemigrate.apps.SafeMigrateConfig",
            # our apps
            "readthedocs.projects",
            "readthedocs.organizations",
            "readthedocs.builds",
            "readthedocs.doc_builder",
            "readthedocs.oauth",
            "readthedocs.redirects",
            "readthedocs.sso",
            "readthedocs.audit",
            "readthedocs.rtd_tests",
            "readthedocs.api.v2",
            "readthedocs.api.v3",
            "readthedocs.gold",
            "readthedocs.payments",
            "readthedocs.subscriptions",
            "readthedocs.notifications",
            "readthedocs.integrations",
            "readthedocs.analytics",
            "readthedocs.search",
            "readthedocs.embed",
            "readthedocs.telemetry",
            "readthedocs.domains",
            "readthedocs.invitations",
            # allauth
            "allauth",
            "allauth.account",
            "allauth.socialaccount",
            "allauth.socialaccount.providers.github",
            "readthedocs.allauth.providers.githubapp",
            "allauth.socialaccount.providers.gitlab",
            "allauth.socialaccount.providers.bitbucket_oauth2",
            "allauth.mfa",
            # Others
            # NOTE: impersonate functionality is only enabled when ALLOW_ADMIN is True,
            # but we still need to include it even when not enabled, since it has objects
            # related to the user model that Django needs to know about when deleting users.
            "impersonate",
        ]
        if ext:
            apps.append("readthedocsext.cdn")
            apps.append("readthedocsext.donate")
            apps.append("readthedocsext.spamfighting")
        if self.RTD_EXT_THEME_ENABLED:
            apps.append("readthedocsext.theme")
        if self.SHOW_DEBUG_TOOLBAR:
            apps.append("debug_toolbar")

        return apps

    @property
    def CRISPY_TEMPLATE_PACK(self):
        if self.RTD_EXT_THEME_ENABLED:
            return "semantic-ui"
        return "bootstrap"

    @property
    def CRISPY_ALLOWED_TEMPLATE_PACKS(self):
        if self.RTD_EXT_THEME_ENABLED:
            return ("semantic-ui",)
        return ("bootstrap", "uni_form", "bootstrap3", "bootstrap4")

    @property
    def USE_PROMOS(self):  # noqa
        return "readthedocsext.donate" in self.INSTALLED_APPS

    @property
    def MIDDLEWARE(self):
        middlewares = [
            "readthedocs.core.middleware.NullCharactersMiddleware",
            "django.contrib.sessions.middleware.SessionMiddleware",
            "django.middleware.locale.LocaleMiddleware",
            "corsheaders.middleware.CorsMiddleware",
            "django.middleware.common.CommonMiddleware",
            "django.middleware.security.SecurityMiddleware",
            "django.middleware.csrf.CsrfViewMiddleware",
            "django.middleware.clickjacking.XFrameOptionsMiddleware",
            "django.contrib.auth.middleware.AuthenticationMiddleware",
            "django.contrib.messages.middleware.MessageMiddleware",
            "allauth.account.middleware.AccountMiddleware",
            "dj_pagination.middleware.PaginationMiddleware",
            "csp.middleware.CSPMiddleware",
            "readthedocs.core.middleware.UpdateCSPMiddleware",
            "simple_history.middleware.HistoryRequestMiddleware",
            "readthedocs.core.logs.ReadTheDocsRequestMiddleware",
            "django_structlog.middlewares.CeleryMiddleware",
        ]
        if self.SHOW_DEBUG_TOOLBAR:
            middlewares.insert(0, "debug_toolbar.middleware.DebugToolbarMiddleware")
        if self.ALLOW_ADMIN:
            middlewares.append("impersonate.middleware.ImpersonateMiddleware")
        return middlewares

    AUTHENTICATION_BACKENDS = (
        # Needed to login by username in Django admin, regardless of `allauth`
        "django.contrib.auth.backends.ModelBackend",
        # `allauth` specific authentication methods, such as login by e-mail
        "allauth.account.auth_backends.AuthenticationBackend",
    )

    AUTH_PASSWORD_VALIDATORS = [
        {
            "NAME": "django.contrib.auth.password_validation.UserAttributeSimilarityValidator",
        },
        {
            "NAME": "django.contrib.auth.password_validation.MinimumLengthValidator",
            "OPTIONS": {
                "min_length": 9,
            },
        },
        {
            "NAME": "django.contrib.auth.password_validation.CommonPasswordValidator",
        },
        {
            "NAME": "django.contrib.auth.password_validation.NumericPasswordValidator",
        },
    ]

    # Explicitly set the password hashers to the default ones,
    # so we can change them in our test settings.
    PASSWORD_HASHERS = PASSWORD_HASHERS

    # Paths
    SITE_ROOT = os.path.dirname(
        os.path.dirname(os.path.dirname(os.path.abspath(__file__)))
    )
    TEMPLATE_ROOT = os.path.join(SITE_ROOT, "readthedocs", "templates")
    DOCROOT = os.path.join(SITE_ROOT, "user_builds")
    LOGS_ROOT = os.path.join(SITE_ROOT, "logs")
    PRODUCTION_ROOT = os.path.join(SITE_ROOT, "prod_artifacts")
    PRODUCTION_MEDIA_ARTIFACTS = os.path.join(PRODUCTION_ROOT, "media")

    # Assets and media
    STATIC_ROOT = os.path.join(SITE_ROOT, "static")
    STATIC_URL = "/static/"
    MEDIA_ROOT = os.path.join(SITE_ROOT, "media/")
    MEDIA_URL = "/media/"
    ADMIN_MEDIA_PREFIX = "/media/admin/"
    ADMIN_URL = "/admin"
    STATICFILES_DIRS = [
        os.path.join(SITE_ROOT, "readthedocs", "static"),
        os.path.join(SITE_ROOT, "media"),
    ]
    STATICFILES_FINDERS = [
        "readthedocs.core.static.SelectiveFileSystemFinder",
        "django.contrib.staticfiles.finders.AppDirectoriesFinder",
        "readthedocs.core.finders.DebugToolbarFinder",
    ]
    PYTHON_MEDIA = False

    # Django Storage subclass used to write build artifacts to cloud or local storage
    # https://docs.readthedocs.io/page/development/settings.html#rtd-build-media-storage
    RTD_BUILD_MEDIA_STORAGE = "readthedocs.builds.storage.BuildMediaFileSystemStorage"
    RTD_BUILD_TOOLS_STORAGE = "readthedocs.builds.storage.BuildMediaFileSystemStorage"
    RTD_BUILD_COMMANDS_STORAGE = (
        "readthedocs.builds.storage.BuildMediaFileSystemStorage"
    )
    RTD_STATICFILES_STORAGE = "readthedocs.builds.storage.StaticFilesStorage"

    @property
    def TEMPLATES(self):
        dirs = [self.TEMPLATE_ROOT]
        if self.RTD_EXT_THEME_ENABLED:
            dirs.insert(
                0,
                os.path.join(
                    os.path.dirname(readthedocsext.theme.__file__),
                    "templates",
                ),
            )

        # Disable ``cached.Loader`` on development
        # https://docs.djangoproject.com/en/4.2/ref/templates/api/#django.template.loaders.cached.Loader
        default_loaders = [
            "django.template.loaders.filesystem.Loader",
            "django.template.loaders.app_directories.Loader",
        ]
        cached_loaders = [("django.template.loaders.cached.Loader", default_loaders)]

        return [
            {
                "BACKEND": "django.template.backends.django.DjangoTemplates",
                "DIRS": dirs,
                "OPTIONS": {
                    "debug": self.DEBUG,
                    "loaders": default_loaders if self.DEBUG else cached_loaders,
                    "context_processors": [
                        "django.contrib.auth.context_processors.auth",
                        "django.contrib.messages.context_processors.messages",
                        "django.template.context_processors.debug",
                        "django.template.context_processors.i18n",
                        "django.template.context_processors.media",
                        "django.template.context_processors.request",
                        # Read the Docs processor
                        "readthedocs.core.context_processors.readthedocs_processor",
                        "readthedocs.core.context_processors.user_notifications",
                    ],
                },
            },
        ]

    # Cache
    CACHES = {
        "default": {
            "BACKEND": "django.core.cache.backends.locmem.LocMemCache",
            "PREFIX": "docs",
        }
    }
    CACHE_MIDDLEWARE_SECONDS = 60

    # I18n
    TIME_ZONE = "UTC"
    USE_TZ = True
    LANGUAGE_CODE = "en-us"
    LANGUAGES = (
        ("ca", gettext("Catalan")),
        ("en", gettext("English")),
        ("es", gettext("Spanish")),
        ("pt-br", gettext("Brazilian Portuguese")),
        ("nb", gettext("Norwegian Bokmål")),
        ("fr", gettext("French")),
        ("ru", gettext("Russian")),
        ("de", gettext("German")),
        ("gl", gettext("Galician")),
        ("vi", gettext("Vietnamese")),
        ("zh-cn", gettext("Simplified Chinese")),
        ("zh-tw", gettext("Traditional Chinese")),
        ("ja", gettext("Japanese")),
        ("uk", gettext("Ukrainian")),
        ("it", gettext("Italian")),
        ("ko", gettext("Korean")),
    )
    LOCALE_PATHS = [
        os.path.join(SITE_ROOT, "readthedocs", "locale"),
    ]
    USE_I18N = True
    USE_L10N = True

    # Celery
    CELERY_APP_NAME = "readthedocs"
    CELERY_ALWAYS_EAGER = True
    CELERYD_TASK_TIME_LIMIT = 60 * 60  # 60 minutes
    CELERY_SEND_TASK_ERROR_EMAILS = False
    CELERY_IGNORE_RESULT = True
    CELERYD_HIJACK_ROOT_LOGGER = False
    # This stops us from pre-fetching a task that then sits around on the builder
    CELERY_ACKS_LATE = True
    # Don't queue a bunch of tasks in the workers
    CELERYD_PREFETCH_MULTIPLIER = 1
    CELERY_CREATE_MISSING_QUEUES = True

    CELERY_DEFAULT_QUEUE = "celery"
    CELERYBEAT_SCHEDULER = "django_celery_beat.schedulers:DatabaseScheduler"
    CELERYBEAT_SCHEDULE = {
        "quarter-finish-inactive-builds": {
            "task": "readthedocs.projects.tasks.utils.finish_inactive_builds",
            "schedule": crontab(minute="*/15"),
            "options": {"queue": "web"},
        },
        "every-day-delete-old-search-queries": {
            "task": "readthedocs.search.tasks.delete_old_search_queries_from_db",
            "schedule": crontab(minute=0, hour=0),
            "options": {"queue": "web"},
        },
        "every-day-delete-old-page-views": {
            "task": "readthedocs.analytics.tasks.delete_old_page_counts",
            "schedule": crontab(minute=27, hour="*/6"),
            "options": {"queue": "web"},
        },
        "every-day-delete-old-buildata-models": {
            "task": "readthedocs.telemetry.tasks.delete_old_build_data",
            "schedule": crontab(minute=0, hour=2),
            "options": {"queue": "web"},
        },
        "weekly-delete-old-personal-audit-logs": {
            "task": "readthedocs.audit.tasks.delete_old_personal_audit_logs",
            "schedule": crontab(day_of_week="wed", minute=0, hour=7),
            "options": {"queue": "web"},
        },
        "every-day-resync-sso-organization-users": {
            "task": "readthedocs.oauth.tasks.sync_remote_repositories_organizations",
            "schedule": crontab(minute=0, hour=4),
            "options": {"queue": "web"},
        },
        "quarter-archive-builds": {
            "task": "readthedocs.builds.tasks.archive_builds_task",
            "schedule": crontab(minute="*/15"),
            "options": {"queue": "web"},
            "kwargs": {
                "days": 1,
                "limit": 500,
                "delete": True,
            },
        },
        "every-30m-delete-inactive-external-versions": {
            "task": "readthedocs.builds.tasks.delete_closed_external_versions",
            # Increase the frequency because we have 255k closed versions and they keep growing.
            # It's better to increase this frequency than the `limit=` of the task.
            "schedule": crontab(minute="*/30", hour="*"),
            "options": {"queue": "web"},
        },
        "every-day-resync-remote-repositories": {
            "task": "readthedocs.oauth.tasks.sync_active_users_remote_repositories",
            "schedule": crontab(minute=30, hour=2),
            "options": {"queue": "web"},
        },
        "every-day-email-pending-custom-domains": {
            "task": "readthedocs.domains.tasks.email_pending_custom_domains",
            "schedule": crontab(minute=0, hour=3),
            "options": {"queue": "web"},
        },
        "every-15m-delete-pidbox-objects": {
            "task": "readthedocs.core.tasks.cleanup_pidbox_keys",
            "schedule": crontab(minute="*/15"),
            "options": {"queue": "web"},
        },
        "every-day-delete-old-revoked-build-api-keys": {
            "task": "readthedocs.api.v2.tasks.delete_old_revoked_build_api_keys",
            "schedule": crontab(minute=0, hour=4),
            "options": {"queue": "web"},
        },
    }

    # Sentry
    SENTRY_CELERY_IGNORE_EXPECTED = True

    # Docker
    DOCKER_ENABLE = False
    DOCKER_SOCKET = "unix:///var/run/docker.sock"

    # User used to create the container.
    # In production we use the same user than the one defined by the
    # ``USER docs`` instruction inside the Dockerfile.
    # In development, we can use the "UID:GID" of the current user running the
    # instance to avoid file permissions issues.
    # https://docs.docker.com/engine/reference/run/#user
    RTD_DOCKER_USER = "docs:docs"
    RTD_DOCKER_SUPER_USER = "root:root"
    RTD_DOCKER_WORKDIR = "/home/docs/"

    RTD_DOCKER_COMPOSE = False

    DOCKER_VERSION = "auto"
    DOCKER_DEFAULT_VERSION = "ubuntu-22.04"
    DOCKER_IMAGE = "{}:{}".format(
        constants_docker.DOCKER_DEFAULT_IMAGE, DOCKER_DEFAULT_VERSION
    )

    # Additional binds for the build container
    RTD_DOCKER_ADDITIONAL_BINDS = {}
    RTD_DOCKER_BUILD_SETTINGS = constants_docker.RTD_DOCKER_BUILD_SETTINGS
    # This is used for the image used to clone the users repo,
    # since we can't read their config file image choice before cloning
    RTD_DOCKER_CLONE_IMAGE = RTD_DOCKER_BUILD_SETTINGS["os"]["ubuntu-22.04"]

    def _get_docker_memory_limit(self):
        try:
            total_memory = int(
                subprocess.check_output(
                    "free -m | awk '/^Mem:/{print $2}'",
                    shell=True,
                )
            )
            return total_memory, round(total_memory - 1000, -2)
        except ValueError:
            # On systems without a `free` command it will return a string to
            # int and raise a ValueError
            log.exception("Failed to get memory size, using defaults Docker limits.")

    # Coefficient used to determine build time limit, as a percentage of total
    # memory. Historical values here were 0.225 to 0.3.
    DOCKER_TIME_LIMIT_COEFF = 0.25

    @property
    def DOCKER_LIMITS(self):
        """
        Set docker limits dynamically, if in production, based on system memory.

        We do this to avoid having separate build images. This assumes 1 build
        process per server, which will be allowed to consume all available
        memory.

        We subtract 750MiB for overhead of processes and base system, and set
        the build time as proportional to the memory limit.
        """
        # Our normal default
        limits = {
            "memory": "2g",
            "time": 900,
        }

        # Only run on our servers
        if self.RTD_IS_PRODUCTION:
            total_memory, memory_limit = self._get_docker_memory_limit()
            if memory_limit:
                limits = {
                    "memory": f"{memory_limit}m",
                    "time": max(
                        limits["time"],
                        round(total_memory * self.DOCKER_TIME_LIMIT_COEFF, -2),
                    ),
                }
        log.info(
            "Using dynamic docker limits.",
            hostname=socket.gethostname(),
            memory=limits["memory"],
            time=limits["time"],
        )
        return limits

    # Allauth
    ACCOUNT_ADAPTER = "readthedocs.core.adapters.AccountAdapter"
    SOCIALACCOUNT_ADAPTER = 'readthedocs.core.adapters.SocialAccountAdapter'
    ACCOUNT_SIGNUP_FIELDS = ['username*', 'email*', 'password1*', 'password2*']
    # By preventing enumeration, we will always send an email,
    # even if the email is not registered, that's hurting
    # our email reputation. We are okay with people knowing
    # if an email is registered or not.
    ACCOUNT_PREVENT_ENUMERATION = False

    # Make email verification mandatory.
    # Users won't be able to login until they verify the email address.
    ACCOUNT_EMAIL_VERIFICATION = "mandatory"
    ACCOUNT_LOGIN_ON_EMAIL_CONFIRMATION = True

    ACCOUNT_LOGIN_METHODS = ["username", "email"]
    ACCOUNT_EMAIL_CONFIRMATION_EXPIRE_DAYS = 7
    SOCIALACCOUNT_AUTO_SIGNUP = False
    SOCIALACCOUNT_STORE_TOKENS = True

    _SOCIALACCOUNT_PROVIDERS = {
        "github": {
            "APPS": [
                {"client_id": "123", "secret": "456", "key": ""},
            ],
            "SCOPE": [
                "user:email",
                "read:org",
                "admin:repo_hook",
                "repo:status",
            ],
        },
        "githubapp": {
            "APPS": [
                {"client_id": "123", "secret": "456", "key": ""},
            ],
            # Scope is determined by the GitHub App permissions.
            "SCOPE": [],
        },
        "gitlab": {
            "APPS": [
                {"client_id": "123", "secret": "456", "key": ""},
            ],
            # GitLab returns the primary email only, we can trust it's verified.
            "VERIFIED_EMAIL": True,
            "SCOPE": [
                "api",
                "read_user",
            ],
        },
        "bitbucket_oauth2": {
            "APPS": [
                {"client_id": "123", "secret": "456", "key": ""},
            ],
            # Bitbucket scope/permissions are determined by the Oauth consumer setup on bitbucket.org.
        },
    }

    @property
    def SOCIALACCOUNT_PROVIDERS(self):
        """
        This is useful to override in a subclass, mainly to add the secrets when deploying.

        Our ops repos have a complex (shared) inheritance structure, so it's easier this way.
        """
        return self._SOCIALACCOUNT_PROVIDERS

    ACCOUNT_FORMS = {
        "signup": "readthedocs.forms.SignupFormWithNewsletter",
    }

    GITHUB_APP_ID = 1234
    GITHUB_APP_NAME = "readthedocs"
    GITHUB_APP_PRIVATE_KEY = ""
    GITHUB_APP_WEBHOOK_SECRET = ""

    @property
    def GITHUB_APP_CLIENT_ID(self):
        return self.SOCIALACCOUNT_PROVIDERS["githubapp"]["APPS"][0]["client_id"]

    # CORS
    # Don't allow sending cookies in cross-domain requests, this is so we can
    # relax our CORS headers for more views, but at the same time not opening
    # users to CSRF attacks.
    CORS_ALLOW_CREDENTIALS = False

    # Allow cross-site requests from any origin,
    # all information from our allowed endpoits is public.
    CORS_ALLOW_ALL_ORIGINS = True
    CORS_ALLOW_HEADERS = list(default_headers) + [
        "x-hoverxref-version",
    ]
    # Additional protection to allow only idempotent methods.
    CORS_ALLOW_METHODS = [
        "GET",
        "OPTIONS",
        "HEAD",
    ]

    # URLs to allow CORS to read from unauthed.
    CORS_URLS_REGEX = re.compile(
        r"""
        ^(
            /api/v2/search
            |/api/v2/docsearch
            |/api/v2/embed
            |/api/v3/embed
            |/api/v2/sustainability
        )
        """,
        re.VERBOSE,
    )

    # RTD Settings
    ALLOW_PRIVATE_REPOS = False
    DEFAULT_PRIVACY_LEVEL = "public"
    DEFAULT_VERSION_PRIVACY_LEVEL = "public"
    ALLOW_ADMIN = True

    # Organization settings
    RTD_ALLOW_ORGANIZATIONS = False
    RTD_ORG_DEFAULT_STRIPE_SUBSCRIPTION_PRICE = "trial-v2-monthly"
    RTD_ORG_TRIAL_PERIOD_DAYS = 30

    # Elasticsearch settings.
    ELASTICSEARCH_DSL = {
        "default": {
            "hosts": "http://elastic:password@search:9200",
        },
    }
    # Chunk size for elasticsearch reindex celery tasks
    ES_TASK_CHUNK_SIZE = 500

    # Info from Honza about this:
    # The key to determine shard number is actually usually not the node count,
    # but the size of your data.
    # There are advantages to just having a single shard in an index since
    # you don't have to do the distribute/collect steps when executing a search.
    # If your data will allow it (not significantly larger than 40GB)
    # I would recommend going to a single shard and one replica meaning
    # any of the two nodes will be able to serve any search without talking to the other one.
    # Scaling to more searches will then just mean adding a third node
    # and a second replica resulting in immediate 50% bump in max search throughput.

    ES_INDEXES = {
        "project": {
            "name": "project_index",
            "settings": {"number_of_shards": 1, "number_of_replicas": 1},
        },
        "page": {
            "name": "page_index",
            "settings": {
                "number_of_shards": 1,
                "number_of_replicas": 1,
            },
        },
    }

    # ANALYZER = 'analysis': {
    #     'analyzer': {
    #         'default_icu': {
    #             'type': 'custom',
    #             'tokenizer': 'icu_tokenizer',
    #             'filter': ['word_delimiter', 'icu_folding', 'icu_normalizer'],
    #         }
    #     }
    # }

    # Disable auto refresh for increasing index performance
    ELASTICSEARCH_DSL_AUTO_REFRESH = False

    ALLOWED_HOSTS = ["*"]

    ABSOLUTE_URL_OVERRIDES = {"auth.user": lambda o: "/profiles/{}/".format(o.username)}

    INTERNAL_IPS = ("127.0.0.1",)

    # django-impersonate.
    IMPERSONATE = {
        # By default, only staff users can impersonate.
        "REQUIRE_SUPERUSER": True,
    }

    # Taggit
    # https://django-taggit.readthedocs.io
    TAGGIT_TAGS_FROM_STRING = "readthedocs.projects.tag_utils.rtd_parse_tags"

    # Stripe
    # Existing values we use
    STRIPE_SECRET = None
    STRIPE_PUBLISHABLE = None

    # DJStripe values -- **CHANGE THESE IN PRODUCTION**
    STRIPE_LIVE_SECRET_KEY = None
    STRIPE_TEST_SECRET_KEY = "sk_test_x"  # A default so the `checks` don't fail
    DJSTRIPE_WEBHOOK_SECRET = None
    STRIPE_LIVE_MODE = False  # Change to True in production
    # This is less optimal than setting the webhook secret
    # However, the app won't start without the secret
    # with this setting set to the default
    DJSTRIPE_WEBHOOK_VALIDATION = "retrieve_event"

    # These values shouldn't need to change..
    DJSTRIPE_FOREIGN_KEY_TO_FIELD = "id"
    DJSTRIPE_USE_NATIVE_JSONFIELD = (
        True  # We recommend setting to True for new installations
    )

    # Disable adding djstripe metadata to the Customer objects.
    # We are managing the subscriber relationship by ourselves,
    # since we have subscriptions attached to an organization or gold user
    # we can't make use of the DJSTRIPE_SUBSCRIBER_MODEL setting.
    DJSTRIPE_SUBSCRIBER_CUSTOMER_KEY = None

    # Webhook URL for BotDog to post messages in Slack #sales channel:
    # https://api.slack.com/apps/A01ML7J7N4T/incoming-webhooks
    SLACK_WEBHOOK_SALES_CHANNEL = None  # https://hooks.slack.com/services/...

    # Do Not Track support
    DO_NOT_TRACK_ENABLED = False

    # Advertising configuration defaults
    ADSERVER_API_BASE = None
    ADSERVER_API_KEY = None
    ADSERVER_API_TIMEOUT = 0.35  # seconds

    # Misc application settings
    GLOBAL_ANALYTICS_CODE = None
    DASHBOARD_ANALYTICS_CODE = None  # For the dashboard, not docs
    GRAVATAR_DEFAULT_IMAGE = (
        "https://assets.readthedocs.org/static/images/silhouette.png"  # NOQA
    )
    OAUTH_AVATAR_USER_DEFAULT_URL = GRAVATAR_DEFAULT_IMAGE
    OAUTH_AVATAR_ORG_DEFAULT_URL = GRAVATAR_DEFAULT_IMAGE
    REST_FRAMEWORK = {
        "DEFAULT_FILTER_BACKENDS": (
            "django_filters.rest_framework.DjangoFilterBackend",
        ),
        "DEFAULT_PAGINATION_CLASS": "rest_framework.pagination.LimitOffsetPagination",  # NOQA
        "DEFAULT_THROTTLE_RATES": {
            "anon": "5/minute",
            "user": "60/minute",
        },
        "PAGE_SIZE": 10,
        "TEST_REQUEST_DEFAULT_FORMAT": "json",
    }
    REST_FLEX_FIELDS = {
        "RECURSIVE_EXPANSION_PERMITTED": False,
    }

    SILENCED_SYSTEM_CHECKS = ["fields.W342"]

    # Logging
    LOG_FORMAT = "%(name)s:%(lineno)s[%(process)d]: %(levelname)s %(message)s"
    LOGGING = {
        "version": 1,
        "disable_existing_loggers": True,
        "formatters": {
            "default": {
                "format": LOG_FORMAT,
                "datefmt": "%d/%b/%Y %H:%M:%S",
            },
            # structlog
            "plain_console": {
                "()": structlog.stdlib.ProcessorFormatter,
                "processors": [
                    structlog.stdlib.ProcessorFormatter.remove_processors_meta,
                    structlog.dev.ConsoleRenderer(colors=False),
                ],
                # Allows to add extra data to log entries generated via ``logging`` module
                # See https://www.structlog.org/en/stable/standard-library.html#rendering-using-structlog-based-formatters-within-logging
                "foreign_pre_chain": shared_processors,
            },
            "colored_console": {
                "()": structlog.stdlib.ProcessorFormatter,
                "processors": [
                    structlog.stdlib.ProcessorFormatter.remove_processors_meta,
                    structlog.dev.ConsoleRenderer(colors=True),
                ],
                # Allows to add extra data to log entries generated via ``logging`` module
                # See https://www.structlog.org/en/stable/standard-library.html#rendering-using-structlog-based-formatters-within-logging
                "foreign_pre_chain": shared_processors,
            },
            "key_value": {
                "()": structlog.stdlib.ProcessorFormatter,
                "processors": [
                    structlog.processors.TimeStamper(fmt="iso"),
                    structlog.stdlib.ProcessorFormatter.remove_processors_meta,
                    structlog.processors.KeyValueRenderer(
                        key_order=["timestamp", "level", "event", "logger"]
                    ),
                ],
                # Allows to add extra data to log entries generated via ``logging`` module
                # See https://www.structlog.org/en/stable/standard-library.html#rendering-using-structlog-based-formatters-within-logging
                "foreign_pre_chain": shared_processors,
            },
        },
        "handlers": {
            "console": {
                "level": "INFO",
                "class": "logging.StreamHandler",
                "formatter": "plain_console",
            },
            "debug": {
                "level": "DEBUG",
                "class": "logging.handlers.RotatingFileHandler",
                "filename": os.path.join(LOGS_ROOT, "debug.log"),
                "formatter": "key_value",
            },
            "null": {
                "class": "logging.NullHandler",
            },
        },
        "loggers": {
            "": {  # root logger
                "handlers": ["debug", "console"],
                # Always send from the root, handlers can filter levels
                "level": "INFO",
            },
            "docker.utils.config": {
                "handlers": ["null"],
                # Don't double log at the root logger for these.
                "propagate": False,
            },
            "django_structlog.middlewares.request": {
                "handlers": ["null"],
                # Don't double log at the root logger for these.
                "propagate": False,
            },
            "readthedocs": {
                "handlers": ["debug", "console"],
                "level": "DEBUG",
                # Don't double log at the root logger for these.
                "propagate": False,
            },
            "django.security.DisallowedHost": {
                "handlers": ["null"],
                "propagate": False,
            },
            "elastic_transport.transport": {
                "handlers": ["null"],
                "propagate": False,
            },
            "celery.worker.consumer.gossip": {
                "handlers": ["null"],
                "propagate": False,
            },
        },
    }

    # MailerLite API for newsletter signups
    MAILERLITE_API_SUBSCRIBERS_URL = "https://api.mailerlite.com/api/v2/subscribers"
    MAILERLITE_API_ONBOARDING_GROUP_ID = None
    MAILERLITE_API_ONBOARDING_GROUP_URL = None
    MAILERLITE_API_KEY = None

    RTD_EMBED_API_EXTERNAL_DOMAINS = [
        r"^docs\.python\.org$",
        r"^docs\.scipy\.org$",
        r"^docs\.sympy\.org$",
        r"^numpy\.org$",
    ]
    RTD_EMBED_API_PAGE_CACHE_TIMEOUT = 5 * 10
    RTD_EMBED_API_DEFAULT_REQUEST_TIMEOUT = 1
    RTD_EMBED_API_DOMAIN_RATE_LIMIT = 50
    RTD_EMBED_API_DOMAIN_RATE_LIMIT_TIMEOUT = 60

    RTD_SPAM_THRESHOLD_DONT_SHOW_ADS = 100
    RTD_SPAM_THRESHOLD_DENY_ON_ROBOTS = 200
    RTD_SPAM_THRESHOLD_DONT_SHOW_DASHBOARD = 300
    RTD_SPAM_THRESHOLD_DONT_SERVE_DOCS = 500
    RTD_SPAM_THRESHOLD_REMOVE_FROM_SEARCH_INDEX = 500
    RTD_SPAM_THRESHOLD_DELETE_PROJECT = 1000
    RTD_SPAM_MAX_SCORE = 9999

<<<<<<< HEAD
    CACHEOPS_ENABLED = False
    CACHEOPS_TIMEOUT = 60 * 60  # seconds
    CACHEOPS_OPS = {"get", "fetch"}
    CACHEOPS_DEGRADE_ON_FAILURE = True
    CACHEOPS = {
        # readthedocs.projects.*
        "projects.project": {
            "ops": CACHEOPS_OPS,
            "timeout": CACHEOPS_TIMEOUT,
        },
        "projects.feature": {
            "ops": CACHEOPS_OPS,
            "timeout": CACHEOPS_TIMEOUT,
        },
        "projects.projectrelationship": {
            "ops": CACHEOPS_OPS,
            "timeout": CACHEOPS_TIMEOUT,
        },
        "projects.domain": {
            "ops": CACHEOPS_OPS,
            "timeout": CACHEOPS_TIMEOUT,
        },
        # readthedocs.builds.*
        "builds.version": {
            "ops": CACHEOPS_OPS,
            "timeout": CACHEOPS_TIMEOUT,
        },
        # readthedocs.organizations.*
        "organizations.organization": {
            "ops": CACHEOPS_OPS,
            "timeout": CACHEOPS_TIMEOUT,
        },
        # readthedocs.subscriptions.*
        "subscriptions.planfeature": {
            "ops": CACHEOPS_OPS,
            "timeout": CACHEOPS_TIMEOUT,
        },
    }

    S3_PROVIDER = "AWS"
    # Used by readthedocs.aws.security_token_service.
    AWS_STS_ASSUME_ROLE_ARN = "arn:aws:iam::1234:role/SomeRole"

    @property
    def USING_AWS(self):
        """Return True if we are using AWS as our storage/cloud provider."""
        return self.S3_PROVIDER == "AWS"
=======
    S3_PROVIDER = "AWS"
>>>>>>> c625346c
<|MERGE_RESOLUTION|>--- conflicted
+++ resolved
@@ -1053,46 +1053,6 @@
     RTD_SPAM_THRESHOLD_DELETE_PROJECT = 1000
     RTD_SPAM_MAX_SCORE = 9999
 
-<<<<<<< HEAD
-    CACHEOPS_ENABLED = False
-    CACHEOPS_TIMEOUT = 60 * 60  # seconds
-    CACHEOPS_OPS = {"get", "fetch"}
-    CACHEOPS_DEGRADE_ON_FAILURE = True
-    CACHEOPS = {
-        # readthedocs.projects.*
-        "projects.project": {
-            "ops": CACHEOPS_OPS,
-            "timeout": CACHEOPS_TIMEOUT,
-        },
-        "projects.feature": {
-            "ops": CACHEOPS_OPS,
-            "timeout": CACHEOPS_TIMEOUT,
-        },
-        "projects.projectrelationship": {
-            "ops": CACHEOPS_OPS,
-            "timeout": CACHEOPS_TIMEOUT,
-        },
-        "projects.domain": {
-            "ops": CACHEOPS_OPS,
-            "timeout": CACHEOPS_TIMEOUT,
-        },
-        # readthedocs.builds.*
-        "builds.version": {
-            "ops": CACHEOPS_OPS,
-            "timeout": CACHEOPS_TIMEOUT,
-        },
-        # readthedocs.organizations.*
-        "organizations.organization": {
-            "ops": CACHEOPS_OPS,
-            "timeout": CACHEOPS_TIMEOUT,
-        },
-        # readthedocs.subscriptions.*
-        "subscriptions.planfeature": {
-            "ops": CACHEOPS_OPS,
-            "timeout": CACHEOPS_TIMEOUT,
-        },
-    }
-
     S3_PROVIDER = "AWS"
     # Used by readthedocs.aws.security_token_service.
     AWS_STS_ASSUME_ROLE_ARN = "arn:aws:iam::1234:role/SomeRole"
@@ -1100,7 +1060,4 @@
     @property
     def USING_AWS(self):
         """Return True if we are using AWS as our storage/cloud provider."""
-        return self.S3_PROVIDER == "AWS"
-=======
-    S3_PROVIDER = "AWS"
->>>>>>> c625346c
+        return self.S3_PROVIDER == "AWS"
--- conflicted
+++ resolved
@@ -339,12 +339,8 @@
             "readthedocs.core.middleware.UpdateCSPMiddleware",
             "simple_history.middleware.HistoryRequestMiddleware",
             "readthedocs.core.logs.ReadTheDocsRequestMiddleware",
-<<<<<<< HEAD
             "readthedocs.core.middleware.LoginMethodCookie",
-            "django_structlog.middlewares.CeleryMiddleware",
-=======
             "django_structlog.middlewares.RequestMiddleware",
->>>>>>> 9428f140
         ]
         if self.SHOW_DEBUG_TOOLBAR:
             middlewares.insert(0, "debug_toolbar.middleware.DebugToolbarMiddleware")

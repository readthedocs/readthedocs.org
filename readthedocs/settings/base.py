# pylint: disable=missing-docstring

import os
import subprocess
import socket

import structlog

from celery.schedules import crontab

from readthedocs.core.logs import shared_processors
from readthedocs.core.settings import Settings


try:
    import readthedocsext  # noqa
    ext = True
except ImportError:
    ext = False

try:
    import readthedocsext.theme  # noqa
    ext_theme = True
except ImportError:
    ext_theme = False


_ = gettext = lambda s: s
log = structlog.get_logger(__name__)


class CommunityBaseSettings(Settings):

    """Community base settings, don't use this directly."""

    # Django settings
    SITE_ID = 1
    ROOT_URLCONF = 'readthedocs.urls'
    LOGIN_REDIRECT_URL = '/dashboard/'
    FORCE_WWW = False
    SECRET_KEY = 'replace-this-please'  # noqa
    ATOMIC_REQUESTS = True

    DEFAULT_AUTO_FIELD = 'django.db.models.AutoField'

    # Debug settings
    DEBUG = True

    # Domains and URLs
    RTD_IS_PRODUCTION = False
    PRODUCTION_DOMAIN = 'readthedocs.org'
    PUBLIC_DOMAIN = None
    PUBLIC_DOMAIN_USES_HTTPS = False
    USE_SUBDOMAIN = False
    PUBLIC_API_URL = 'https://{}'.format(PRODUCTION_DOMAIN)
    RTD_INTERSPHINX_URL = 'https://{}'.format(PRODUCTION_DOMAIN)
    RTD_EXTERNAL_VERSION_DOMAIN = 'external-builds.readthedocs.io'

    # Doc Builder Backends
    MKDOCS_BACKEND = 'readthedocs.doc_builder.backends.mkdocs'
    SPHINX_BACKEND = 'readthedocs.doc_builder.backends.sphinx'

    # slumber settings
    SLUMBER_API_HOST = 'https://readthedocs.org'
    SLUMBER_USERNAME = None
    SLUMBER_PASSWORD = None

    # Email
    DEFAULT_FROM_EMAIL = 'no-reply@readthedocs.org'
    SERVER_EMAIL = DEFAULT_FROM_EMAIL
    SUPPORT_EMAIL = None
    SUPPORT_FORM_ENDPOINT = None

    # Sessions
    SESSION_COOKIE_DOMAIN = 'readthedocs.org'
    SESSION_COOKIE_HTTPONLY = True
    SESSION_COOKIE_AGE = 30 * 24 * 60 * 60  # 30 days
    SESSION_SAVE_EVERY_REQUEST = False

    @property
    def SESSION_COOKIE_SAMESITE(self):
        """
        Cookie used in cross-origin API requests from *.rtd.io to rtd.org/api/v2/sustainability/.
        """
        if self.USE_PROMOS:
            return None
        # This is django's default.
        return 'Lax'

    # CSRF
    CSRF_COOKIE_HTTPONLY = True
    CSRF_COOKIE_AGE = 30 * 24 * 60 * 60  # 30 days

    # Security & X-Frame-Options Middleware
    # https://docs.djangoproject.com/en/1.11/ref/middleware/#django.middleware.security.SecurityMiddleware
    SECURE_BROWSER_XSS_FILTER = True
    SECURE_CONTENT_TYPE_NOSNIFF = True
    SECURE_REFERRER_POLICY = "strict-origin-when-cross-origin"
    X_FRAME_OPTIONS = 'DENY'

    # Content Security Policy
    # https://django-csp.readthedocs.io/
    CSP_BLOCK_ALL_MIXED_CONTENT = True
    CSP_DEFAULT_SRC = None  # This could be improved
    CSP_FRAME_ANCESTORS = ("'none'",)
    CSP_OBJECT_SRC = ("'none'",)
    CSP_REPORT_URI = None
    CSP_REPORT_ONLY = False
    CSP_EXCLUDE_URL_PREFIXES = (
        "/admin/",
    )

    # Read the Docs
    READ_THE_DOCS_EXTENSIONS = ext
    RTD_LATEST = 'latest'
    RTD_LATEST_VERBOSE_NAME = 'latest'
    RTD_STABLE = 'stable'
    RTD_STABLE_VERBOSE_NAME = 'stable'
    RTD_CLEAN_AFTER_BUILD = False
    RTD_MAX_CONCURRENT_BUILDS = 4
    RTD_BUILDS_MAX_RETRIES = 25
    RTD_BUILDS_RETRY_DELAY = 5 * 60  # seconds
    RTD_BUILD_STATUS_API_NAME = 'docs/readthedocs'
    RTD_ANALYTICS_DEFAULT_RETENTION_DAYS = 30 * 3
    RTD_AUDITLOGS_DEFAULT_RETENTION_DAYS = 30 * 3

    # Keep BuildData models on database during this time
    RTD_TELEMETRY_DATA_RETENTION_DAYS = 30 * 6  # 180 days / 6 months

    # Database and API hitting settings
    DONT_HIT_API = False
    DONT_HIT_DB = True
    RTD_SAVE_BUILD_COMMANDS_TO_STORAGE = False
    DATABASE_ROUTERS = ['readthedocs.core.db.MapAppsRouter']

    USER_MATURITY_DAYS = 7

    # override classes
    CLASS_OVERRIDES = {}

    DOC_PATH_PREFIX = '_/'

    @property
    def RTD_EXT_THEME_ENABLED(self):
        return ext_theme and 'RTD_EXT_THEME_ENABLED' in os.environ

    RTD_EXT_THEME_DEV_SERVER = None

    # Application classes
    @property
    def INSTALLED_APPS(self):  # noqa
        apps = [
            'django.contrib.auth',
            'django.contrib.admin',
            'django.contrib.contenttypes',
            'django.contrib.sessions',
            'django.contrib.sites',
            'django.contrib.messages',
            'django.contrib.humanize',

            # readthedocs.core app needs to be before
            # django.contrib.staticfiles to use our custom collectstatic
            # command
            'readthedocs.core',
            'django.contrib.staticfiles',

            # third party apps
            'dj_pagination',
            'taggit',
            'django_gravatar',
            'rest_framework',
            'rest_framework.authtoken',
            'corsheaders',
            'annoying',
            'django_extensions',
            'crispy_forms',
            'messages_extends',
            'django_elasticsearch_dsl',
            'django_filters',
            'polymorphic',
            'simple_history',
            'djstripe',

            # our apps
            'readthedocs.projects',
            'readthedocs.organizations',
            'readthedocs.builds',
            'readthedocs.doc_builder',
            'readthedocs.oauth',
            'readthedocs.redirects',
            'readthedocs.sso',
            'readthedocs.audit',
            'readthedocs.rtd_tests',
            'readthedocs.api.v2',
            'readthedocs.api.v3',

            'readthedocs.gold',
            'readthedocs.payments',
            'readthedocs.subscriptions',
            'readthedocs.notifications',
            'readthedocs.integrations',
            'readthedocs.analytics',
            'readthedocs.sphinx_domains',
            'readthedocs.search',
            'readthedocs.embed',
            'readthedocs.telemetry',

            # allauth
            'allauth',
            'allauth.account',
            'allauth.socialaccount',
            'allauth.socialaccount.providers.github',
            'allauth.socialaccount.providers.gitlab',
            'allauth.socialaccount.providers.bitbucket',
            'allauth.socialaccount.providers.bitbucket_oauth2',
        ]
        if ext:
            apps.append('readthedocsext.cdn')
            apps.append('readthedocsext.donate')
            apps.append('readthedocsext.spamfighting')
        if self.RTD_EXT_THEME_ENABLED:
            apps.append('readthedocsext.theme')
        return apps

    @property
    def CRISPY_TEMPLATE_PACK(self):
        if self.RTD_EXT_THEME_ENABLED:
            return 'semantic-ui'
        return 'bootstrap'

    @property
    def CRISPY_ALLOWED_TEMPLATE_PACKS(self):
        if self.RTD_EXT_THEME_ENABLED:
            return ('semantic-ui',)
        return ("bootstrap", "uni_form", "bootstrap3", "bootstrap4")

    @property
    def USE_PROMOS(self):  # noqa
        return 'readthedocsext.donate' in self.INSTALLED_APPS

    MIDDLEWARE = (
        'readthedocs.core.middleware.NullCharactersMiddleware',
        'readthedocs.core.middleware.ReadTheDocsSessionMiddleware',
        'django.middleware.locale.LocaleMiddleware',
        'django.middleware.common.CommonMiddleware',
        'django.middleware.security.SecurityMiddleware',
        'django.middleware.csrf.CsrfViewMiddleware',
        'django.middleware.clickjacking.XFrameOptionsMiddleware',
        'django.contrib.auth.middleware.AuthenticationMiddleware',
        'django.contrib.messages.middleware.MessageMiddleware',
        'dj_pagination.middleware.PaginationMiddleware',
        'corsheaders.middleware.CorsMiddleware',
        'csp.middleware.CSPMiddleware',
        'readthedocs.core.middleware.ReferrerPolicyMiddleware',
        'simple_history.middleware.HistoryRequestMiddleware',
        'readthedocs.core.logs.ReadTheDocsRequestMiddleware',
        'django_structlog.middlewares.CeleryMiddleware',
    )

    AUTHENTICATION_BACKENDS = (
        # Needed to login by username in Django admin, regardless of `allauth`
        'django.contrib.auth.backends.ModelBackend',
        # `allauth` specific authentication methods, such as login by e-mail
        'allauth.account.auth_backends.AuthenticationBackend',
    )

    AUTH_PASSWORD_VALIDATORS = [
        {
            'NAME': 'django.contrib.auth.password_validation.UserAttributeSimilarityValidator',
        },
        {
            'NAME': 'django.contrib.auth.password_validation.MinimumLengthValidator',
            'OPTIONS': {
                'min_length': 9,
            }
        },
        {
            'NAME': 'django.contrib.auth.password_validation.CommonPasswordValidator',
        },
        {
            'NAME': 'django.contrib.auth.password_validation.NumericPasswordValidator',
        },
    ]

    MESSAGE_STORAGE = 'readthedocs.notifications.storages.FallbackUniqueStorage'

    NOTIFICATION_BACKENDS = [
        'readthedocs.notifications.backends.EmailBackend',
        'readthedocs.notifications.backends.SiteBackend',
    ]

    # Paths
    SITE_ROOT = os.path.dirname(
        os.path.dirname(os.path.dirname(os.path.abspath(__file__))))
    TEMPLATE_ROOT = os.path.join(SITE_ROOT, 'readthedocs', 'templates')
    DOCROOT = os.path.join(SITE_ROOT, 'user_builds')
    LOGS_ROOT = os.path.join(SITE_ROOT, 'logs')
    PRODUCTION_ROOT = os.path.join(SITE_ROOT, 'prod_artifacts')
    PRODUCTION_MEDIA_ARTIFACTS = os.path.join(PRODUCTION_ROOT, 'media')

    # Assets and media
    STATIC_ROOT = os.path.join(SITE_ROOT, 'static')
    STATIC_URL = '/static/'
    MEDIA_ROOT = os.path.join(SITE_ROOT, 'media/')
    MEDIA_URL = '/media/'
    ADMIN_MEDIA_PREFIX = '/media/admin/'
    STATICFILES_DIRS = [
        os.path.join(SITE_ROOT, 'readthedocs', 'static'),
        os.path.join(SITE_ROOT, 'media'),
    ]
    STATICFILES_FINDERS = [
        'readthedocs.core.static.SelectiveFileSystemFinder',
        'django.contrib.staticfiles.finders.AppDirectoriesFinder',
    ]
    PYTHON_MEDIA = False

    # Django Storage subclass used to write build artifacts to cloud or local storage
    # https://docs.readthedocs.io/page/development/settings.html#rtd-build-media-storage
    RTD_BUILD_MEDIA_STORAGE = 'readthedocs.builds.storage.BuildMediaFileSystemStorage'
    RTD_BUILD_ENVIRONMENT_STORAGE = 'readthedocs.builds.storage.BuildMediaFileSystemStorage'
    RTD_BUILD_TOOLS_STORAGE = 'readthedocs.builds.storage.BuildMediaFileSystemStorage'
    RTD_BUILD_COMMANDS_STORAGE = 'readthedocs.builds.storage.BuildMediaFileSystemStorage'
    RTD_STATICFILES_STORAGE = 'django.contrib.staticfiles.storage.StaticFilesStorage'

    @property
    def TEMPLATES(self):
        dirs = [self.TEMPLATE_ROOT]
        if self.RTD_EXT_THEME_ENABLED:
            dirs.insert(0, os.path.join(
                os.path.dirname(readthedocsext.theme.__file__),
                'templates',
            ))
        return [
            {
                'BACKEND': 'django.template.backends.django.DjangoTemplates',
                'DIRS': dirs,
                'APP_DIRS': True,
                'OPTIONS': {
                    'debug': self.DEBUG,
                    'context_processors': [
                        'django.contrib.auth.context_processors.auth',
                        'django.contrib.messages.context_processors.messages',
                        'django.template.context_processors.debug',
                        'django.template.context_processors.i18n',
                        'django.template.context_processors.media',
                        'django.template.context_processors.request',
                        # Read the Docs processor
                        'readthedocs.core.context_processors.readthedocs_processor',
                    ],
                },
            },
        ]

    # Cache
    CACHES = {
        'default': {
            'BACKEND': 'django.core.cache.backends.locmem.LocMemCache',
            'PREFIX': 'docs',
        }
    }
    CACHE_MIDDLEWARE_SECONDS = 60

    # I18n
    TIME_ZONE = 'UTC'
    USE_TZ = True
    LANGUAGE_CODE = 'en-us'
    LANGUAGES = (
        ('ca', gettext('Catalan')),
        ('en', gettext('English')),
        ('es', gettext('Spanish')),
        ('pt-br', gettext('Brazilian Portuguese')),
        ('nb', gettext('Norwegian Bokmål')),
        ('fr', gettext('French')),
        ('ru', gettext('Russian')),
        ('de', gettext('German')),
        ('gl', gettext('Galician')),
        ('vi', gettext('Vietnamese')),
        ('zh-cn', gettext('Simplified Chinese')),
        ('zh-tw', gettext('Traditional Chinese')),
        ('ja', gettext('Japanese')),
        ('uk', gettext('Ukrainian')),
        ('it', gettext('Italian')),
        ('ko', gettext('Korean')),
    )
    LOCALE_PATHS = [
        os.path.join(SITE_ROOT, 'readthedocs', 'locale'),
    ]
    USE_I18N = True
    USE_L10N = True

    # Celery
    CELERY_APP_NAME = 'readthedocs'
    CELERY_ALWAYS_EAGER = True
    CELERYD_TASK_TIME_LIMIT = 60 * 60  # 60 minutes
    CELERY_SEND_TASK_ERROR_EMAILS = False
    CELERYD_HIJACK_ROOT_LOGGER = False
    # This stops us from pre-fetching a task that then sits around on the builder
    CELERY_ACKS_LATE = True
    # Don't queue a bunch of tasks in the workers
    CELERYD_PREFETCH_MULTIPLIER = 1
    CELERY_CREATE_MISSING_QUEUES = True

    CELERY_DEFAULT_QUEUE = 'celery'
    CELERYBEAT_SCHEDULE = {
        'quarter-finish-inactive-builds': {
            'task': 'readthedocs.projects.tasks.utils.finish_inactive_builds',
            'schedule': crontab(minute='*/15'),
            'options': {'queue': 'web'},
        },
        'every-three-hour-clear-persistent-messages': {
            'task': 'readthedocs.core.tasks.clear_persistent_messages',
            'schedule': crontab(minute=0, hour='*/3'),
            'options': {'queue': 'web'},
        },
        'every-day-delete-old-search-queries': {
            'task': 'readthedocs.search.tasks.delete_old_search_queries_from_db',
            'schedule': crontab(minute=0, hour=0),
            'options': {'queue': 'web'},
        },
        'every-day-delete-old-page-views': {
            'task': 'readthedocs.analytics.tasks.delete_old_page_counts',
            'schedule': crontab(minute=0, hour=1),
            'options': {'queue': 'web'},
        },
<<<<<<< HEAD
        'weekly-delete-old-personal-audit-logs': {
            'task': 'readthedocs.audit.tasks.delete_old_personal_audit_logs',
            'schedule': crontab(day_of_week='wednesday', hour=7, minute=0),
=======
        'every-day-delete-old-buildata-models': {
            'task': 'readthedocs.telemetry.tasks.delete_old_build_data',
            'schedule': crontab(minute=0, hour=2),
>>>>>>> 5057f6a8
            'options': {'queue': 'web'},
        },
        'every-day-resync-sso-organization-users': {
            'task': 'readthedocs.oauth.tasks.sync_remote_repositories_organizations',
            'schedule': crontab(minute=0, hour=4),
            'options': {'queue': 'web'},
        },
        'quarter-archive-builds': {
            'task': 'readthedocs.builds.tasks.archive_builds_task',
            'schedule': crontab(minute='*/15'),
            'options': {'queue': 'web'},
            'kwargs': {
                'days': 1,
                'limit': 500,
                'delete': True,
            },
        },
        'every-day-delete-inactive-external-versions': {
            'task': 'readthedocs.builds.tasks.delete_closed_external_versions',
            'schedule': crontab(minute=0, hour=1),
            'options': {'queue': 'web'},
        },
        'every-day-resync-remote-repositories': {
            'task': 'readthedocs.oauth.tasks.sync_active_users_remote_repositories',
            'schedule': crontab(minute=30, hour=2),
            'options': {'queue': 'web'},
        }
    }

    MULTIPLE_BUILD_SERVERS = [CELERY_DEFAULT_QUEUE]

    # Sentry
    SENTRY_CELERY_IGNORE_EXPECTED = True

    # Docker
    DOCKER_ENABLE = False
    DOCKER_SOCKET = 'unix:///var/run/docker.sock'
    # This settings has been deprecated in favor of DOCKER_IMAGE_SETTINGS
    DOCKER_BUILD_IMAGES = None

    # User used to create the container.
    # In production we use the same user than the one defined by the
    # ``USER docs`` instruction inside the Dockerfile.
    # In development, we can use the "UID:GID" of the current user running the
    # instance to avoid file permissions issues.
    # https://docs.docker.com/engine/reference/run/#user
    RTD_DOCKER_USER = 'docs:docs'
    RTD_DOCKER_SUPER_USER = 'root:root'
    RTD_DOCKER_WORKDIR = '/home/docs/'

    RTD_DOCKER_COMPOSE = False

    DOCKER_DEFAULT_IMAGE = 'readthedocs/build'
    DOCKER_VERSION = 'auto'
    DOCKER_DEFAULT_VERSION = 'latest'
    DOCKER_IMAGE = '{}:{}'.format(DOCKER_DEFAULT_IMAGE, DOCKER_DEFAULT_VERSION)
    DOCKER_IMAGE_SETTINGS = {
        # A large number of users still have this pinned in their config file.
        # We must have documented it at some point.
        'readthedocs/build:2.0': {
            'python': {
                'supported_versions': ['2', '2.7', '3', '3.5'],
                'default_version': {
                    '2': '2.7',
                    '3': '3.5',
                },
            },
        },
        'readthedocs/build:4.0': {
            'python': {
                'supported_versions': ['2', '2.7', '3', '3.5', '3.6', 3.7],
                'default_version': {
                    '2': '2.7',
                    '3': '3.7',
                },
            },
        },
        'readthedocs/build:5.0': {
            'python': {
                'supported_versions': ['2', '2.7', '3', '3.5', '3.6', '3.7', 'pypy3.5'],
                'default_version': {
                    '2': '2.7',
                    '3': '3.7',
                },
            },
        },
        'readthedocs/build:6.0': {
            'python': {
                'supported_versions': ['2', '2.7', '3', '3.5', '3.6', '3.7', '3.8', 'pypy3.5'],
                'default_version': {
                    '2': '2.7',
                    '3': '3.7',
                },
            },
        },
        'readthedocs/build:7.0': {
            'python': {
                'supported_versions': ['2', '2.7', '3', '3.5', '3.6', '3.7', '3.8', '3.9', '3.10', 'pypy3.5'],
                'default_version': {
                    '2': '2.7',
                    '3': '3.7',
                },
            },
        },
    }

    # Alias tagged via ``docker tag`` on the build servers
    DOCKER_IMAGE_SETTINGS.update({
        'readthedocs/build:stable': DOCKER_IMAGE_SETTINGS.get('readthedocs/build:5.0'),
        'readthedocs/build:latest': DOCKER_IMAGE_SETTINGS.get('readthedocs/build:6.0'),
        'readthedocs/build:testing': DOCKER_IMAGE_SETTINGS.get('readthedocs/build:7.0'),
    })
    # Additional binds for the build container
    RTD_DOCKER_ADDITIONAL_BINDS = {}

    # Adding a new tool/version to this setting requires:
    #
    # - a mapping between the expected version in the config file, to the full
    # version installed via asdf (found via ``asdf list all <tool>``)
    #
    # - running the script ``./scripts/compile_version_upload.sh`` in
    # development and production environments to compile and cache the new
    # tool/version
    #
    # Note that when updating this options, you should also update the file:
    # readthedocs/rtd_tests/fixtures/spec/v2/schema.json
    RTD_DOCKER_BUILD_SETTINGS = {
        # Mapping of build.os options to docker image.
        'os': {
            'ubuntu-20.04': f'{DOCKER_DEFAULT_IMAGE}:ubuntu-20.04',
            'ubuntu-22.04': f'{DOCKER_DEFAULT_IMAGE}:ubuntu-22.04',
        },
        # Mapping of build.tools options to specific versions.
        'tools': {
            'python': {
                '2.7': '2.7.18',
                '3.6': '3.6.15',
                '3.7': '3.7.13',
                '3.8': '3.8.13',
                '3.9': '3.9.13',
                '3.10': '3.10.4',
                '3.11': '3.11.0b3',
                'pypy3.7': 'pypy3.7-7.3.9',
                'pypy3.8': 'pypy3.8-7.3.9',
                'pypy3.9': 'pypy3.9-7.3.9',
                'miniconda3-4.7': 'miniconda3-4.7.12',
                'mambaforge-4.10': 'mambaforge-4.10.3-10',
            },
            'nodejs': {
                '14': '14.19.3',
                '16': '16.15.0',
                '18': '18.2.0',
            },
            'rust': {
                '1.55': '1.55.0',
                '1.61': '1.61.0',
            },
            'golang': {
                '1.17': '1.17.10',
                '1.18': '1.18.2',
            },
        },
    }
    # Always point to the latest stable release.
    RTD_DOCKER_BUILD_SETTINGS['tools']['python']['3'] = RTD_DOCKER_BUILD_SETTINGS['tools']['python']['3.10']

    def _get_docker_memory_limit(self):
        try:
            total_memory = int(subprocess.check_output(
                "free -m | awk '/^Mem:/{print $2}'",
                shell=True,
            ))
            return total_memory, round(total_memory - 1000, -2)
        except ValueError:
            # On systems without a `free` command it will return a string to
            # int and raise a ValueError
            log.exception('Failed to get memory size, using defaults Docker limits.')

    # Coefficient used to determine build time limit, as a percentage of total
    # memory. Historical values here were 0.225 to 0.3.
    DOCKER_TIME_LIMIT_COEFF = 0.25

    @property
    def DOCKER_LIMITS(self):
        """
        Set docker limits dynamically, if in production, based on system memory.

        We do this to avoid having separate build images. This assumes 1 build
        process per server, which will be allowed to consume all available
        memory.

        We subtract 750MiB for overhead of processes and base system, and set
        the build time as proportional to the memory limit.
        """
        # Our normal default
        limits = {
            'memory': '1g',
            'time': 600,
        }

        # Only run on our servers
        if self.RTD_IS_PRODUCTION:
            total_memory, memory_limit = self._get_docker_memory_limit()
            if memory_limit:
                limits = {
                    'memory': f'{memory_limit}m',
                    'time': max(
                        limits['time'],
                        round(total_memory * self.DOCKER_TIME_LIMIT_COEFF, -2),
                    )
                }
        log.info(
            'Using dynamic docker limits.',
            hostname=socket.gethostname(),
            memory=limits['memory'],
            time=limits['time'],
        )
        return limits

    # All auth
    ACCOUNT_ADAPTER = 'readthedocs.core.adapters.AccountAdapter'
    ACCOUNT_EMAIL_REQUIRED = True
    ACCOUNT_EMAIL_VERIFICATION = 'mandatory'
    ACCOUNT_AUTHENTICATION_METHOD = 'username_email'
    ACCOUNT_ACTIVATION_DAYS = 7
    SOCIALACCOUNT_AUTO_SIGNUP = False
    SOCIALACCOUNT_STORE_TOKENS = True
    SOCIALACCOUNT_PROVIDERS = {
        'github': {
            'SCOPE': [
                'user:email',
                'read:org',
                'admin:repo_hook',
                'repo:status',
            ],
        },
        'gitlab': {
            'SCOPE': [
                'api',
                'read_user',
            ],
        },
        # Bitbucket scope/permissions are determined by the Oauth consumer setup on bitbucket.org
    }
    ACCOUNT_FORMS = {
        'signup': 'readthedocs.forms.SignupFormWithNewsletter',
    }

    # CORS
    # So cookies can be included in cross-domain requests where needed (eg. sustainability API).
    CORS_ALLOW_CREDENTIALS = True
    CORS_ALLOW_HEADERS = (
        'x-requested-with',
        'content-type',
        'accept',
        'origin',
        'authorization',
        'x-hoverxref-version',
        'x-csrftoken'
    )
    # Additional protection to allow only idempotent methods.
    CORS_ALLOW_METHODS = [
        'GET',
        'OPTIONS',
        'HEAD',
    ]

    # RTD Settings
    ALLOW_PRIVATE_REPOS = False
    DEFAULT_PRIVACY_LEVEL = 'public'
    DEFAULT_VERSION_PRIVACY_LEVEL = 'public'
    ALLOW_ADMIN = True

    # Organization settings
    RTD_ALLOW_ORGANIZATIONS = False
    ORG_DEFAULT_SUBSCRIPTION_PLAN_SLUG = 'trial-v2-monthly'

    # Elasticsearch settings.
    ES_HOSTS = ['search:9200']
    ELASTICSEARCH_DSL = {
        'default': {
            'hosts': 'search:9200'
        },
    }
    # Chunk size for elasticsearch reindex celery tasks
    ES_TASK_CHUNK_SIZE = 500

    # Info from Honza about this:
    # The key to determine shard number is actually usually not the node count,
    # but the size of your data.
    # There are advantages to just having a single shard in an index since
    # you don't have to do the distribute/collect steps when executing a search.
    # If your data will allow it (not significantly larger than 40GB)
    # I would recommend going to a single shard and one replica meaning
    # any of the two nodes will be able to serve any search without talking to the other one.
    # Scaling to more searches will then just mean adding a third node
    # and a second replica resulting in immediate 50% bump in max search throughput.

    ES_INDEXES = {
        'project': {
            'name': 'project_index',
            'settings': {
                'number_of_shards': 1,
                'number_of_replicas': 1
            },
        },
        'page': {
            'name': 'page_index',
            'settings': {
                'number_of_shards': 1,
                'number_of_replicas': 1,
            },
        },
    }

    # ANALYZER = 'analysis': {
    #     'analyzer': {
    #         'default_icu': {
    #             'type': 'custom',
    #             'tokenizer': 'icu_tokenizer',
    #             'filter': ['word_delimiter', 'icu_folding', 'icu_normalizer'],
    #         }
    #     }
    # }

    # Disable auto refresh for increasing index performance
    ELASTICSEARCH_DSL_AUTO_REFRESH = False

    ALLOWED_HOSTS = ['*']

    ABSOLUTE_URL_OVERRIDES = {
        'auth.user': lambda o: '/profiles/{}/'.format(o.username)
    }

    INTERNAL_IPS = ('127.0.0.1',)

    # Taggit
    # https://django-taggit.readthedocs.io
    TAGGIT_TAGS_FROM_STRING = 'readthedocs.projects.tag_utils.rtd_parse_tags'

    # Stripe
    # Existing values we use
    STRIPE_SECRET = None
    STRIPE_PUBLISHABLE = None

    # DJStripe values -- **CHANGE THESE IN PRODUCTION**
    STRIPE_LIVE_SECRET_KEY = None
    STRIPE_TEST_SECRET_KEY = "sk_test_x" # A default so the `checks` don't fail
    DJSTRIPE_WEBHOOK_SECRET = None
    STRIPE_LIVE_MODE = False  # Change to True in production
    # This is less optimal than setting the webhook secret
    # However, the app won't start without the secret
    # with this setting set to the default
    DJSTRIPE_WEBHOOK_VALIDATION = "retrieve_event"

    # These values shouldn't need to change..
    DJSTRIPE_FOREIGN_KEY_TO_FIELD = "id"
    DJSTRIPE_USE_NATIVE_JSONFIELD = True  # We recommend setting to True for new installations

    # Do Not Track support
    DO_NOT_TRACK_ENABLED = False

    # Advertising configuration defaults
    ADSERVER_API_BASE = None
    ADSERVER_API_KEY = None
    ADSERVER_API_TIMEOUT = 0.35  # seconds

    # Misc application settings
    GLOBAL_ANALYTICS_CODE = None
    DASHBOARD_ANALYTICS_CODE = None  # For the dashboard, not docs
    GRAVATAR_DEFAULT_IMAGE = 'https://assets.readthedocs.org/static/images/silhouette.png'  # NOQA
    OAUTH_AVATAR_USER_DEFAULT_URL = GRAVATAR_DEFAULT_IMAGE
    OAUTH_AVATAR_ORG_DEFAULT_URL = GRAVATAR_DEFAULT_IMAGE
    RESTRUCTUREDTEXT_FILTER_SETTINGS = {
        'cloak_email_addresses': True,
        'file_insertion_enabled': False,
        'raw_enabled': False,
        'strip_comments': True,
        'doctitle_xform': True,
        'sectsubtitle_xform': True,
        'initial_header_level': 2,
        'report_level': 5,
        'syntax_highlight': 'none',
        'math_output': 'latex',
        'field_name_limit': 50,
    }
    REST_FRAMEWORK = {
        'DEFAULT_FILTER_BACKENDS': ('django_filters.rest_framework.DjangoFilterBackend',),
        'DEFAULT_PAGINATION_CLASS': 'rest_framework.pagination.LimitOffsetPagination',  # NOQA
        'DEFAULT_THROTTLE_RATES': {
            'anon': '5/minute',
            'user': '60/minute',
        },
        'PAGE_SIZE': 10,
        'TEST_REQUEST_DEFAULT_FORMAT': 'json',
    }

    SILENCED_SYSTEM_CHECKS = ['fields.W342']

    # Logging
    LOG_FORMAT = '%(name)s:%(lineno)s[%(process)d]: %(levelname)s %(message)s'
    LOGGING = {
        'version': 1,
        'disable_existing_loggers': True,
        'formatters': {
            'default': {
                'format': LOG_FORMAT,
                'datefmt': '%d/%b/%Y %H:%M:%S',
            },
            # structlog
            "plain_console": {
                "()": structlog.stdlib.ProcessorFormatter,
                "processors": [
                    structlog.stdlib.ProcessorFormatter.remove_processors_meta,
                    structlog.dev.ConsoleRenderer(colors=False),
                ],
                # Allows to add extra data to log entries generated via ``logging`` module
                # See https://www.structlog.org/en/stable/standard-library.html#rendering-using-structlog-based-formatters-within-logging
                "foreign_pre_chain": shared_processors,
            },
            "colored_console": {
                "()": structlog.stdlib.ProcessorFormatter,
                "processors": [
                    structlog.stdlib.ProcessorFormatter.remove_processors_meta,
                    structlog.dev.ConsoleRenderer(colors=True),
                ],
                # Allows to add extra data to log entries generated via ``logging`` module
                # See https://www.structlog.org/en/stable/standard-library.html#rendering-using-structlog-based-formatters-within-logging
                "foreign_pre_chain": shared_processors,
            },
            "key_value": {
                "()": structlog.stdlib.ProcessorFormatter,
                "processors": [
                    structlog.processors.TimeStamper(fmt='iso'),
                    structlog.stdlib.ProcessorFormatter.remove_processors_meta,
                    structlog.processors.KeyValueRenderer(key_order=['timestamp', 'level', 'event', 'logger']),
                ],
                # Allows to add extra data to log entries generated via ``logging`` module
                # See https://www.structlog.org/en/stable/standard-library.html#rendering-using-structlog-based-formatters-within-logging
                "foreign_pre_chain": shared_processors,
            },
        },
        'handlers': {
            'console': {
                'level': 'INFO',
                'class': 'logging.StreamHandler',
                'formatter': 'plain_console',
            },
            'debug': {
                'level': 'DEBUG',
                'class': 'logging.handlers.RotatingFileHandler',
                'filename': os.path.join(LOGS_ROOT, 'debug.log'),
                'formatter': 'key_value',
            },
            'null': {
                'class': 'logging.NullHandler',
            },
        },
        'loggers': {
            '': {  # root logger
                'handlers': ['debug', 'console'],
                # Always send from the root, handlers can filter levels
                'level': 'INFO',
            },
            'docker.utils.config': {
                'handlers': ['null'],
                # Don't double log at the root logger for these.
                'propagate': False,
            },
            'django_structlog.middlewares.request': {
                'handlers': ['null'],
                # Don't double log at the root logger for these.
                'propagate': False,
            },
            'readthedocs': {
                'handlers': ['debug', 'console'],
                'level': 'DEBUG',
                # Don't double log at the root logger for these.
                'propagate': False,
            },
            'django.security.DisallowedHost': {
                'handlers': ['null'],
                'propagate': False,
            },
        },
    }

    # MailerLite API for newsletter signups
    MAILERLITE_API_SUBSCRIBERS_URL = 'https://api.mailerlite.com/api/v2/subscribers'
    MAILERLITE_API_KEY = None

    RTD_EMBED_API_EXTERNAL_DOMAINS = [
        r'docs\.python\.org',
        r'docs\.scipy\.org',
        r'docs\.sympy\.org',
        r'numpy\.org',
    ]
    RTD_EMBED_API_PAGE_CACHE_TIMEOUT = 5 * 10
    RTD_EMBED_API_DEFAULT_REQUEST_TIMEOUT = 1
    RTD_EMBED_API_DOMAIN_RATE_LIMIT = 50
    RTD_EMBED_API_DOMAIN_RATE_LIMIT_TIMEOUT = 60

    RTD_SPAM_THRESHOLD_DONT_SHOW_ADS = 100
    RTD_SPAM_THRESHOLD_DENY_ON_ROBOTS = 200
    RTD_SPAM_THRESHOLD_DONT_SHOW_DASHBOARD = 300
    RTD_SPAM_THRESHOLD_DONT_SERVE_DOCS = 500
    RTD_SPAM_THRESHOLD_DELETE_PROJECT = 1000
    RTD_SPAM_MAX_SCORE = 9999<|MERGE_RESOLUTION|>--- conflicted
+++ resolved
@@ -422,15 +422,14 @@
             'schedule': crontab(minute=0, hour=1),
             'options': {'queue': 'web'},
         },
-<<<<<<< HEAD
-        'weekly-delete-old-personal-audit-logs': {
-            'task': 'readthedocs.audit.tasks.delete_old_personal_audit_logs',
-            'schedule': crontab(day_of_week='wednesday', hour=7, minute=0),
-=======
         'every-day-delete-old-buildata-models': {
             'task': 'readthedocs.telemetry.tasks.delete_old_build_data',
             'schedule': crontab(minute=0, hour=2),
->>>>>>> 5057f6a8
+            'options': {'queue': 'web'},
+        },
+        'weekly-delete-old-personal-audit-logs': {
+            'task': 'readthedocs.audit.tasks.delete_old_personal_audit_logs',
+            'schedule': crontab(day_of_week='wednesday', minute=0, hour=7),
             'options': {'queue': 'web'},
         },
         'every-day-resync-sso-organization-users': {

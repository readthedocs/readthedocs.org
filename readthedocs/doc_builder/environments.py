--- conflicted
+++ resolved
@@ -80,14 +80,8 @@
     :param shell: execute command in shell, default=False
     :param environment: environment variables to add to environment
     :type environment: dict
-<<<<<<< HEAD
-    :param combine_output: combine stdout/stderr, default=True
-    :param input_data: data to pass in on stdin
-    :type input_data: str
     :param str user: User used to execute the command, it can be in form of ``user:group``
         or ``user``. Defaults to ``RTD_DOCKER_USER``.
-=======
->>>>>>> 7c662a82
     :param build_env: build environment to use to execute commands
     :param bin_path: binary path to add to PATH resolution
     :param description: a more grokable description of the command being run
@@ -100,12 +94,7 @@
             cwd=None,
             shell=False,
             environment=None,
-<<<<<<< HEAD
-            combine_output=True,
-            input_data=None,
             user=None,
-=======
->>>>>>> 7c662a82
             build_env=None,
             bin_path=None,
             description=None,

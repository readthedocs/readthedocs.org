--- conflicted
+++ resolved
@@ -16,11 +16,7 @@
 from docker.errors import NotFound as DockerNotFoundError
 from requests.exceptions import ConnectionError
 from requests.exceptions import ReadTimeout
-<<<<<<< HEAD
-from requests_toolbelt.multipart.encoder import MultipartEncoder
 from slumber.exceptions import HttpNotFoundError
-=======
->>>>>>> a359d481
 
 from readthedocs.builds.models import BuildCommandResultMixin
 from readthedocs.core.utils import slugify
@@ -277,7 +273,6 @@
         if self.id:
             resp = api_client.command(self.id).patch(data)
         else:
-<<<<<<< HEAD
             if self.id:
                 try:
                     resp = api_client.command(self.id).patch(data)
@@ -292,11 +287,6 @@
             else:
                 resp = api_client.command.post(data)
             log.debug("Response via JSON encoded data.", response=resp)
-=======
-            resp = api_client.command.post(data)
-
-        log.debug("Response via JSON encoded data.", response=resp)
->>>>>>> a359d481
 
         self.id = resp.get("id")
 

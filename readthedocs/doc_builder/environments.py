--- conflicted
+++ resolved
@@ -14,22 +14,16 @@
 import socket
 from datetime import datetime
 
-<<<<<<< HEAD
-from django.utils.text import slugify
+from django.conf import settings
 from django.utils.translation import ugettext_lazy as _, ugettext_noop
-from docker import APIClient
-=======
-from readthedocs.core.utils import slugify
-from django.conf import settings
-from django.utils.translation import ugettext_lazy as _
 from docker import Client
 from docker.utils import create_host_config
->>>>>>> 354ab83f
 from docker.errors import APIError as DockerAPIError, DockerException
 from slumber.exceptions import HttpClientError
 
 from readthedocs.builds.constants import BUILD_STATE_FINISHED
 from readthedocs.builds.models import BuildCommandResultMixin
+from readthedocs.core.utils import slugify
 from readthedocs.projects.constants import LOG_TEMPLATE
 from readthedocs.restapi.client import api as api_v2
 from requests.exceptions import ConnectionError
@@ -841,7 +835,6 @@
                                  exit=DOCKER_TIMEOUT_EXIT_CODE)),
                 name=self.container_id,
                 hostname=self.container_id,
-<<<<<<< HEAD
                 host_config=client.create_host_config(binds={
                     SPHINX_TEMPLATE_DIR: {
                         'bind': SPHINX_TEMPLATE_DIR,
@@ -858,9 +851,6 @@
                 },
                     mem_limit=self.container_mem_limit,
                 ),
-=======
-                host_config=self.get_container_host_config(),
->>>>>>> 354ab83f
                 detach=True,
                 environment=self.environment,
             )

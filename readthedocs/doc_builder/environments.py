# -*- coding: utf-8 -*-

"""Documentation Builder Environments."""

from __future__ import absolute_import
from builtins import str
from builtins import object
import os
import re
import sys
import logging
import subprocess
import traceback
import socket
from datetime import datetime

from django.conf import settings
from django.utils.translation import ugettext_lazy as _
from docker import APIClient
from docker.errors import APIError as DockerAPIError, DockerException
from slumber.exceptions import HttpClientError

from readthedocs.builds.constants import BUILD_STATE_FINISHED
from readthedocs.builds.models import BuildCommandResultMixin
from readthedocs.core.utils import slugify
from readthedocs.projects.constants import LOG_TEMPLATE
from readthedocs.restapi.client import api as api_v2
from requests.exceptions import ConnectionError

from .exceptions import (BuildEnvironmentException, BuildEnvironmentError,
                         BuildEnvironmentWarning, BuildEnvironmentCreationFailed)
from .constants import (DOCKER_SOCKET, DOCKER_VERSION, DOCKER_IMAGE,
                        DOCKER_LIMITS, DOCKER_TIMEOUT_EXIT_CODE,
                        DOCKER_OOM_EXIT_CODE, SPHINX_TEMPLATE_DIR,
                        MKDOCS_TEMPLATE_DIR, DOCKER_HOSTNAME_MAX_LEN)
import six

log = logging.getLogger(__name__)


__all__ = (
    'api_v2',
    'BuildCommand', 'DockerBuildCommand',
    'LocalEnvironment',
    'LocalBuildEnvironment', 'DockerBuildEnvironment',
)


class BuildCommand(BuildCommandResultMixin):

    """
    Wrap command execution for execution in build environments.

    This wraps subprocess commands with some logic to handle exceptions,
    logging, and setting up the env for the build command.

    This acts a mapping of sorts to the API representation of the
    :py:class:`readthedocs.builds.models.BuildCommandResult` model.

    :param command: string or array of command parameters
    :param cwd: current working path for the command
    :param shell: execute command in shell, default=False
    :param environment: environment variables to add to environment
    :type environment: dict
    :param combine_output: combine stdout/stderr, default=True
    :param input_data: data to pass in on stdin
    :type input_data: str
    :param build_env: build environment to use to execute commands
    :param bin_path: binary path to add to PATH resolution
    :param description: a more grokable description of the command being run
    """

    def __init__(self, command, cwd=None, shell=False, environment=None,
                 combine_output=True, input_data=None, build_env=None,
                 bin_path=None, description=None):
        self.command = command
        self.shell = shell
        if cwd is None:
            cwd = os.getcwd()
        self.cwd = cwd
        self.environment = os.environ.copy()
        if environment is not None:
            assert 'PATH' not in environment, "PATH can't be set"
            self.environment.update(environment)

        self.combine_output = combine_output
        self.input_data = input_data
        self.build_env = build_env
        self.output = None
        self.error = None
        self.start_time = None
        self.end_time = None

        self.bin_path = bin_path
        self.description = ''
        if description is not None:
            self.description = description
        self.exit_code = None

    def __str__(self):
        # TODO do we want to expose the full command here?
        output = u''
        if self.output is not None:
            output = self.output.encode('utf-8')
        return '\n'.join([self.get_command(), output])

    def run(self):
        """
        Set up subprocess and execute command.

        :param cmd_input: input to pass to command in STDIN
        :type cmd_input: str
        :param combine_output: combine STDERR into STDOUT
        """
        log.info("Running: '%s' [%s]", self.get_command(), self.cwd)

        self.start_time = datetime.utcnow()
        stdout = subprocess.PIPE
        stderr = subprocess.PIPE
        stdin = None
        if self.input_data is not None:
            stdin = subprocess.PIPE
        if self.combine_output:
            stderr = subprocess.STDOUT

        environment = {}
        environment.update(self.environment)
        environment['READTHEDOCS'] = 'True'
        if self.build_env is not None:
            environment['READTHEDOCS_VERSION'] = self.build_env.version.slug
            environment['READTHEDOCS_PROJECT'] = self.build_env.project.slug
        if 'DJANGO_SETTINGS_MODULE' in environment:
            del environment['DJANGO_SETTINGS_MODULE']
        if 'PYTHONPATH' in environment:
            del environment['PYTHONPATH']
        if self.bin_path is not None:
            env_paths = environment.get('PATH', '').split(':')
            env_paths.insert(0, self.bin_path)
            environment['PATH'] = ':'.join(env_paths)

        try:
            proc = subprocess.Popen(
                self.command,
                shell=self.shell,
                cwd=self.cwd,
                stdin=stdin,
                stdout=stdout,
                stderr=stderr,
                env=environment,
            )
            cmd_input = None
            if self.input_data is not None:
                cmd_input = self.input_data

            if isinstance(cmd_input, six.string_types):
                cmd_input_bytes = cmd_input.encode('utf-8')
            else:
                cmd_input_bytes = cmd_input
            cmd_output = proc.communicate(input=cmd_input_bytes)
            (cmd_stdout, cmd_stderr) = cmd_output
            try:
                self.output = cmd_stdout.decode('utf-8', 'replace')
            except (TypeError, AttributeError):
                self.output = None
            try:
                self.error = cmd_stderr.decode('utf-8', 'replace')
            except (TypeError, AttributeError):
                self.error = None
            self.exit_code = proc.returncode
        except OSError:
            self.error = traceback.format_exc()
            self.output = self.error
            self.exit_code = -1
        finally:
            self.end_time = datetime.utcnow()

    def get_command(self):
        """Flatten command."""
        if hasattr(self.command, '__iter__') and not isinstance(self.command, str):
            return ' '.join(self.command)
        return self.command

    def save(self):
        """Save this command and result via the API."""
<<<<<<< HEAD
=======
        # Force record this command as success to avoid Build reporting errors
        # on commands that are just for checking purposes and do not interferes
        # in the Build
        if self.record_as_success:
            log.warning('Recording command exit_code as success')
            self.exit_code = 0

>>>>>>> af4e06dd
        data = {
            'build': self.build_env.build.get('id'),
            'command': self.get_command(),
            'description': self.description,
            'output': self.output,
            'exit_code': self.exit_code,
            'start_time': self.start_time,
            'end_time': self.end_time,
        }
        api_v2.command.post(data)


class DockerBuildCommand(BuildCommand):

    """
    Create a docker container and run a command inside the container.

    Build command to execute in docker container
    """

    def run(self):
        """
        Execute command in existing Docker container.

        :param cmd_input: input to pass to command in STDIN
        :type cmd_input: str
        :param combine_output: combine STDERR into STDOUT
        """
        log.info("Running in container %s: '%s' [%s]",
                 self.build_env.container_id, self.get_command(), self.cwd)

        self.start_time = datetime.utcnow()
        client = self.build_env.get_client()
        try:
            exec_cmd = client.exec_create(
                container=self.build_env.container_id,
                cmd=self.get_wrapped_command(),
                stdout=True,
                stderr=True
            )

            output = client.exec_start(exec_id=exec_cmd['Id'], stream=False)
            try:
                self.output = output.decode('utf-8', 'replace')
            except (TypeError, AttributeError):
                self.output = ''
            cmd_ret = client.exec_inspect(exec_id=exec_cmd['Id'])
            self.exit_code = cmd_ret['ExitCode']

            # Docker will exit with a special exit code to signify the command
            # was killed due to memory usage, make the error code
            # nicer. Sometimes the kernel kills the command and Docker doesn't
            # not use the specific exit code, so we check if the word `Killed`
            # is in the last 15 lines of the command's output
            killed_in_output = 'Killed' in '\n'.join(self.output.splitlines()[-15:])
            if self.exit_code == DOCKER_OOM_EXIT_CODE or (self.exit_code == 1 and killed_in_output):
                self.output = _('Command killed due to excessive memory '
                                'consumption\n')
        except DockerAPIError:
            self.exit_code = -1
            if self.output is None or not self.output:
                self.output = _('Command exited abnormally')
        finally:
            self.end_time = datetime.utcnow()

    def get_wrapped_command(self):
        """
        Escape special bash characters in command to wrap in shell.

        In order to set the current working path inside a docker container, we
        need to wrap the command in a shell call manually. Some characters will
        be interpreted as shell characters without escaping, such as: ``pip
        install requests<0.8``. This escapes a good majority of those
        characters.
        """
        bash_escape_re = re.compile(r"([\t\ \!\"\#\$\&\'\(\)\*\:\;\<\>\?\@"
                                    r"\[\\\]\^\`\{\|\}\~])")
        prefix = ''
        if self.bin_path:
            prefix += 'PATH={0}:$PATH '.format(self.bin_path)
        return ("/bin/sh -c 'cd {cwd} && {prefix}{cmd}'"
                .format(
                    cwd=self.cwd,
                    prefix=prefix,
                    cmd=(' '.join([bash_escape_re.sub(r'\\\1', part)
                                   for part in self.command]))))


class BaseEnvironment(object):

    """
    Base environment class.

    Used to run arbitrary commands outside a build.
    """

    def __init__(self, project, environment=None):
        # TODO: maybe we can remove this Project dependency also
        self.project = project
        self.environment = environment or {}
        self.commands = []

    def pre_run_command(self, cls, cmd, warn_only, kwargs):
        """
        Method to be called before the command is executed.

        The command that will be executed can be accessed as
        the last element of ``self.commands``.
        """
        pass

    def post_run_command(self):
        """
        Method to be called after the command is executed.

        The command that was executed can be accessed as
        the last element of ``self.commands``.
        """
        pass

    def run(self, *cmd, **kwargs):
        """Shortcut to run command from environment."""
        return self.run_command_class(cls=self.command_class, cmd=cmd, **kwargs)

    def run_command_class(self, cls, cmd, warn_only=False, **kwargs):
        """
        Run command from this environment.

        :param cls: command class to instantiate a command
        :param cmd: command (as a list) to execute in this environment
        :param warn_only: don't raise an exception on command failure
        """
        self.pre_run_command(cls, cmd, warn_only, kwargs)
        # Remove PATH from env, and set it to bin_path if it isn't passed in
        env_path = self.environment.pop('BIN_PATH', None)
        if 'bin_path' not in kwargs and env_path:
            kwargs['bin_path'] = env_path
        assert 'environment' not in kwargs, "environment can't be passed in via commands."
        kwargs['environment'] = self.environment

        # ``build_env`` is passed as ``kwargs`` when it's called from a
        # ``*BuildEnvironment``
        build_cmd = cls(cmd, **kwargs)
        build_cmd.run()
        self.post_run_command()

            # We want append this command to the list of commands only if it has
            # to be recorded in the database (to keep consistency) and also, it
            # has to be added after ``self.record_command`` since its
            # ``exit_code`` can be altered because of ``record_as_success``
            self.commands.append(build_cmd)

        if build_cmd.failed:
            msg = u'Command {cmd} failed'.format(cmd=build_cmd.get_command())

            if build_cmd.output:
                msg += u':\n{out}'.format(out=build_cmd.output)

            if warn_only:
                log.warning(LOG_TEMPLATE.format(
                    project=self.project.slug,
                    version='latest',
                    msg=msg,
                ))
            else:
                raise BuildEnvironmentWarning(msg)
        return build_cmd


class EnvironmentRecordCommandMixin(object):

    # record, warn_only
    def pre_run_command(self, cls, cmd, warn_only, kwargs):
        kwargs.update({
            # TODO: when is this necessary?
            'build_env': self,
        })
        self.record = kwargs.pop('record', True)
        self.record_as_success = warn_only

    def post_run_command(self):
        command = self.commands[-1]
        if self.record_as_success:
            command.exit_code = 0
        if self.record:
            command.save()


class LocalEnvironment(EnvironmentRecordCommandMixin, BaseEnvironment):

    # TODO: BuildCommand name doesn't make sense here, should be just Command
    command_class = BuildCommand


class BuildEnvironment(EnvironmentRecordCommandMixin, BaseEnvironment):

    """
    Base build environment.

    Base class for wrapping command execution for build steps. This provides a
    context for command execution and reporting, and eventually performs updates
    on the build object itself, reporting success/failure, as well as failures
    during the context manager enter and exit.

    Any exceptions raised inside this context and handled by the eventual
    :py:meth:`__exit__` method, specifically, inside :py:meth:`handle_exception`
    and :py:meth:`update_build`. If the exception is a subclass of
    :py:cls:`BuildEnvironmentError`, then this error message is added to the
    build object and is shown to the user as the top-level failure reason for
    why the build failed. Other exceptions raise a general failure warning on
    the build.

    We only update the build through the API in one of three cases:

    * The build is not done and needs an additional build step to follow
    * The build failed and we should always report this change
    * The build was successful and ``update_on_success`` is ``True``

    :param project: Project that is being built
    :param version: Project version that is being built
    :param build: Build instance
    :param record: Record status of build object
    :param environment: shell environment variables
    :param update_on_success: update the build object via API if the build was
                              successful
    """

    def __init__(self, project=None, version=None, build=None, config=None,
                 record=True, environment=None, update_on_success=True):
        super(BuildEnvironment, self).__init__(project, environment)
        self.version = version
        self.build = build
        self.config = config
        self.record = record
        self.update_on_success = update_on_success

        self.failure = None
        self.start_time = datetime.utcnow()

    def __enter__(self):
        return self

    def __exit__(self, exc_type, exc_value, tb):
        ret = self.handle_exception(exc_type, exc_value, tb)
        self.update_build(BUILD_STATE_FINISHED)
        log.info(LOG_TEMPLATE
                 .format(project=self.project.slug,
                         version=self.version.slug,
                         msg='Build finished'))
        return ret

    def handle_exception(self, exc_type, exc_value, _):
        """
        Exception handling for __enter__ and __exit__

        This reports on the exception we're handling and special cases
        subclasses of BuildEnvironmentException.  For
        :py:class:`BuildEnvironmentWarning`, exit this context gracefully, but
        don't mark the build as a failure.  For all other exception classes,
        including :py:class:`BuildEnvironmentError`, the build will be marked as
        a failure and the context will be gracefully exited.
        """
        if exc_type is not None:
            log.error(LOG_TEMPLATE
                      .format(project=self.project.slug,
                              version=self.version.slug,
                              msg=exc_value),
                      exc_info=True)
            if not issubclass(exc_type, BuildEnvironmentWarning):
                self.failure = exc_value
            return True

    @property
    def successful(self):
        """Is build completed, without top level failures or failing commands."""  # noqa
        return (self.done and self.failure is None and
                all(cmd.successful for cmd in self.commands))

    @property
    def failed(self):
        """Is build completed, but has top level failure or failing commands."""
        return (self.done and (
            self.failure is not None or
            any(cmd.failed for cmd in self.commands)
        ))

    @property
    def done(self):
        """Is build in finished state."""
        return (self.build is not None and
                self.build['state'] == BUILD_STATE_FINISHED)

    def update_build(self, state=None):
        """
        Record a build by hitting the API.

        This step is skipped if we aren't recording the build. To avoid
        recording successful builds yet (for instance, running setup commands
        for the build), set the ``update_on_success`` argument to False on
        environment instantiation.

        If there was an error on the build, update the build regardless of
        whether ``update_on_success`` is ``True`` or not.
        """
        if not self.record:
            return None

        self.build['project'] = self.project.pk
        self.build['version'] = self.version.pk
        self.build['builder'] = socket.gethostname()
        self.build['state'] = state
        if self.done:
            self.build['success'] = self.successful

            # TODO drop exit_code and provide a more meaningful UX for error
            # reporting
            if self.failure and isinstance(self.failure,
                                           BuildEnvironmentException):
                self.build['exit_code'] = self.failure.status_code
            elif self.commands:
                self.build['exit_code'] = max([cmd.exit_code
                                               for cmd in self.commands])

        self.build['setup'] = self.build['setup_error'] = ""
        self.build['output'] = self.build['error'] = ""

        if self.start_time:
            build_length = (datetime.utcnow() - self.start_time)
            self.build['length'] = int(build_length.total_seconds())

        if self.failure is not None:
            # Surface a generic error if the class is not a
            # BuildEnvironmentError
            if not isinstance(self.failure,
                              (BuildEnvironmentException,
                               BuildEnvironmentWarning)):
                log.error(
                    'Build failed with unhandled exception: %s',
                    str(self.failure),
                    extra={
                        'stack': True,
                        'tags': {'build': self.build['id']},
                    }
                )
                self.failure = BuildEnvironmentError(
                    BuildEnvironmentError.GENERIC_WITH_BUILD_ID.format(
                        build_id=self.build['id'],
                    )
                )
            self.build['error'] = str(self.failure)

        # Attempt to stop unicode errors on build reporting
        for key, val in list(self.build.items()):
            if isinstance(val, six.binary_type):
                self.build[key] = val.decode('utf-8', 'ignore')

        # We are selective about when we update the build object here
        update_build = (
            # Build isn't done yet, we unconditionally update in this state
            not self.done
            # Build is done, but isn't successful, always update
            or (self.done and not self.successful)
            # Otherwise, are we explicitly to not update?
            or self.update_on_success
        )
        if update_build:
            try:
                api_v2.build(self.build['id']).put(self.build)
            except HttpClientError as e:
                log.error(
                    "Unable to update build: id=%d error=%s",
                    self.build['id'],
                    e.content,
                )
            except Exception:
                log.exception("Unknown build exception")


class LocalBuildEnvironment(BuildEnvironment):

    """Local execution build environment."""

    command_class = BuildCommand


class DockerBuildEnvironment(BuildEnvironment):

    """
    Docker build environment, uses docker to contain builds.

    If :py:data:`settings.DOCKER_ENABLE` is true, build documentation inside a
    docker container, instead of the host system, using this build environment
    class.  The build command creates a docker container from a pre-built image,
    defined by :py:data:`settings.DOCKER_IMAGE`.  This container is started with
    a mount to the project's build path under ``user_builds`` on the host
    machine, walling off project builds from reading/writing other projects'
    data.

    :param docker_socket: Override to Docker socket URI
    """

    command_class = DockerBuildCommand
    container_image = DOCKER_IMAGE
    container_mem_limit = DOCKER_LIMITS.get('memory')
    container_time_limit = DOCKER_LIMITS.get('time')

    def __init__(self, *args, **kwargs):
        self.docker_socket = kwargs.pop('docker_socket', DOCKER_SOCKET)
        super(DockerBuildEnvironment, self).__init__(*args, **kwargs)
        self.client = None
        self.container = None
        self.container_name = slugify(
            'build-{build}-project-{project_id}-{project_name}'.format(
                build=self.build.get('id'),
                project_id=self.project.pk,
                project_name=self.project.slug,
            )[:DOCKER_HOSTNAME_MAX_LEN]
        )
        if self.config and self.config.build_image:
            self.container_image = self.config.build_image
        if self.project.container_mem_limit:
            self.container_mem_limit = self.project.container_mem_limit
        if self.project.container_time_limit:
            self.container_time_limit = self.project.container_time_limit

    def __enter__(self):
        """Start of environment context."""
        try:
            # Test for existing container. We remove any stale containers that
            # are no longer running here if there is a collision. If the
            # container is still running, this would be a failure of the version
            # locking code, so we throw an exception.
            state = self.container_state()
            if state is not None:
                if state.get('Running') is True:
                    exc = BuildEnvironmentError(
                        _('A build environment is currently '
                          'running for this version'))
                    self.failure = exc
                    self.build['state'] = BUILD_STATE_FINISHED
                    raise exc
                else:
                    log.warning(LOG_TEMPLATE
                                .format(
                                    project=self.project.slug,
                                    version=self.version.slug,
                                    msg=("Removing stale container {0}"
                                         .format(self.container_id))))
                    client = self.get_client()
                    client.remove_container(self.container_id)
        except (DockerAPIError, ConnectionError):
            # If there is an exception here, we swallow the exception as this
            # was just during a sanity check anyways.
            pass
        except BuildEnvironmentError:
            # There may have been a problem connecting to Docker altogether, or
            # some other handled exception here.
            self.__exit__(*sys.exc_info())
            raise

        # Create the checkout path if it doesn't exist to avoid Docker creation
        if not os.path.exists(self.project.doc_path):
            os.makedirs(self.project.doc_path)

        try:
            self.create_container()
        except:  # pylint: disable=broad-except
            self.__exit__(*sys.exc_info())
            raise
        return self

    def __exit__(self, exc_type, exc_value, tb):
        """End of environment context."""
        try:
            # Update buildenv state given any container error states first
            self.update_build_from_container_state()

            client = self.get_client()
            try:
                client.kill(self.container_id)
            except DockerAPIError:
                log.exception(
                    'Unable to kill container: id=%s',
                    self.container_id,
                )
            try:
                log.info('Removing container: id=%s', self.container_id)
                client.remove_container(self.container_id)
            # Catch direct failures from Docker API or with a requests HTTP
            # request. These errors should not surface to the user.
            except (DockerAPIError, ConnectionError):
                log.exception(
                    LOG_TEMPLATE
                    .format(
                        project=self.project.slug,
                        version=self.version.slug,
                        msg="Couldn't remove container",
                    ),
                )
            self.container = None
        except BuildEnvironmentError:
            # Several interactions with Docker can result in a top level failure
            # here. We'll catch this and report if there were no reported errors
            # already. These errors are not as important as a failure at deeper
            # code
            if not all([exc_type, exc_value, tb]):
                exc_type, exc_value, tb = sys.exc_info()

        ret = self.handle_exception(exc_type, exc_value, tb)
        self.update_build(BUILD_STATE_FINISHED)
        log.info(LOG_TEMPLATE
                 .format(project=self.project.slug,
                         version=self.version.slug,
                         msg='Build finished'))
        return ret

    def get_client(self):
        """Create Docker client connection."""
        try:
            if self.client is None:
                self.client = APIClient(
                    base_url=self.docker_socket,
                    version=DOCKER_VERSION,
                )
            return self.client
        except DockerException as e:
            log.exception(
                LOG_TEMPLATE.format(
                    project=self.project.slug,
                    version=self.version.slug,
                    msg='Could not connect to Docker API',
                ),
            )
            # We don't raise an error here mentioning Docker, that is a
            # technical detail that the user can't resolve on their own.
            # Instead, give the user a generic failure
            raise BuildEnvironmentError(
                BuildEnvironmentError.GENERIC_WITH_BUILD_ID.format(
                    build_id=self.build['id'],
                )
            )

    def get_container_host_config(self):
        """
        Create the ``host_config`` settings for the container.

        It mainly generates the proper path bindings between the Docker
        container and the Host by mounting them with the proper permissions.
        Besides, it mounts the ``GLOBAL_PIP_CACHE`` if it's set and we are under
        ``DEBUG``.

        The object returned is passed to Docker function
        ``client.create_container``.
        """
        binds = {
            SPHINX_TEMPLATE_DIR: {
                'bind': SPHINX_TEMPLATE_DIR,
                'mode': 'ro',
            },
            MKDOCS_TEMPLATE_DIR: {
                'bind': MKDOCS_TEMPLATE_DIR,
                'mode': 'ro',
            },
            self.project.doc_path: {
                'bind': self.project.doc_path,
                'mode': 'rw',
            },
        }

        if getattr(settings, 'GLOBAL_PIP_CACHE', False) and settings.DEBUG:
            binds.update({
                self.project.pip_cache_path: {
                    'bind': self.project.pip_cache_path,
                    'mode': 'rw',
                },
            })
        return self.get_client().create_host_config(
            binds=binds,
            mem_limit=self.container_mem_limit,
        )

    @property
    def container_id(self):
        """Return id of container if it is valid."""
        if self.container_name:
            return self.container_name
        elif self.container:
            return self.container.get('Id')

    def container_state(self):
        """Get container state."""
        client = self.get_client()
        try:
            info = client.inspect_container(self.container_id)
            return info.get('State', {})
        except DockerAPIError:
            return None

    def update_build_from_container_state(self):
        """
        Update buildenv state from container state.

        In the case of the parent command exiting before the exec commands
        finish and the container is destroyed, or in the case of OOM on the
        container, set a failure state and error message explaining the failure
        on the buildenv.
        """
        state = self.container_state()
        if state is not None and state.get('Running') is False:
            if state.get('ExitCode') == DOCKER_TIMEOUT_EXIT_CODE:
                self.failure = BuildEnvironmentError(
                    _('Build exited due to time out'))
            elif state.get('OOMKilled', False):
                self.failure = BuildEnvironmentError(
                    _('Build exited due to excessive memory consumption'))
            elif state.get('Error'):
                self.failure = BuildEnvironmentError(
                    (_('Build exited due to unknown error: {0}')
                     .format(state.get('Error'))))

    def create_container(self):
        """Create docker container."""
        client = self.get_client()
        image = self.container_image
        if self.project.container_image:
            image = self.project.container_image
        try:
            log.info('Creating Docker container: image=%s', image)
            self.container = client.create_container(
                image=image,
                command=('/bin/sh -c "sleep {time}; exit {exit}"'
                         .format(time=self.container_time_limit,
                                 exit=DOCKER_TIMEOUT_EXIT_CODE)),
                name=self.container_id,
                hostname=self.container_id,
                host_config=self.get_container_host_config(),
                detach=True,
                environment=self.environment,
            )
            client.start(container=self.container_id)
        except ConnectionError as e:
            log.exception(
                LOG_TEMPLATE.format(
                    project=self.project.slug,
                    version=self.version.slug,
                    msg=(
                        'Could not connect to the Docker API, '
                        'make sure Docker is running'
                    ),
                ),
            )
            # We don't raise an error here mentioning Docker, that is a
            # technical detail that the user can't resolve on their own.
            # Instead, give the user a generic failure
            raise BuildEnvironmentError(
                BuildEnvironmentError.GENERIC_WITH_BUILD_ID.format(
                    build_id=self.build['id'],
                )
            )
        except DockerAPIError as e:
            log.exception(
                LOG_TEMPLATE
                .format(
                    project=self.project.slug,
                    version=self.version.slug,
                    msg=e.explanation,
                ),
            )
            raise BuildEnvironmentCreationFailed<|MERGE_RESOLUTION|>--- conflicted
+++ resolved
@@ -182,16 +182,13 @@
 
     def save(self):
         """Save this command and result via the API."""
-<<<<<<< HEAD
-=======
+        # TODO adap this code to the new one
         # Force record this command as success to avoid Build reporting errors
         # on commands that are just for checking purposes and do not interferes
         # in the Build
         if self.record_as_success:
             log.warning('Recording command exit_code as success')
             self.exit_code = 0
-
->>>>>>> af4e06dd
         data = {
             'build': self.build_env.build.get('id'),
             'command': self.get_command(),
@@ -338,11 +335,12 @@
         build_cmd.run()
         self.post_run_command()
 
-            # We want append this command to the list of commands only if it has
-            # to be recorded in the database (to keep consistency) and also, it
-            # has to be added after ``self.record_command`` since its
-            # ``exit_code`` can be altered because of ``record_as_success``
-            self.commands.append(build_cmd)
+        # TODO adap this code to the new one
+        # We want append this command to the list of commands only if it has
+        # to be recorded in the database (to keep consistency) and also, it
+        # has to be added after ``self.record_command`` since its
+        # ``exit_code`` can be altered because of ``record_as_success``
+        self.commands.append(build_cmd)
 
         if build_cmd.failed:
             msg = u'Command {cmd} failed'.format(cmd=build_cmd.get_command())

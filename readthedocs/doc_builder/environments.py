--- conflicted
+++ resolved
@@ -877,16 +877,11 @@
         healthcheck_url = reverse("build-healthcheck", kwargs={"pk": build_id})
         url = f"{settings.SLUMBER_API_HOST}{healthcheck_url}?builder={build_builder}"
 
-<<<<<<< HEAD
+        # Add the builder hostname to the URL
+        url += f"?builder={build_builder}"
+
         cmd = f"/bin/bash -c 'while true; do curl --max-time 2 -X POST {url}; sleep {settings.RTD_BUILD_HEALTHCHECK_DELAY}; done;'"
         log.info("Healthcheck command to run.", command=cmd)
-=======
-        # Add the builder hostname to the URL
-        url += f"?builder={build_builder}"
-
-        cmd = f"/bin/bash -c 'while true; do curl --max-time 2 -X POST {url}; sleep {settings.RTD_BUILD_HEALTHCHECK_DELAY}; done;'"
-        log.debug("Healthcheck command to run.", command=cmd)
->>>>>>> e8ce592d
 
         client = self.get_client()
         exec_cmd = client.exec_create(

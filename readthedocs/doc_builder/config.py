--- conflicted
+++ resolved
@@ -4,13 +4,9 @@
 from __future__ import (
     absolute_import, division, print_function, unicode_literals)
 
-<<<<<<< HEAD
-from readthedocs.config import BuildConfigV1, ConfigError, InvalidConfig
-=======
 from os import path
 
-from readthedocs.config import BuildConfig, ConfigError, InvalidConfig
->>>>>>> 6dbf1c1b
+from readthedocs.config import BuildConfigV1, ConfigError, InvalidConfig
 from readthedocs.config import load as load_config
 from readthedocs.projects.models import Feature, ProjectConfigurationError
 

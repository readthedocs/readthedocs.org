"""
Sphinx_ backend for building docs.

.. _Sphinx: http://www.sphinx-doc.org/
"""

import itertools
import os
from glob import glob
from pathlib import Path

import structlog
from django.conf import settings
from django.template import loader as template_loader
from django.template.loader import render_to_string
from django.urls import reverse
from requests.exceptions import ConnectionError

from readthedocs.builds import utils as version_utils
from readthedocs.builds.models import APIVersion
from readthedocs.core.utils.filesystem import safe_open
from readthedocs.doc_builder.exceptions import PDFNotFound
from readthedocs.projects.constants import PUBLIC
from readthedocs.projects.exceptions import ProjectConfigurationError, UserFileNotFound
from readthedocs.projects.models import Feature
<<<<<<< HEAD
=======
from readthedocs.projects.templatetags.projects_tags import sort_version_aware
from readthedocs.projects.utils import safe_write
>>>>>>> c5ce36ee

from ..base import BaseBuilder
from ..constants import PDF_RE
from ..environments import BuildCommand, DockerBuildCommand
from ..exceptions import BuildUserError
from ..signals import finalize_sphinx_context_data

log = structlog.get_logger(__name__)


class BaseSphinx(BaseBuilder):

    """The parent for most sphinx builders."""

    # Sphinx reads and parses all source files before it can write
    # an output file, the parsed source files are cached as "doctree pickles".
    sphinx_doctrees_dir = "_build/doctrees"

    # Output directory relative to $READTHEDOCS_OUTPUT
    # (e.g. "html", "htmlzip" or "pdf")
    relative_output_dir = None

    def __init__(self, *args, **kwargs):
        super().__init__(*args, **kwargs)
        self.config_file = self.config.sphinx.configuration

        # We cannot use `$READTHEDOCS_OUTPUT` environment variable for
        # `absolute_host_output_dir` because it's not defined in the host. So,
        # we have to re-calculate its value. We will remove this limitation
        # when we execute the whole building from inside the Docker container
        # (instead behing a hybrid as it is now)
        #
        # We need to have two different paths that point to the exact same
        # directory. How is that? The directory is mounted into a different
        # location inside the container:
        #
        #  1. path in the host:
        #       /home/docs/checkouts/readthedocs.org/user_builds/<project>/
        #  2. path in the container:
        #       /usr/src/app/checkouts/readthedocs.org/user_builds/b9cbc24c8841/test-builds/
        #
        # Besides, the variable `$READTHEDOCS_OUTPUT` is not defined in the
        # host, so we have to expand it using the full host's path. This
        # variable cannot be used in cwd= due to a limitation of the Docker API
        # (I guess) since I received an error when trying that. So, we have to
        # fully expand it.
        #
        # That said, we need:
        #
        # * use the path in the host, for all the operations that are done via
        # Python from the app (e.g. os.path.join, glob.glob, etc)
        #
        # * use the path in the container, for all the operations that are
        # executed inside the container via Docker API using shell commands
        self.absolute_host_output_dir = os.path.join(
            os.path.join(
                self.project.checkout_path(self.version.slug),
                "_readthedocs/",
            ),
            self.relative_output_dir,
        )
        self.absolute_container_output_dir = os.path.join(
            "$READTHEDOCS_OUTPUT", self.relative_output_dir
        )

        try:
            if not self.config_file:
                self.config_file = self.project.conf_file(self.version.slug)
            else:
                self.config_file = os.path.join(
                    self.project_path,
                    self.config_file,
                )
        except ProjectConfigurationError:
            # NOTE: this exception handling here is weird to me.
            # We are raising this exception from inside `project.confi_file` when:
            #  - the repository has multiple config files (none of them with `doc` in its filename)
            #  - there is no config file at all
            #
            # IMO, if there are multiple config files,
            # the build should fail immediately communicating this to the user.
            # This can be achived by unhandle the exception here
            # and leaving `on_failure` Celery handle to deal with it.
            #
            # In case there is no config file, we should continue the build
            # because Read the Docs will automatically create one for it.
            pass

<<<<<<< HEAD
=======
    def _write_config(self, master_doc='index'):
        """Create ``conf.py`` if it doesn't exist."""
        log.info(
            'Creating default Sphinx config file for project.',
            project_slug=self.project.slug,
            version_slug=self.version.slug,
        )
        docs_dir = self.docs_dir()
        conf_template = render_to_string(
            'sphinx/conf.py.conf',
            {
                'project': self.project,
                'version': self.version,
                'master_doc': master_doc,
            },
        )
        conf_file = os.path.join(docs_dir, 'conf.py')
        safe_write(conf_file, conf_template)

>>>>>>> c5ce36ee
    def get_config_params(self):
        """Get configuration parameters to be rendered into the conf file."""
        # TODO this should be handled better in the theme
        conf_py_path = os.path.join(
            os.path.sep,
            os.path.dirname(
                os.path.relpath(
                    self.config_file,
                    self.project_path,
                ),
            ),
            '',
        )
        remote_version = self.version.commit_name

        github_user, github_repo = version_utils.get_github_username_repo(
            url=self.project.repo,
        )
        github_version_is_editable = (self.version.type == 'branch')
        display_github = github_user is not None

        bitbucket_user, bitbucket_repo = version_utils.get_bitbucket_username_repo(  # noqa
            url=self.project.repo,
        )
        bitbucket_version_is_editable = (self.version.type == 'branch')
        display_bitbucket = bitbucket_user is not None

        gitlab_user, gitlab_repo = version_utils.get_gitlab_username_repo(
            url=self.project.repo,
        )
        gitlab_version_is_editable = (self.version.type == 'branch')
        display_gitlab = gitlab_user is not None

        versions = []
        downloads = []
        subproject_urls = []
        try:
            active_versions_data = self.api_client.project(
                self.project.pk
            ).active_versions.get()["versions"]
            versions = sort_version_aware(
                [APIVersion(**version_data) for version_data in active_versions_data]
            )
            if not self.project.has_feature(Feature.ALL_VERSIONS_IN_HTML_CONTEXT):
                versions = [v for v in versions if v.privacy_level == PUBLIC]
            downloads = self.api_client.version(self.version.pk).get()["downloads"]
            subproject_urls = [
                (project["slug"], project["canonical_url"])
                for project in self.api_client.project(self.project.pk)
                .subprojects()
                .get()["subprojects"]
            ]
        except ConnectionError:
            log.exception(
                "Timeout while fetching versions/downloads/subproject_urls for Sphinx context.",
                project_slug=self.project.slug,
                version_slug=self.version.slug,
            )

        build_id = self.build_env.build.get('id')
        build_url = None
        if build_id:
            build_url = reverse(
                'builds_detail',
                kwargs={
                    'project_slug': self.project.slug,
                    'build_pk': build_id,
                },
            )
            protocol = 'http' if settings.DEBUG else 'https'
            build_url = f'{protocol}://{settings.PRODUCTION_DOMAIN}{build_url}'

        vcs_url = None
        if self.version.is_external:
            vcs_url = self.version.vcs_url

        commit = (
            self.project.vcs_repo(
                version=self.version.slug,
                environment=self.build_env,
            )
            .commit
        )

        data = {
            "html_theme": "sphinx_rtd_theme",
            "html_theme_import": "sphinx_rtd_theme",
            "current_version": self.version.verbose_name,
            "project": self.project,
            "version": self.version,
            "settings": settings,
            "conf_py_path": conf_py_path,
            "api_host": settings.PUBLIC_API_URL,
            "commit": commit,
            "versions": versions,
            "downloads": downloads,
            "subproject_urls": subproject_urls,
            "build_url": build_url,
            "vcs_url": vcs_url,
            "proxied_static_path": self.project.proxied_static_path,
            # GitHub
            'github_user': github_user,
            'github_repo': github_repo,
            'github_version': remote_version,
            'github_version_is_editable': github_version_is_editable,
            'display_github': display_github,

            # Bitbucket
            'bitbucket_user': bitbucket_user,
            'bitbucket_repo': bitbucket_repo,
            'bitbucket_version': remote_version,
            'bitbucket_version_is_editable': bitbucket_version_is_editable,
            'display_bitbucket': display_bitbucket,

            # GitLab
            'gitlab_user': gitlab_user,
            'gitlab_repo': gitlab_repo,
            'gitlab_version': remote_version,
            'gitlab_version_is_editable': gitlab_version_is_editable,
            'display_gitlab': display_gitlab,

            # Features
            "docsearch_disabled": self.project.has_feature(
                Feature.DISABLE_SERVER_SIDE_SEARCH
            ),
            "skip_html_theme_path": self.project.has_feature(
                Feature.SKIP_SPHINX_HTML_THEME_PATH
            ),
        }

        finalize_sphinx_context_data.send(
            sender=self.__class__,
            build_env=self.build_env,
            data=data,
        )

        return data

    def append_conf(self):
        """
        Find a ``conf.py`` and appends default content.

        The default content is rendered from ``doc_builder/conf.py.tmpl``.
        """
<<<<<<< HEAD
        if self.config_file is None:
            raise ProjectConfigurationError(
                ProjectConfigurationError.NOT_FOUND
            )
=======

        # Generate a `conf.py` from a template
        #
        # TODO: we should remove this feature at some point to move forward
        # with the idea of remove magic from the builders.
        if not self.config_file:
            self._write_config()
>>>>>>> c5ce36ee

        try:
            self.config_file = (
                self.config_file or self.project.conf_file(self.version.slug)
            )
            # Allow symlinks, but only the ones that resolve inside the base directory.
            outfile = safe_open(
                self.config_file, "a", allow_symlinks=True, base_path=self.project_path
            )
            if not outfile:
                raise UserFileNotFound(
                    UserFileNotFound.FILE_NOT_FOUND.format(self.config_file)
                )
        except IOError as exc:
            raise ProjectConfigurationError(
                ProjectConfigurationError.NOT_FOUND
            ) from exc

        # Create an index file if there is None.
        self.create_index(extension='rst')

        # Append config to project conf file
        tmpl = template_loader.get_template('doc_builder/conf.py.tmpl')
        rendered = tmpl.render(self.get_config_params())

        with outfile:
            outfile.write('\n')
            outfile.write(rendered)

        # Print the contents of conf.py in order to make the rendered
        # configfile visible in the build logs
        self.run(
            'cat',
            os.path.relpath(
                self.config_file,
                self.project_path,
            ),
            cwd=self.project_path,
        )

    def build(self):
        project = self.project
        build_command = [
            *self.get_sphinx_cmd(),
            '-T',
            '-E',
        ]
        if self.config.sphinx.fail_on_warning:
            build_command.extend(["-W", "--keep-going"])
        build_command.extend(
            [
                "-b",
                self.sphinx_builder,
                "-d",
                self.sphinx_doctrees_dir,
                "-D",
                f"language={project.language}",
                # Sphinx's source directory (SOURCEDIR).
                # We are executing this command at the location of the `conf.py` file (CWD).
                # TODO: ideally we should execute it from where the repository was clonned,
                # but that could lead unexpected behavior to some users:
                # https://github.com/readthedocs/readthedocs.org/pull/9888#issuecomment-1384649346
                ".",
                # Sphinx's output build directory (OUTPUTDIR)
                self.absolute_container_output_dir,
            ]
        )
        cmd_ret = self.run(
            *build_command,
            bin_path=self.python_env.venv_bin(),
            cwd=os.path.dirname(self.config_file),
        )

        self._post_build()

        return cmd_ret.successful

    def get_sphinx_cmd(self):
        return (
            self.python_env.venv_bin(filename='python'),
            '-m',
            'sphinx',
        )


class HtmlBuilder(BaseSphinx):
    relative_output_dir = "html"

    def __init__(self, *args, **kwargs):
        super().__init__(*args, **kwargs)
        self.sphinx_builder = "html"


class HtmlDirBuilder(HtmlBuilder):

    def __init__(self, *args, **kwargs):
        super().__init__(*args, **kwargs)
        self.sphinx_builder = "dirhtml"


class SingleHtmlBuilder(HtmlBuilder):

    def __init__(self, *args, **kwargs):
        super().__init__(*args, **kwargs)
        self.sphinx_builder = "singlehtml"


class LocalMediaBuilder(BaseSphinx):
    sphinx_builder = 'readthedocssinglehtmllocalmedia'
    relative_output_dir = "htmlzip"

    def _post_build(self):
        """Internal post build to create the ZIP file from the HTML output."""
        target_file = os.path.join(
            self.absolute_container_output_dir,
            # TODO: shouldn't this name include the name of the version as well?
            # It seems we were using the project's slug previously.
            # So, keeping it like that for now until we decide make that adjustment.
            f"{self.project.slug}.zip",
        )

        # **SECURITY CRITICAL: Advisory GHSA-hqwg-gjqw-h5wg**
        # Move the directory into a temporal directory,
        # so we can rename the directory for zip to use
        # that prefix when zipping the files (arcname).
        mktemp = self.run("mktemp", "--directory", record=False)
        tmp_dir = Path(mktemp.output.strip())
        dirname = f"{self.project.slug}-{self.version.slug}"
        self.run(
            "mv",
            self.absolute_container_output_dir,
            str(tmp_dir / dirname),
            cwd=self.project_path,
            record=False,
        )
        self.run(
            "mkdir",
            "--parents",
            self.absolute_container_output_dir,
            cwd=self.project_path,
            record=False,
        )
        self.run(
            "zip",
            "--recurse-paths",  # Include all files and directories.
            "--symlinks",  # Don't resolve symlinks.
            target_file,
            dirname,
            cwd=str(tmp_dir),
            record=False,
        )


class EpubBuilder(BaseSphinx):

    sphinx_builder = "epub"
    relative_output_dir = "epub"

    def _post_build(self):
        """Internal post build to cleanup EPUB output directory and leave only one .epub file."""
        temp_epub_file = f"/tmp/{self.project.slug}-{self.version.slug}.epub"
        target_file = os.path.join(
            self.absolute_container_output_dir,
            f"{self.project.slug}.epub",
        )

        epub_sphinx_filepaths = glob(
            os.path.join(self.absolute_host_output_dir, "*.epub")
        )
        if epub_sphinx_filepaths:
            # NOTE: we currently support only one .epub per version
            epub_filepath = epub_sphinx_filepaths[0]

            self.run(
                "mv", epub_filepath, temp_epub_file, cwd=self.project_path, record=False
            )
            self.run(
                "rm",
                "--recursive",
                self.absolute_container_output_dir,
                cwd=self.project_path,
                record=False,
            )
            self.run(
                "mkdir",
                "--parents",
                self.absolute_container_output_dir,
                cwd=self.project_path,
                record=False,
            )
            self.run(
                "mv", temp_epub_file, target_file, cwd=self.project_path, record=False
            )


class LatexBuildCommand(BuildCommand):

    """Ignore LaTeX exit code if there was file output."""

    def run(self):
        super().run()
        # Force LaTeX exit code to be a little more optimistic. If LaTeX
        # reports an output file, let's just assume we're fine.
        if PDF_RE.search(self.output):
            self.exit_code = 0


class DockerLatexBuildCommand(DockerBuildCommand):

    """Ignore LaTeX exit code if there was file output."""

    def run(self):
        super().run()
        # Force LaTeX exit code to be a little more optimistic. If LaTeX
        # reports an output file, let's just assume we're fine.
        if PDF_RE.search(self.output):
            self.exit_code = 0


class PdfBuilder(BaseSphinx):

    """Builder to generate PDF documentation."""

    relative_output_dir = "pdf"
    sphinx_builder = "latex"
    pdf_file_name = None

    def build(self):
        self.run(
            *self.get_sphinx_cmd(),
            "-T",
            "-E",
            "-b",
            self.sphinx_builder,
            "-d",
            self.sphinx_doctrees_dir,
            "-D",
            f"language={self.project.language}",
            # Sphinx's source directory (SOURCEDIR).
            # We are executing this command at the location of the `conf.py` file (CWD).
            # TODO: ideally we should execute it from where the repository was clonned,
            # but that could lead unexpected behavior to some users:
            # https://github.com/readthedocs/readthedocs.org/pull/9888#issuecomment-1384649346
            ".",
            # Sphinx's output build directory (OUTPUTDIR)
            self.absolute_container_output_dir,
            cwd=os.path.dirname(self.config_file),
            bin_path=self.python_env.venv_bin(),
        )

        tex_files = glob(os.path.join(self.absolute_host_output_dir, "*.tex"))
        if not tex_files:
            raise BuildUserError("No TeX files were found.")

        # Run LaTeX -> PDF conversions
        success = self._build_latexmk(self.project_path)

        self._post_build()
        return success

    def _build_latexmk(self, cwd):
        # These steps are copied from the Makefile generated by Sphinx >= 1.6
        # https://github.com/sphinx-doc/sphinx/blob/master/sphinx/texinputs/Makefile_t
        images = []
        for extension in ("png", "gif", "jpg", "jpeg"):
            images.extend(Path(self.absolute_host_output_dir).glob(f"*.{extension}"))

        # FIXME: instead of checking by language here, what we want to check if
        # ``latex_engine`` is ``platex``
        pdfs = []
        if self.project.language == 'ja':
            # Japanese language is the only one that requires this extra
            # step. I don't know exactly why but most of the documentation that
            # I read differentiate this language from the others. I suppose
            # it's because it mix kanji (Chinese) with its own symbols.
            pdfs = Path(self.absolute_host_output_dir).glob("*.pdf")

        for image in itertools.chain(images, pdfs):
            self.run(
                'extractbb',
                image.name,
                cwd=self.absolute_host_output_dir,
                record=False,
            )

        rcfile = 'latexmkrc'
        if self.project.language == 'ja':
            rcfile = 'latexmkjarc'

        self.run(
            'cat',
            rcfile,
            cwd=self.absolute_host_output_dir,
        )

        if self.build_env.command_class == DockerBuildCommand:
            latex_class = DockerLatexBuildCommand
        else:
            latex_class = LatexBuildCommand

        cmd = [
            'latexmk',
            '-r',
            rcfile,
            # FIXME: check for platex here as well
            '-pdfdvi' if self.project.language == 'ja' else '-pdf',
            # When ``-f`` is used, latexmk will continue building if it
            # encounters errors. We still receive a failure exit code in this
            # case, but the correct steps should run.
            '-f',
            '-dvi-',
            '-ps-',
            f'-jobname={self.project.slug}',
            '-interaction=nonstopmode',
        ]

        cmd_ret = self.build_env.run_command_class(
            cls=latex_class,
            cmd=cmd,
            warn_only=True,
            cwd=self.absolute_host_output_dir,
        )

        self.pdf_file_name = f"{self.project.slug}.pdf"

        return cmd_ret.successful

    def _post_build(self):
        """Internal post build to cleanup PDF output directory and leave only one .pdf file."""

        if not self.pdf_file_name:
            raise PDFNotFound()

        # TODO: merge this with ePUB since it's pretty much the same
        temp_pdf_file = f"/tmp/{self.project.slug}-{self.version.slug}.pdf"
        target_file = os.path.join(
            self.absolute_container_output_dir,
            self.pdf_file_name,
        )

        # NOTE: we currently support only one .pdf per version
        pdf_sphinx_filepath = os.path.join(
            self.absolute_container_output_dir, self.pdf_file_name
        )
        pdf_sphinx_filepath_host = os.path.join(
            self.absolute_host_output_dir,
            self.pdf_file_name,
        )
        if os.path.exists(pdf_sphinx_filepath_host):
            self.run(
                "mv",
                pdf_sphinx_filepath,
                temp_pdf_file,
                cwd=self.project_path,
                record=False,
            )
            self.run(
                "rm",
                "-r",
                self.absolute_container_output_dir,
                cwd=self.project_path,
                record=False,
            )
            self.run(
                "mkdir",
                "-p",
                self.absolute_container_output_dir,
                cwd=self.project_path,
                record=False,
            )
            self.run(
                "mv", temp_pdf_file, target_file, cwd=self.project_path, record=False
            )<|MERGE_RESOLUTION|>--- conflicted
+++ resolved
@@ -12,7 +12,6 @@
 import structlog
 from django.conf import settings
 from django.template import loader as template_loader
-from django.template.loader import render_to_string
 from django.urls import reverse
 from requests.exceptions import ConnectionError
 
@@ -23,11 +22,7 @@
 from readthedocs.projects.constants import PUBLIC
 from readthedocs.projects.exceptions import ProjectConfigurationError, UserFileNotFound
 from readthedocs.projects.models import Feature
-<<<<<<< HEAD
-=======
 from readthedocs.projects.templatetags.projects_tags import sort_version_aware
-from readthedocs.projects.utils import safe_write
->>>>>>> c5ce36ee
 
 from ..base import BaseBuilder
 from ..constants import PDF_RE
@@ -116,28 +111,7 @@
             # because Read the Docs will automatically create one for it.
             pass
 
-<<<<<<< HEAD
-=======
-    def _write_config(self, master_doc='index'):
-        """Create ``conf.py`` if it doesn't exist."""
-        log.info(
-            'Creating default Sphinx config file for project.',
-            project_slug=self.project.slug,
-            version_slug=self.version.slug,
-        )
-        docs_dir = self.docs_dir()
-        conf_template = render_to_string(
-            'sphinx/conf.py.conf',
-            {
-                'project': self.project,
-                'version': self.version,
-                'master_doc': master_doc,
-            },
-        )
-        conf_file = os.path.join(docs_dir, 'conf.py')
-        safe_write(conf_file, conf_template)
-
->>>>>>> c5ce36ee
+
     def get_config_params(self):
         """Get configuration parameters to be rendered into the conf file."""
         # TODO this should be handled better in the theme
@@ -197,30 +171,27 @@
                 version_slug=self.version.slug,
             )
 
-        build_id = self.build_env.build.get('id')
+        build_id = self.build_env.build.get("id")
         build_url = None
         if build_id:
             build_url = reverse(
-                'builds_detail',
+                "builds_detail",
                 kwargs={
-                    'project_slug': self.project.slug,
-                    'build_pk': build_id,
+                    "project_slug": self.project.slug,
+                    "build_pk": build_id,
                 },
             )
-            protocol = 'http' if settings.DEBUG else 'https'
-            build_url = f'{protocol}://{settings.PRODUCTION_DOMAIN}{build_url}'
+            protocol = "http" if settings.DEBUG else "https"
+            build_url = f"{protocol}://{settings.PRODUCTION_DOMAIN}{build_url}"
 
         vcs_url = None
         if self.version.is_external:
             vcs_url = self.version.vcs_url
 
-        commit = (
-            self.project.vcs_repo(
-                version=self.version.slug,
-                environment=self.build_env,
-            )
-            .commit
-        )
+        commit = self.project.vcs_repo(
+            version=self.version.slug,
+            environment=self.build_env,
+        ).commit
 
         data = {
             "html_theme": "sphinx_rtd_theme",
@@ -282,20 +253,10 @@
 
         The default content is rendered from ``doc_builder/conf.py.tmpl``.
         """
-<<<<<<< HEAD
         if self.config_file is None:
             raise ProjectConfigurationError(
                 ProjectConfigurationError.NOT_FOUND
             )
-=======
-
-        # Generate a `conf.py` from a template
-        #
-        # TODO: we should remove this feature at some point to move forward
-        # with the idea of remove magic from the builders.
-        if not self.config_file:
-            self._write_config()
->>>>>>> c5ce36ee
 
         try:
             self.config_file = (
@@ -313,9 +274,6 @@
             raise ProjectConfigurationError(
                 ProjectConfigurationError.NOT_FOUND
             ) from exc
-
-        # Create an index file if there is None.
-        self.create_index(extension='rst')
 
         # Append config to project conf file
         tmpl = template_loader.get_template('doc_builder/conf.py.tmpl')
@@ -340,8 +298,8 @@
         project = self.project
         build_command = [
             *self.get_sphinx_cmd(),
-            '-T',
-            '-E',
+            "-T",
+            "-E",
         ]
         if self.config.sphinx.fail_on_warning:
             build_command.extend(["-W", "--keep-going"])
@@ -375,9 +333,9 @@
 
     def get_sphinx_cmd(self):
         return (
-            self.python_env.venv_bin(filename='python'),
-            '-m',
-            'sphinx',
+            self.python_env.venv_bin(filename="python"),
+            "-m",
+            "sphinx",
         )
 
 
@@ -597,19 +555,19 @@
             latex_class = LatexBuildCommand
 
         cmd = [
-            'latexmk',
-            '-r',
+            "latexmk",
+            "-r",
             rcfile,
             # FIXME: check for platex here as well
-            '-pdfdvi' if self.project.language == 'ja' else '-pdf',
+            "-pdfdvi" if self.project.language == "ja" else "-pdf",
             # When ``-f`` is used, latexmk will continue building if it
             # encounters errors. We still receive a failure exit code in this
             # case, but the correct steps should run.
-            '-f',
-            '-dvi-',
-            '-ps-',
-            f'-jobname={self.project.slug}',
-            '-interaction=nonstopmode',
+            "-f",
+            "-dvi-",
+            "-ps-",
+            f"-jobname={self.project.slug}",
+            "-interaction=nonstopmode",
         ]
 
         cmd_ret = self.build_env.run_command_class(

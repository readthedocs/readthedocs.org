# -*- coding: utf-8 -*-
"""
Sphinx_ backend for building docs.

.. _Sphinx: http://www.sphinx-doc.org/
"""
from __future__ import (
    absolute_import, division, print_function, unicode_literals)

import codecs
import logging
import os
import sys
import zipfile
from glob import glob

import six
from django.conf import settings
from django.template import loader as template_loader
from django.template.loader import render_to_string

from readthedocs.builds import utils as version_utils
<<<<<<< HEAD
from readthedocs.projects.utils import safe_write
from readthedocs.projects.exceptions import ProjectConfigurationError
=======
from readthedocs.projects.exceptions import ProjectImportError
from readthedocs.projects.utils import safe_write
>>>>>>> 01717c03
from readthedocs.restapi.client import api

from ..base import BaseBuilder, restoring_chdir
from ..constants import PDF_RE, SPHINX_STATIC_DIR, SPHINX_TEMPLATE_DIR
from ..environments import BuildCommand, DockerBuildCommand
from ..exceptions import BuildEnvironmentError
from ..signals import finalize_sphinx_context_data

log = logging.getLogger(__name__)


class BaseSphinx(BaseBuilder):

    """The parent for most sphinx builders."""

    def __init__(self, *args, **kwargs):
        super(BaseSphinx, self).__init__(*args, **kwargs)
        try:
            self.old_artifact_path = os.path.join(
<<<<<<< HEAD
                self.project.conf_dir(self.version.slug),
                self.sphinx_build_dir)
        except ProjectConfigurationError:
=======
                self.project.conf_dir(self.version.slug), self.sphinx_build_dir)
        except ProjectImportError:
>>>>>>> 01717c03
            docs_dir = self.docs_dir()
            self.old_artifact_path = os.path.join(
                docs_dir,
                self.sphinx_build_dir,
            )

    def _write_config(self, master_doc='index'):
        """Create ``conf.py`` if it doesn't exist."""
        docs_dir = self.docs_dir()
        conf_template = render_to_string(
            'sphinx/conf.py.conf', {
                'project': self.project,
                'version': self.version,
                'template_dir': SPHINX_TEMPLATE_DIR,
                'master_doc': master_doc,
            })
        conf_file = os.path.join(docs_dir, 'conf.py')
        safe_write(conf_file, conf_template)

    def get_config_params(self):
        """Get configuration parameters to be rendered into the conf file."""
        # TODO this should be handled better in the theme
        conf_py_path = os.path.join(
            os.path.sep,
            self.version.get_conf_py_path(),
            '',
        )
        remote_version = self.version.commit_name

        github_user, github_repo = version_utils.get_github_username_repo(
            url=self.project.repo)
        github_version_is_editable = (self.version.type == 'branch')
        display_github = github_user is not None

        bitbucket_user, bitbucket_repo = version_utils.get_bitbucket_username_repo(  # noqa
            url=self.project.repo)
        bitbucket_version_is_editable = (self.version.type == 'branch')
        display_bitbucket = bitbucket_user is not None

        gitlab_user, gitlab_repo = version_utils.get_gitlab_username_repo(
            url=self.project.repo)
        gitlab_version_is_editable = (self.version.type == 'branch')
        display_gitlab = gitlab_user is not None

        # Avoid hitting database and API if using Docker build environment
        if getattr(settings, 'DONT_HIT_API', False):
            versions = self.project.active_versions()
            downloads = self.version.get_downloads(pretty=True)
        else:
            versions = self.project.api_versions()
            downloads = api.version(self.version.pk).get()['downloads']

        data = {
            'current_version': self.version.verbose_name,
            'project': self.project,
            'settings': settings,
            'static_path': SPHINX_STATIC_DIR,
            'template_path': SPHINX_TEMPLATE_DIR,
            'conf_py_path': conf_py_path,
            'api_host': getattr(
                settings,
                'PUBLIC_API_URL',
                'https://readthedocs.org',
            ),
            'commit': self.project.vcs_repo(self.version.slug).commit,
            'versions': versions,
            'downloads': downloads,

            # GitHub
            'github_user': github_user,
            'github_repo': github_repo,
            'github_version': remote_version,
            'github_version_is_editable': github_version_is_editable,
            'display_github': display_github,

            # BitBucket
            'bitbucket_user': bitbucket_user,
            'bitbucket_repo': bitbucket_repo,
            'bitbucket_version': remote_version,
            'bitbucket_version_is_editable': bitbucket_version_is_editable,
            'display_bitbucket': display_bitbucket,

            # GitLab
            'gitlab_user': gitlab_user,
            'gitlab_repo': gitlab_repo,
            'gitlab_version': remote_version,
            'gitlab_version_is_editable': gitlab_version_is_editable,
            'display_gitlab': display_gitlab,
        }

        finalize_sphinx_context_data.send(
            sender=self.__class__,
            build_env=self.build_env,
            data=data,
        )

        return data

    def append_conf(self, **__):
        """Modify given ``conf.py`` file from a whitelisted user's project."""
        try:
            self.version.get_conf_py_path()
        except ProjectConfigurationError:
            master_doc = self.create_index(extension='rst')
            self._write_config(master_doc=master_doc)

        try:
            outfile_path = self.project.conf_file(self.version.slug)
            outfile = codecs.open(outfile_path, encoding='utf-8', mode='a')
        except (ProjectConfigurationError, IOError):
            trace = sys.exc_info()[2]
            six.reraise(
                ProjectConfigurationError(
                    ProjectConfigurationError.NOT_FOUND
                ),
                None,
                trace
            )

        # Append config to project conf file
        tmpl = template_loader.get_template('doc_builder/conf.py.tmpl')
        rendered = tmpl.render(self.get_config_params())

        with outfile:
            outfile.write('\n')
            outfile.write(rendered)

        # Print the contents of conf.py in order to make the rendered
        # configfile visible in the build logs
        self.run(
            'cat',
            os.path.relpath(
                outfile_path,
                self.project.checkout_path(self.version.slug),
            ),
            cwd=self.project.checkout_path(self.version.slug),
        )

    def build(self):
        self.clean()
        project = self.project
        build_command = [
            'python',
            self.python_env.venv_bin(filename='sphinx-build'),
            '-T',
        ]
        if self._force:
            build_command.append('-E')
        build_command.extend([
            '-b',
            self.sphinx_builder,
            '-d',
            '_build/doctrees-{format}'.format(format=self.sphinx_builder),
            '-D',
            'language={lang}'.format(lang=project.language),
            '.',
            self.sphinx_build_dir,
        ])
        cmd_ret = self.run(
            *build_command, cwd=project.conf_dir(self.version.slug),
            bin_path=self.python_env.venv_bin())
        return cmd_ret.successful


class HtmlBuilder(BaseSphinx):
    type = 'sphinx'
    sphinx_build_dir = '_build/html'

    def __init__(self, *args, **kwargs):
        super(HtmlBuilder, self).__init__(*args, **kwargs)
        if self.project.allow_comments:
            self.sphinx_builder = 'readthedocs-comments'
        else:
            self.sphinx_builder = 'readthedocs'


class HtmlDirBuilder(HtmlBuilder):
    type = 'sphinx_htmldir'

    def __init__(self, *args, **kwargs):
        super(HtmlDirBuilder, self).__init__(*args, **kwargs)
        if self.project.allow_comments:
            self.sphinx_builder = 'readthedocsdirhtml-comments'
        else:
            self.sphinx_builder = 'readthedocsdirhtml'


class SingleHtmlBuilder(HtmlBuilder):
    type = 'sphinx_singlehtml'

    def __init__(self, *args, **kwargs):
        super(SingleHtmlBuilder, self).__init__(*args, **kwargs)
        self.sphinx_builder = 'readthedocssinglehtml'


class SearchBuilder(BaseSphinx):
    type = 'sphinx_search'
    sphinx_builder = 'json'
    sphinx_build_dir = '_build/json'


class LocalMediaBuilder(BaseSphinx):
    type = 'sphinx_localmedia'
    sphinx_builder = 'readthedocssinglehtmllocalmedia'
    sphinx_build_dir = '_build/localmedia'

    @restoring_chdir
    def move(self, **__):
        log.info('Creating zip file from %s', self.old_artifact_path)
        target_file = os.path.join(
            self.target,
            '{}.zip'.format(self.project.slug),
        )
        if not os.path.exists(self.target):
            os.makedirs(self.target)
        if os.path.exists(target_file):
            os.remove(target_file)

        # Create a <slug>.zip file
        os.chdir(self.old_artifact_path)
        archive = zipfile.ZipFile(target_file, 'w')
        for root, __, files in os.walk('.'):
            for fname in files:
                to_write = os.path.join(root, fname)
                archive.write(
                    filename=to_write,
                    arcname=os.path.join(
                        '{}-{}'.format(self.project.slug, self.version.slug),
                        to_write),
                )
        archive.close()


class EpubBuilder(BaseSphinx):
    type = 'sphinx_epub'
    sphinx_builder = 'epub'
    sphinx_build_dir = '_build/epub'

    def move(self, **__):
        from_globs = glob(os.path.join(self.old_artifact_path, '*.epub'))
        if not os.path.exists(self.target):
            os.makedirs(self.target)
        if from_globs:
            from_file = from_globs[0]
            to_file = os.path.join(
                self.target,
                '{}.epub'.format(self.project.slug),
            )
            self.run('mv', '-f', from_file, to_file)


class LatexBuildCommand(BuildCommand):

    """Ignore LaTeX exit code if there was file output."""

    def run(self):
        super(LatexBuildCommand, self).run()
        # Force LaTeX exit code to be a little more optimistic. If LaTeX
        # reports an output file, let's just assume we're fine.
        if PDF_RE.search(self.output):
            self.exit_code = 0


class DockerLatexBuildCommand(DockerBuildCommand):

    """Ignore LaTeX exit code if there was file output."""

    def run(self):
        super(DockerLatexBuildCommand, self).run()
        # Force LaTeX exit code to be a little more optimistic. If LaTeX
        # reports an output file, let's just assume we're fine.
        if PDF_RE.search(self.output):
            self.exit_code = 0


class PdfBuilder(BaseSphinx):

    """Builder to generate PDF documentation."""

    type = 'sphinx_pdf'
    sphinx_build_dir = '_build/latex'
    pdf_file_name = None

    def build(self):
        self.clean()
        cwd = self.project.conf_dir(self.version.slug)

        # Default to this so we can return it always.
        self.run(
            'python',
            self.python_env.venv_bin(filename='sphinx-build'),
            '-b',
            'latex',
            '-D',
            'language={lang}'.format(lang=self.project.language),
            '-d',
            '_build/doctrees',
            '.',
            '_build/latex',
            cwd=cwd,
            bin_path=self.python_env.venv_bin(),
        )
        latex_cwd = os.path.join(cwd, '_build', 'latex')
        tex_files = glob(os.path.join(latex_cwd, '*.tex'))

        if not tex_files:
            raise BuildEnvironmentError('No TeX files were found')

        # Run LaTeX -> PDF conversions
        pdflatex_cmds = [
            ['pdflatex', '-interaction=nonstopmode', tex_file]
            for tex_file in tex_files]  # yapf: disable
        makeindex_cmds = [
            ['makeindex', '-s', 'python.ist', '{0}.idx'.format(
                os.path.splitext(os.path.relpath(tex_file, latex_cwd))[0])]
            for tex_file in tex_files]  # yapf: disable

        if self.build_env.command_class == DockerBuildCommand:
            latex_class = DockerLatexBuildCommand
        else:
            latex_class = LatexBuildCommand
        pdf_commands = []
        for cmd in pdflatex_cmds:
            cmd_ret = self.build_env.run_command_class(
                cls=latex_class, cmd=cmd, cwd=latex_cwd, warn_only=True)
            pdf_commands.append(cmd_ret)
        for cmd in makeindex_cmds:
            cmd_ret = self.build_env.run_command_class(
                cls=latex_class, cmd=cmd, cwd=latex_cwd, warn_only=True)
            pdf_commands.append(cmd_ret)
        for cmd in pdflatex_cmds:
            cmd_ret = self.build_env.run_command_class(
                cls=latex_class, cmd=cmd, cwd=latex_cwd, warn_only=True)
            pdf_match = PDF_RE.search(cmd_ret.output)
            if pdf_match:
                self.pdf_file_name = pdf_match.group(1).strip()
            pdf_commands.append(cmd_ret)
        return all(cmd.successful for cmd in pdf_commands)

    def move(self, **__):
        if not os.path.exists(self.target):
            os.makedirs(self.target)

        exact = os.path.join(
            self.old_artifact_path,
            '{}.pdf'.format(self.project.slug),
        )
        exact_upper = os.path.join(
            self.old_artifact_path,
            '{}.pdf'.format(self.project.slug.capitalize()),
        )

        if self.pdf_file_name and os.path.exists(self.pdf_file_name):
            from_file = self.pdf_file_name
        if os.path.exists(exact):
            from_file = exact
        elif os.path.exists(exact_upper):
            from_file = exact_upper
        else:
            from_globs = glob(os.path.join(self.old_artifact_path, '*.pdf'))
            if from_globs:
                from_file = max(from_globs, key=os.path.getmtime)
            else:
                from_file = None
        if from_file:
            to_file = os.path.join(
                self.target, '{}.pdf'.format(self.project.slug))
            self.run('mv', '-f', from_file, to_file)<|MERGE_RESOLUTION|>--- conflicted
+++ resolved
@@ -20,13 +20,8 @@
 from django.template.loader import render_to_string
 
 from readthedocs.builds import utils as version_utils
-<<<<<<< HEAD
+from readthedocs.projects.exceptions import ProjectConfigurationError
 from readthedocs.projects.utils import safe_write
-from readthedocs.projects.exceptions import ProjectConfigurationError
-=======
-from readthedocs.projects.exceptions import ProjectImportError
-from readthedocs.projects.utils import safe_write
->>>>>>> 01717c03
 from readthedocs.restapi.client import api
 
 from ..base import BaseBuilder, restoring_chdir
@@ -46,14 +41,8 @@
         super(BaseSphinx, self).__init__(*args, **kwargs)
         try:
             self.old_artifact_path = os.path.join(
-<<<<<<< HEAD
-                self.project.conf_dir(self.version.slug),
-                self.sphinx_build_dir)
+                self.project.conf_dir(self.version.slug), self.sphinx_build_dir)
         except ProjectConfigurationError:
-=======
-                self.project.conf_dir(self.version.slug), self.sphinx_build_dir)
-        except ProjectImportError:
->>>>>>> 01717c03
             docs_dir = self.docs_dir()
             self.old_artifact_path = os.path.join(
                 docs_dir,

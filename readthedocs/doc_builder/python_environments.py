--- conflicted
+++ resolved
@@ -72,22 +72,12 @@
     def install_requirements(self):
         """Install all requirements from the config object."""
         for install in self.config.python.install:
-<<<<<<< HEAD
-            self._run_install_step(install)
-
-    def _run_install_step(self, install):
-        if isinstance(install, PythonInstallRequirements):
-            return self.install_requirements_file(install)
-        if isinstance(install, PythonInstall):
-            return self.install_package(install)
-        if isinstance(install, PythonInstallPipfile):
-            return self.install_pipfile(install)
-=======
             if isinstance(install, PythonInstallRequirements):
                 self.install_requirements_file(install)
             if isinstance(install, PythonInstall):
                 self.install_package(install)
->>>>>>> 808e83ba
+            if isinstance(install, PythonInstallPipfile):
+                self.install_pipfile(install)
 
     def install_package(self, install):
         """Install the package using pip or setuptools."""

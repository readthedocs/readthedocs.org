"""An abstraction over virtualenv and Conda environments."""

import copy
import codecs
import hashlib
import itertools
import json
import logging
import os
import shutil
import yaml

from django.conf import settings

from readthedocs.builds.constants import EXTERNAL
from readthedocs.config import PIP, SETUPTOOLS, ParseError, parse as parse_yaml
from readthedocs.config.models import PythonInstall, PythonInstallRequirements
from readthedocs.doc_builder.config import load_yaml_config
from readthedocs.doc_builder.constants import DOCKER_IMAGE
from readthedocs.doc_builder.environments import DockerBuildEnvironment
from readthedocs.doc_builder.loader import get_builder_class
from readthedocs.projects.constants import LOG_TEMPLATE
from readthedocs.projects.models import Feature


log = logging.getLogger(__name__)


class PythonEnvironment:

    """An isolated environment into which Python packages can be installed."""

    def __init__(self, version, build_env, config=None):
        self.version = version
        self.project = version.project
        self.build_env = build_env
        if config:
            self.config = config
        else:
            self.config = load_yaml_config(version)
        # Compute here, since it's used a lot
        self.checkout_path = self.project.checkout_path(self.version.slug)

    def delete_existing_build_dir(self):
        # Handle deleting old build dir
        build_dir = os.path.join(
            self.venv_path(),
            'build',
        )
        if os.path.exists(build_dir):
            log.info(
                LOG_TEMPLATE,
                {
                    'project': self.project.slug,
                    'version': self.version.slug,
                    'msg': 'Removing existing build directory',
                }
            )
            shutil.rmtree(build_dir)

    def delete_existing_venv_dir(self):
        venv_dir = self.venv_path()
        # Handle deleting old venv dir
        if os.path.exists(venv_dir):
            log.info(
                LOG_TEMPLATE,
                {
                    'project': self.project.slug,
                    'version': self.version.slug,
                    'msg': 'Removing existing venv directory',
                }
            )
            shutil.rmtree(venv_dir)

    def install_requirements(self):
        """Install all requirements from the config object."""
        for install in self.config.python.install:
            if isinstance(install, PythonInstallRequirements):
                self.install_requirements_file(install)
            if isinstance(install, PythonInstall):
                self.install_package(install)

    def install_package(self, install):
        """
        Install the package using pip or setuptools.

        :param install: A install object from the config module.
        :type install: readthedocs.config.models.PythonInstall
        """
        if install.method == PIP:
            # Prefix ./ so pip installs from a local path rather than pypi
            local_path = (
                os.path.join('.', install.path) if install.path != '.' else install.path
            )
            extra_req_param = ''
            if install.extra_requirements:
                extra_req_param = '[{}]'.format(
                    ','.join(install.extra_requirements)
                )
            self.build_env.run(
                self.venv_bin(filename='python'),
                '-m',
                'pip',
                'install',
                '--upgrade',
                '--upgrade-strategy',
                'eager',
                *self._pip_cache_cmd_argument(),
                *self._pip_extra_args(),
                '{path}{extra_requirements}'.format(
                    path=local_path,
                    extra_requirements=extra_req_param,
                ),
                cwd=self.checkout_path,
                bin_path=self.venv_bin(),
            )
        elif install.method == SETUPTOOLS:
            self.build_env.run(
                self.venv_bin(filename='python'),
                os.path.join(install.path, 'setup.py'),
                'install',
                '--force',
                cwd=self.checkout_path,
                bin_path=self.venv_bin(),
            )

    def _pip_extra_args(self):
        extra_args = []
        if self.project.has_feature(Feature.USE_NEW_PIP_RESOLVER):
            extra_args.extend(['--use-feature', '2020-resolver'])
        return extra_args

    def _pip_cache_cmd_argument(self):
        """
        Return the pip command ``--cache-dir`` or ``--no-cache-dir`` argument.

        The decision is made considering if the directories are going to be
        cleaned after the build (``RTD_CLEAN_AFTER_BUILD=True`` or project has
        the ``CLEAN_AFTER_BUILD`` feature enabled) or project has the feature
        ``CACHED_ENVIRONMENT``. In this case, there is no need to cache
        anything.
        """
        if (
            # Cache is going to be removed anyways
            settings.RTD_CLEAN_AFTER_BUILD or
            self.project.has_feature(Feature.CLEAN_AFTER_BUILD) or
            # Cache will be pushed/pulled each time and won't be used because
            # packages are already installed in the environment
            self.project.has_feature(Feature.CACHED_ENVIRONMENT)
        ):
            return [
                '--no-cache-dir',
            ]
        return [
            '--cache-dir',
            self.project.pip_cache_path,
        ]

    def venv_bin(self, filename=None):
        """
        Return path to the virtualenv bin path, or a specific binary.

        :param filename: If specified, add this filename to the path return
        :returns: Path to virtualenv bin or filename in virtualenv bin
        """
        parts = [self.venv_path(), 'bin']
        if filename is not None:
            parts.append(filename)
        return os.path.join(*parts)

    def environment_json_path(self):
        """Return the path to the ``readthedocs-environment.json`` file."""
        return os.path.join(
            self.venv_path(),
            'readthedocs-environment.json',
        )

    @property
    def is_obsolete(self):
        """
        Determine if the environment is obsolete for different reasons.

        It checks the the data stored at ``readthedocs-environment.json`` and
        compares it with the one to be used. In particular:

        * the Python version (e.g. 2.7, 3, 3.6, etc)
        * the Docker image name
        * the Docker image hash
        * the environment variables hash

        :returns: ``True`` when it's obsolete and ``False`` otherwise

        :rtype: bool
        """
        # Always returns False if we don't have information about what Python
        # version/Docker image was used to create the venv as backward
        # compatibility.
        if not os.path.exists(self.environment_json_path()):
            return False

        try:
            with open(self.environment_json_path(), 'r') as fpath:
                environment_conf = json.load(fpath)
        except (IOError, TypeError, KeyError, ValueError):
            log.warning(
                'Unable to read/parse readthedocs-environment.json file',
            )
            # We remove the JSON file here to avoid cycling over time with a
            # corrupted file.
            os.remove(self.environment_json_path())
            return True

        env_python = environment_conf.get('python', {})
        env_build = environment_conf.get('build', {})
        env_vars_hash = environment_conf.get('env_vars_hash', None)

        # By defaulting non-existent options to ``None`` we force a wipe since
        # we don't know how the environment was created
        env_python_version = env_python.get('version', None)
        env_build_image = env_build.get('image', None)
        env_build_hash = env_build.get('hash', None)

        if isinstance(self.build_env, DockerBuildEnvironment):
            build_image = self.config.build.image or DOCKER_IMAGE
            image_hash = self.build_env.image_hash
        else:
            # e.g. LocalBuildEnvironment
            build_image = None
            image_hash = None

        # If the user define the Python version just as a major version
        # (e.g. ``2`` or ``3``) we won't know exactly which exact version was
        # used to create the venv but we can still compare it against the new
        # one coming from the project version config.
        return any([
            env_python_version != self.config.python_full_version,
            env_build_image != build_image,
            env_build_hash != image_hash,
            env_vars_hash != self._get_env_vars_hash(),
        ])

    def _get_env_vars_hash(self):
        """
        Returns the sha256 hash of all the environment variables and their values.

        If there are no environment variables configured for the associated project,
        it returns sha256 hash of empty string.
        """
        m = hashlib.sha256()

        env_vars = self.version.project.environment_variables
        if self.version.type == EXTERNAL:
            env_vars = {}

        for variable, value in env_vars.items():
            hash_str = f'_{variable}_{value}_'
            m.update(hash_str.encode('utf-8'))
        return m.hexdigest()

    def save_environment_json(self):
        """
        Save on builders disk data about the environment used to build docs.

        The data is saved as a ``.json`` file with this information on it:

        - python.version
        - build.image
        - build.hash
        - env_vars_hash
        """
        data = {
            'python': {
                'version': self.config.python_full_version,
            },
            'env_vars_hash': self._get_env_vars_hash(),
        }

        if isinstance(self.build_env, DockerBuildEnvironment):
            build_image = self.config.build.image or DOCKER_IMAGE
            data.update({
                'build': {
                    'image': build_image,
                    'hash': self.build_env.image_hash,
                },
            })

        with open(self.environment_json_path(), 'w') as fpath:
            # Compatibility for Py2 and Py3. ``io.TextIOWrapper`` expects
            # unicode but ``json.dumps`` returns str in Py2.
            fpath.write(str(json.dumps(data)))


class Virtualenv(PythonEnvironment):

    """
    A virtualenv_ environment.

    .. _virtualenv: https://virtualenv.pypa.io/
    """

    def venv_path(self):
        return os.path.join(self.project.doc_path, 'envs', self.version.slug)

    def setup_base(self):
        """
        Create a virtualenv, invoking ``python -mvirtualenv``.

        .. note::

            ``--no-download`` was removed because of the pip breakage,
            it was sometimes installing pip 20.0 which broke everything
            https://github.com/readthedocs/readthedocs.org/issues/6585

            Important not to add empty string arguments, see:
            https://github.com/readthedocs/readthedocs.org/issues/7322
        """
        cli_args = [
            '-mvirtualenv',
        ]
        if self.config.python.use_system_site_packages:
            cli_args.append('--system-site-packages')

        # Append the positional destination argument
        cli_args.append(
            self.venv_path(),
        )
        self.build_env.run(
            self.config.python_interpreter,
            *cli_args,
            # Don't use virtualenv bin that doesn't exist yet
            bin_path=None,
            # Don't use the project's root, some config files can interfere
            cwd='$HOME',
        )

    def install_core_requirements(self):
        """Install basic Read the Docs requirements into the virtualenv."""
        pip_install_cmd = [
            self.venv_bin(filename='python'),
            '-m',
            'pip',
            'install',
            '--upgrade',
            *self._pip_cache_cmd_argument(),
        ]

        # Install latest pip and setuptools first,
        # so it is used when installing the other requirements.
<<<<<<< HEAD
        cmd = pip_install_cmd + ['pip', 'setuptools']
=======
        pip_version = self.project.get_feature_value(
            Feature.DONT_INSTALL_LATEST_PIP,
            # 20.3 uses the new resolver by default.
            positive='pip<20.3',
            negative='pip',
        )
        cmd = pip_install_cmd + [pip_version]
>>>>>>> d66f9b12
        self.build_env.run(
            *cmd, bin_path=self.venv_bin(), cwd=self.checkout_path
        )

        requirements = [
<<<<<<< HEAD
            'Pygments==2.3.1',
=======
            'setuptools==41.0.1',
>>>>>>> d66f9b12
            self.project.get_feature_value(
                Feature.DONT_INSTALL_DOCUTILS,
                positive='',
                negative='docutils==0.14',
            ),
            'mock==1.0.1',
            'pillow==5.4.1',
            'alabaster>=0.7,<0.8,!=0.7.5',
            'commonmark==0.8.1',
            'recommonmark==0.5.0',
        ]

        if self.config.doctype == 'mkdocs':
            requirements.append(
                self.project.get_feature_value(
                    Feature.DEFAULT_TO_MKDOCS_0_17_3,
                    positive='mkdocs==0.17.3',
                    negative='mkdocs<1.1',
                ),
            )
        else:
            requirements.extend([
                self.project.get_feature_value(
                    Feature.USE_SPHINX_LATEST,
                    positive='sphinx',
                    negative='sphinx<2',
                ),
                # If defaulting to Sphinx 2+, we need to push the latest theme
                # release as well. `<0.5.0` is not compatible with Sphinx 2+
                self.project.get_feature_value(
                    Feature.USE_SPHINX_LATEST,
                    positive='sphinx-rtd-theme',
                    negative='sphinx-rtd-theme<0.5',
                ),
                self.project.get_feature_value(
                    Feature.USE_SPHINX_RTD_EXT_LATEST,
                    positive='readthedocs-sphinx-ext',
                    negative='readthedocs-sphinx-ext<2.2',
                ),
            ])

        cmd = copy.copy(pip_install_cmd)
        cmd.extend(self._pip_extra_args())
        if self.config.python.use_system_site_packages:
            # Other code expects sphinx-build to be installed inside the
            # virtualenv.  Using the -I option makes sure it gets installed
            # even if it is already installed system-wide (and
            # --system-site-packages is used)
            cmd.append('-I')
        cmd.extend(requirements)
        self.build_env.run(
            *cmd,
            bin_path=self.venv_bin(),
            cwd=self.checkout_path  # noqa - no comma here in py27 :/
        )

    def install_requirements_file(self, install):
        """
        Install a requirements file using pip.

        :param install: A install object from the config module.
        :type install: readthedocs.config.models.PythonInstallRequirements
        """
        requirements_file_path = install.requirements
        if requirements_file_path is None:
            # This only happens when the config file is from v1.
            # We try to find a requirements file.
            builder_class = get_builder_class(self.config.doctype)
            docs_dir = (
                builder_class(
                    build_env=self.build_env,
                    python_env=self,
                ).docs_dir()
            )
            paths = [docs_dir, '']
            req_files = ['pip_requirements.txt', 'requirements.txt']
            for path, req_file in itertools.product(paths, req_files):
                test_path = os.path.join(self.checkout_path, path, req_file)
                if os.path.exists(test_path):
                    requirements_file_path = os.path.relpath(
                        test_path,
                        self.checkout_path,
                    )
                    break

        if requirements_file_path:
            args = [
                self.venv_bin(filename='python'),
                '-m',
                'pip',
                'install',
                *self._pip_extra_args(),
            ]
            if self.project.has_feature(Feature.PIP_ALWAYS_UPGRADE):
                args += ['--upgrade']
            args += [
                '--exists-action=w',
                *self._pip_cache_cmd_argument(),
                '-r',
                requirements_file_path,
            ]
            self.build_env.run(
                *args,
                cwd=self.checkout_path,
                bin_path=self.venv_bin(),
            )

    def list_packages_installed(self):
        """List packages installed in pip."""
        args = [
            self.venv_bin(filename='python'),
            '-m',
            'pip',
            'list',
        ]
        self.build_env.run(
            *args,
            cwd=self.checkout_path,
            bin_path=self.venv_bin(),
        )


class Conda(PythonEnvironment):

    """
    A Conda_ environment.

    .. _Conda: https://conda.io/docs/
    """

    def venv_path(self):
        return os.path.join(self.project.doc_path, 'conda', self.version.slug)

    def _update_conda_startup(self):
        """
        Update ``conda`` before use it for the first time.

        This makes the Docker image to use the latest version of ``conda``
        independently the version of Miniconda that it has installed.
        """
        self.build_env.run(
            'conda',
            'update',
            '--yes',
            '--quiet',
            '--name=base',
            '--channel=defaults',
            'conda',
            cwd=self.checkout_path,
        )

    def setup_base(self):
        conda_env_path = os.path.join(self.project.doc_path, 'conda')
        version_path = os.path.join(conda_env_path, self.version.slug)

        if os.path.exists(version_path):
            # Re-create conda directory each time to keep fresh state
            log.info(
                LOG_TEMPLATE,
                {
                    'project': self.project.slug,
                    'version': self.version.slug,
                    'msg': 'Removing existing conda directory',
                },
            )
            shutil.rmtree(version_path)

        if self.project.has_feature(Feature.UPDATE_CONDA_STARTUP):
            self._update_conda_startup()

        if self.project.has_feature(Feature.CONDA_APPEND_CORE_REQUIREMENTS):
            self._append_core_requirements()
            self._show_environment_yaml()

        self.build_env.run(
            'conda',
            'env',
            'create',
            '--quiet',
            '--name',
            self.version.slug,
            '--file',
            self.config.conda.environment,
            bin_path=None,  # Don't use conda bin that doesn't exist yet
            cwd=self.checkout_path,
        )

    def _show_environment_yaml(self):
        """Show ``environment.yml`` file in the Build output."""
        self.build_env.run(
            'cat',
            self.config.conda.environment,
            cwd=self.checkout_path,
        )

    def _append_core_requirements(self):
        """
        Append Read the Docs dependencies to Conda environment file.

        This help users to pin their dependencies properly without us upgrading
        them in the second ``conda install`` run.

        See https://github.com/readthedocs/readthedocs.org/pull/5631
        """
        try:
            inputfile = codecs.open(
                os.path.join(
                    self.checkout_path,
                    self.config.conda.environment,
                ),
                encoding='utf-8',
                mode='r',
            )
            environment = parse_yaml(inputfile)
        except IOError:
            log.warning(
                'There was an error while reading Conda environment file.',
            )
        except ParseError:
            log.warning(
                'There was an error while parsing Conda environment file.',
            )
        else:
            # Append conda dependencies directly to ``dependencies`` and pip
            # dependencies to ``dependencies.pip``
            pip_requirements, conda_requirements = self._get_core_requirements()
            dependencies = environment.get('dependencies', [])
            pip_dependencies = {'pip': pip_requirements}

            for item in dependencies:
                if isinstance(item, dict) and 'pip' in item:
                    pip_requirements.extend(item.get('pip', []))
                    dependencies.remove(item)
                    break

            dependencies.append(pip_dependencies)
            dependencies.extend(conda_requirements)
            environment.update({'dependencies': dependencies})
            try:
                outputfile = codecs.open(
                    os.path.join(
                        self.checkout_path,
                        self.config.conda.environment,
                    ),
                    encoding='utf-8',
                    mode='w',
                )
                yaml.safe_dump(environment, outputfile)
            except IOError:
                log.warning(
                    'There was an error while writing the new Conda '
                    'environment file.',
                )

    def _get_core_requirements(self):
        # Use conda for requirements it packages
        conda_requirements = [
            'mock',
            'pillow',
        ]

        # Install pip-only things.
        pip_requirements = [
            'recommonmark',
        ]

        if self.config.doctype == 'mkdocs':
            pip_requirements.append('mkdocs')
        else:
            pip_requirements.append('readthedocs-sphinx-ext')
            conda_requirements.extend(['sphinx', 'sphinx_rtd_theme'])

        return pip_requirements, conda_requirements

    def install_core_requirements(self):
        """Install basic Read the Docs requirements into the Conda env."""

        if self.project.has_feature(Feature.CONDA_APPEND_CORE_REQUIREMENTS):
            # Skip install core requirements since they were already appended to
            # the user's ``environment.yml`` and installed at ``conda env
            # create`` step.
            return

        pip_requirements, conda_requirements = self._get_core_requirements()
        # Install requirements via ``conda install`` command if they were
        # not appended to the ``environment.yml`` file.
        cmd = [
            'conda',
            'install',
            '--yes',
            '--quiet',
            '--name',
            self.version.slug,
        ]
        cmd.extend(conda_requirements)
        self.build_env.run(
            *cmd,
            cwd=self.checkout_path,
        )

        # Install requirements via ``pip install``
        pip_cmd = [
            self.venv_bin(filename='python'),
            '-m',
            'pip',
            'install',
            '-U',
            *self._pip_cache_cmd_argument(),
            *self._pip_extra_args(),
        ]
        pip_cmd.extend(pip_requirements)
        self.build_env.run(
            *pip_cmd,
            bin_path=self.venv_bin(),
            cwd=self.checkout_path  # noqa - no comma here in py27 :/
        )

    def install_requirements_file(self, install):
        # as the conda environment was created by using the ``environment.yml``
        # defined by the user, there is nothing to update at this point
        pass

    def list_packages_installed(self):
        """List packages installed in conda."""
        args = [
            'conda',
            'list',
        ]
        self.build_env.run(
            *args,
            cwd=self.checkout_path,
            bin_path=self.venv_bin(),
        )<|MERGE_RESOLUTION|>--- conflicted
+++ resolved
@@ -346,9 +346,6 @@
 
         # Install latest pip and setuptools first,
         # so it is used when installing the other requirements.
-<<<<<<< HEAD
-        cmd = pip_install_cmd + ['pip', 'setuptools']
-=======
         pip_version = self.project.get_feature_value(
             Feature.DONT_INSTALL_LATEST_PIP,
             # 20.3 uses the new resolver by default.
@@ -356,17 +353,13 @@
             negative='pip',
         )
         cmd = pip_install_cmd + [pip_version]
->>>>>>> d66f9b12
         self.build_env.run(
             *cmd, bin_path=self.venv_bin(), cwd=self.checkout_path
         )
 
         requirements = [
-<<<<<<< HEAD
             'Pygments==2.3.1',
-=======
             'setuptools==41.0.1',
->>>>>>> d66f9b12
             self.project.get_feature_value(
                 Feature.DONT_INSTALL_DOCUTILS,
                 positive='',

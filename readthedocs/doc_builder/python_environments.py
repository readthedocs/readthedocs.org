# -*- coding: utf-8 -*-

"""An abstraction over virtualenv and Conda environments."""

import copy
import itertools
import json
import logging
import os
import shutil

from django.conf import settings

from readthedocs.config import PIP, SETUPTOOLS
from readthedocs.config.models import PythonInstall, PythonInstallRequirements, PythonInstallPipfile
from readthedocs.doc_builder.config import load_yaml_config
from readthedocs.doc_builder.constants import DOCKER_IMAGE
from readthedocs.doc_builder.environments import DockerBuildEnvironment
from readthedocs.doc_builder.loader import get_builder_class
from readthedocs.projects.constants import LOG_TEMPLATE
from readthedocs.projects.models import Feature


log = logging.getLogger(__name__)


class PythonEnvironment:

    """An isolated environment into which Python packages can be installed."""

    def __init__(self, version, build_env, config=None):
        self.version = version
        self.project = version.project
        self.build_env = build_env
        if config:
            self.config = config
        else:
            self.config = load_yaml_config(version)
        # Compute here, since it's used a lot
        self.checkout_path = self.project.checkout_path(self.version.slug)

    def delete_existing_build_dir(self):
        # Handle deleting old build dir
        build_dir = os.path.join(
            self.venv_path(),
            'build',
        )
        if os.path.exists(build_dir):
            log.info(
                LOG_TEMPLATE.format(
                    project=self.project.slug,
                    version=self.version.slug,
                    msg='Removing existing build directory',
                ),
            )
            shutil.rmtree(build_dir)

    def delete_existing_venv_dir(self):
        venv_dir = self.venv_path()
        # Handle deleting old venv dir
        if os.path.exists(venv_dir):
            log.info(
                LOG_TEMPLATE.format(
                    project=self.project.slug,
                    version=self.version.slug,
                    msg='Removing existing venv directory',
                ),
            )
            shutil.rmtree(venv_dir)

    def install_requirements(self):
        """Install all requirements from the config object."""
        for install in self.config.python.install:
            if isinstance(install, PythonInstallRequirements):
                self.install_requirements_file(install)
            if isinstance(install, PythonInstall):
                self.install_package(install)
            if isinstance(install, PythonInstallPipfile):
                self.install_pipfile(install)

    def install_package(self, install):
        """
        Install the package using pip or setuptools.

        :param install: A install object from the config module.
        :type install: readthedocs.config.models.PythonInstall
        """
        rel_path = os.path.relpath(install.path, self.checkout_path)
        if install.method == PIP:
            # Prefix ./ so pip installs from a local path rather than pypi
            local_path = (
                os.path.join('.', rel_path) if rel_path != '.' else rel_path
            )
            extra_req_param = ''
            if install.extra_requirements:
                extra_req_param = '[{}]'.format(
                    ','.join(install.extra_requirements)
                )
            self.build_env.run(
                self.venv_bin(filename='python'),
                '-m',
                'pip',
                'install',
                '--force-reinstall',
                '--cache-dir',
                self.project.pip_cache_path,
                '{path}{extra_requirements}'.format(
                    path=local_path,
                    extra_requirements=extra_req_param,
                ),
                cwd=self.checkout_path,
                bin_path=self.venv_bin(),
            )
        elif install.method == SETUPTOOLS:
            self.build_env.run(
                self.venv_bin(filename='python'),
                os.path.join(rel_path, 'setup.py'),
                'install',
                '--force',
                cwd=self.checkout_path,
                bin_path=self.venv_bin(),
            )

    def install_pipfile(self, install):
        extra_args = []
        if install.dev:
            extra_args.append('--dev')
        if install.ignore_pipfile:
            extra_args.append('--ignore-pipfile')
        if install.skip_lock:
            extra_args.append('--skip-lock')
        pipfile = os.path.relpath(
            os.path.join(install.pipfile, 'Pipfile'),
            self.checkout_path
        )
        pipfile = os.path.join('.', pipfile)
        self.build_env.run(
            'PIPENV_PIPFILE={}'.format(pipfile),
            'python',
            self.venv_bin(filename='pipenv'),
            'install',
            '--system',
            *extra_args,
            cwd=self.checkout_path,
            bin_path=self.venv_bin()  # no comma here for py2.7
        )

    def venv_bin(self, filename=None):
        """
        Return path to the virtualenv bin path, or a specific binary.

        :param filename: If specified, add this filename to the path return
        :returns: Path to virtualenv bin or filename in virtualenv bin
        """
        parts = [self.venv_path(), 'bin']
        if filename is not None:
            parts.append(filename)
        return os.path.join(*parts)

    def environment_json_path(self):
        """Return the path to the ``readthedocs-environment.json`` file."""
        return os.path.join(
            self.venv_path(),
            'readthedocs-environment.json',
        )

    @property
    def is_obsolete(self):
        """
        Determine if the environment is obsolete for different reasons.

        It checks the the data stored at ``readthedocs-environment.json`` and
        compares it with the one to be used. In particular:

        * the Python version (e.g. 2.7, 3, 3.6, etc)
        * the Docker image name
        * the Docker image hash

        :returns: ``True`` when it's obsolete and ``False`` otherwise

        :rtype: bool
        """
        # Always returns False if we don't have information about what Python
        # version/Docker image was used to create the venv as backward
        # compatibility.
        if not os.path.exists(self.environment_json_path()):
            return False

        try:
            with open(self.environment_json_path(), 'r') as fpath:
                environment_conf = json.load(fpath)
        except (IOError, TypeError, KeyError, ValueError):
            log.warning(
                'Unable to read/parse readthedocs-environment.json file',
            )
            # We remove the JSON file here to avoid cycling over time with a
            # corrupted file.
            os.remove(self.environment_json_path())
            return True

        env_python = environment_conf.get('python', {})
        env_build = environment_conf.get('build', {})

        # By defaulting non-existent options to ``None`` we force a wipe since
        # we don't know how the environment was created
        env_python_version = env_python.get('version', None)
        env_build_image = env_build.get('image', None)
        env_build_hash = env_build.get('hash', None)

        if isinstance(self.build_env, DockerBuildEnvironment):
            build_image = self.config.build.image or DOCKER_IMAGE
            image_hash = self.build_env.image_hash
        else:
            # e.g. LocalBuildEnvironment
            build_image = None
            image_hash = None

        # If the user define the Python version just as a major version
        # (e.g. ``2`` or ``3``) we won't know exactly which exact version was
        # used to create the venv but we can still compare it against the new
        # one coming from the project version config.
        return any([
            env_python_version != self.config.python_full_version,
            env_build_image != build_image,
            env_build_hash != image_hash,
        ])

    def save_environment_json(self):
        """
        Save on builders disk data about the environment used to build docs.

        The data is saved as a ``.json`` file with this information on it:

        - python.version
        - build.image
        - build.hash
        """
        data = {
            'python': {
                'version': self.config.python_full_version,
            },
        }

        if isinstance(self.build_env, DockerBuildEnvironment):
            build_image = self.config.build.image or DOCKER_IMAGE
            data.update({
                'build': {
                    'image': build_image,
                    'hash': self.build_env.image_hash,
                },
            })

        with open(self.environment_json_path(), 'w') as fpath:
            # Compatibility for Py2 and Py3. ``io.TextIOWrapper`` expects
            # unicode but ``json.dumps`` returns str in Py2.
            fpath.write(str(json.dumps(data)))


class Virtualenv(PythonEnvironment):

    """
    A virtualenv_ environment.

    .. _virtualenv: https://virtualenv.pypa.io/
    """

    def venv_path(self):
        return os.path.join(self.project.doc_path, 'envs', self.version.slug)

    def setup_base(self):
        site_packages = '--no-site-packages'
        if self.config.python.use_system_site_packages:
            site_packages = '--system-site-packages'
        env_path = self.venv_path()
        self.build_env.run(
            self.config.python_interpreter,
            '-mvirtualenv',
            site_packages,
            '--no-download',
            env_path,
            # Don't use virtualenv bin that doesn't exist yet
            bin_path=None,
            # Don't use the project's root, some config files can interfere
            cwd='$HOME',
        )

    def install_core_requirements(self):
        """Install basic Read the Docs requirements into the virtualenv."""
        pip_install_cmd = [
            self.venv_bin(filename='python'),
            '-m',
            'pip',
            'install',
            '--upgrade',
            '--cache-dir',
            self.project.pip_cache_path,
        ]

        # Install latest pip first,
        # so it is used when installing the other requirements.
        cmd = pip_install_cmd + ['pip']
        self.build_env.run(
            *cmd, bin_path=self.venv_bin(), cwd=self.checkout_path
        )

        requirements = [
            'Pygments==2.3.1',
            # Assume semver for setuptools version, support up to next backwards
            # incompatible release
            self.project.get_feature_value(
                Feature.USE_SETUPTOOLS_LATEST,
                positive='setuptools<41',
                negative='setuptools<41',
            ),
            'docutils==0.14',
            'mock==1.0.1',
            'pillow==5.4.1',
            'alabaster>=0.7,<0.8,!=0.7.5',
<<<<<<< HEAD
            'pipenv==2018.11.26',
            'commonmark==0.5.4',
            'recommonmark==0.4.0',
=======
            'commonmark==0.8.1',
            'recommonmark==0.5.0',
>>>>>>> 5f783378
        ]

        if self.config.doctype == 'mkdocs':
            requirements.append('mkdocs==0.17.3')
        else:
            # We will assume semver here and only automate up to the next
            # backward incompatible release: 2.x
            requirements.extend([
                self.project.get_feature_value(
                    Feature.USE_SPHINX_LATEST,
                    positive='sphinx<2',
                    negative='sphinx<2',
                ),
                'sphinx-rtd-theme<0.5',
                'readthedocs-sphinx-ext<0.6',
            ])

        cmd = copy.copy(pip_install_cmd)
        if self.config.python.use_system_site_packages:
            # Other code expects sphinx-build to be installed inside the
            # virtualenv.  Using the -I option makes sure it gets installed
            # even if it is already installed system-wide (and
            # --system-site-packages is used)
            cmd.append('-I')
        cmd.extend(requirements)
        self.build_env.run(
            *cmd,
            bin_path=self.venv_bin(),
            cwd=self.checkout_path  # noqa - no comma here in py27 :/
        )

    def install_requirements_file(self, install):
        """
        Install a requirements file using pip.

        :param install: A install object from the config module.
        :type install: readthedocs.config.models.PythonInstallRequirements
        """
        requirements_file_path = install.requirements
        if requirements_file_path is None:
            # This only happens when the config file is from v1.
            # We try to find a requirements file.
            builder_class = get_builder_class(self.config.doctype)
            docs_dir = (
                builder_class(
                    build_env=self.build_env,
                    python_env=self,
                ).docs_dir()
            )
            paths = [docs_dir, '']
            req_files = ['pip_requirements.txt', 'requirements.txt']
            for path, req_file in itertools.product(paths, req_files):
                test_path = os.path.join(self.checkout_path, path, req_file)
                if os.path.exists(test_path):
                    requirements_file_path = test_path
                    break

        if requirements_file_path:
            args = [
                self.venv_bin(filename='python'),
                '-m',
                'pip',
                'install',
            ]
            if self.project.has_feature(Feature.PIP_ALWAYS_UPGRADE):
                args += ['--upgrade']
            args += [
                '--exists-action=w',
                '--cache-dir',
                self.project.pip_cache_path,
                '-r',
                os.path.relpath(
                    requirements_file_path,
                    self.checkout_path
                ),
            ]
            self.build_env.run(
                *args,
                cwd=self.checkout_path,
                bin_path=self.venv_bin()  # noqa - no comma here in py27 :/
            )


class Conda(PythonEnvironment):

    """
    A Conda_ environment.

    .. _Conda: https://conda.io/docs/
    """

    def venv_path(self):
        return os.path.join(self.project.doc_path, 'conda', self.version.slug)

    def setup_base(self):
        conda_env_path = os.path.join(self.project.doc_path, 'conda')
        version_path = os.path.join(conda_env_path, self.version.slug)

        if os.path.exists(version_path):
            # Re-create conda directory each time to keep fresh state
            log.info(
                LOG_TEMPLATE.format(
                    project=self.project.slug,
                    version=self.version.slug,
                    msg='Removing existing conda directory',
                ),
            )
            shutil.rmtree(version_path)
        self.build_env.run(
            'conda',
            'env',
            'create',
            '--quiet',
            '--name',
            self.version.slug,
            '--file',
            self.config.conda.environment,
            bin_path=None,  # Don't use conda bin that doesn't exist yet
            cwd=self.checkout_path,
        )

    def install_core_requirements(self):
        """Install basic Read the Docs requirements into the Conda env."""
        # Use conda for requirements it packages
        requirements = [
            'mock',
            'pillow',
        ]

        # Install pip-only things.
        pip_requirements = [
            'recommonmark',
        ]

        if self.config.doctype == 'mkdocs':
            pip_requirements.append('mkdocs')
        else:
            pip_requirements.append('readthedocs-sphinx-ext')
            requirements.extend(['sphinx', 'sphinx_rtd_theme'])

        cmd = [
            'conda',
            'install',
            '--yes',
            '--quiet',
            '--name',
            self.version.slug,
        ]
        cmd.extend(requirements)
        self.build_env.run(
            *cmd,
            cwd=self.checkout_path,
        )

        pip_cmd = [
            self.venv_bin(filename='python'),
            '-m',
            'pip',
            'install',
            '-U',
            '--cache-dir',
            self.project.pip_cache_path,
        ]
        pip_cmd.extend(pip_requirements)
        self.build_env.run(
            *pip_cmd,
            bin_path=self.venv_bin(),
            cwd=self.checkout_path  # noqa - no comma here in py27 :/
        )

    def install_requirements_file(self, install):
        # as the conda environment was created by using the ``environment.yml``
        # defined by the user, there is nothing to update at this point
        pass<|MERGE_RESOLUTION|>--- conflicted
+++ resolved
@@ -316,14 +316,9 @@
             'mock==1.0.1',
             'pillow==5.4.1',
             'alabaster>=0.7,<0.8,!=0.7.5',
-<<<<<<< HEAD
             'pipenv==2018.11.26',
-            'commonmark==0.5.4',
-            'recommonmark==0.4.0',
-=======
             'commonmark==0.8.1',
             'recommonmark==0.5.0',
->>>>>>> 5f783378
         ]
 
         if self.config.doctype == 'mkdocs':

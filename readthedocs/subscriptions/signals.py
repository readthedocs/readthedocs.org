"""Subscriptions signals."""

import stripe
import structlog
from django.db.models.signals import post_save, pre_delete
from django.dispatch import receiver

from readthedocs.organizations.models import Organization
from readthedocs.payments.utils import cancel_subscription
from readthedocs.subscriptions.models import Subscription

log = structlog.get_logger(__name__)


# pylint: disable=unused-argument
@receiver(pre_delete, sender=Subscription)
def remove_stripe_subscription(sender, instance, using, **kwargs):
    """Remove Stripe subscription on Subscription delete."""
    subscription = instance
    try:
        log.bind(organization_slug=subscription.organization.slug)
        if subscription.stripe_id:
            log.info('Removing organization Stripe subscription.')
            cancel_subscription(subscription.stripe_id)
        else:
            log.exception("Can't remove Stripe subscription. Organization didn't have ID.")

    except Organization.DoesNotExist:
        log.exception(
            'Subscription has no organization. No subscription to cancel.',
            subscription_id=subscription.pk,
        )


# pylint: disable=unused-argument
@receiver(post_save, sender=Organization)
def update_stripe_customer(sender, instance, created, **kwargs):
    """Update email and metadata attached to the stripe customer."""
    if created:
        return

    organization = instance
    log.bind(organization_slug=organization.slug)
<<<<<<< HEAD
    # pylint: disable=broad-except
    try:
        s_customer = stripe.Customer.retrieve(organization.stripe_id)
        if s_customer.email != organization.email:
            s_customer.email = organization.email
            s_customer.save()
    except stripe.error.StripeError:
        log.exception('Unable to update the Organization billing email on Stripe.')
    except Exception:
        log.exception('Unknown error when updating Organization billing email on Stripe.')
=======

    stripe_customer = organization.stripe_customer
    if not stripe_customer:
        log.warning("Organization doesn't have a stripe customer attached.")
        return

    fields_to_update = {}
    if organization.email != stripe_customer.email:
        fields_to_update["email"] = organization.email

    org_metadata = organization.get_stripe_metadata()
    current_metadata = stripe_customer.metadata or {}
    for key, value in org_metadata.items():
        if current_metadata.get(key) != value:
            current_metadata.update(org_metadata)
            fields_to_update["metadata"] = current_metadata
            break

    if fields_to_update:
        # pylint: disable=broad-except
        try:
            stripe.Customer.modify(
                stripe_customer.id,
                **fields_to_update,
            )
        except stripe.error.StripeError:
            log.exception("Unable to update stripe customer.")
        except Exception:
            log.exception("Unknown error when updating stripe customer.")


# pylint: disable=unused-argument
@receiver(pre_delete, sender=Organization)
def remove_subscription(sender, instance, using, **kwargs):
    """
    Deletes the subscription object and cancels it from Stripe.

    This is used as complement to ``remove_organization_completely``.
    """
    organization = instance
    try:
        subscription = organization.subscription
        subscription.delete()
    except Subscription.DoesNotExist:
        log.error(
            "Organization doesn't have a subscription to cancel.",
            organization_slug=organization.slug,
        )
>>>>>>> 239d8905
<|MERGE_RESOLUTION|>--- conflicted
+++ resolved
@@ -41,18 +41,6 @@
 
     organization = instance
     log.bind(organization_slug=organization.slug)
-<<<<<<< HEAD
-    # pylint: disable=broad-except
-    try:
-        s_customer = stripe.Customer.retrieve(organization.stripe_id)
-        if s_customer.email != organization.email:
-            s_customer.email = organization.email
-            s_customer.save()
-    except stripe.error.StripeError:
-        log.exception('Unable to update the Organization billing email on Stripe.')
-    except Exception:
-        log.exception('Unknown error when updating Organization billing email on Stripe.')
-=======
 
     stripe_customer = organization.stripe_customer
     if not stripe_customer:
@@ -81,24 +69,4 @@
         except stripe.error.StripeError:
             log.exception("Unable to update stripe customer.")
         except Exception:
-            log.exception("Unknown error when updating stripe customer.")
-
-
-# pylint: disable=unused-argument
-@receiver(pre_delete, sender=Organization)
-def remove_subscription(sender, instance, using, **kwargs):
-    """
-    Deletes the subscription object and cancels it from Stripe.
-
-    This is used as complement to ``remove_organization_completely``.
-    """
-    organization = instance
-    try:
-        subscription = organization.subscription
-        subscription.delete()
-    except Subscription.DoesNotExist:
-        log.error(
-            "Organization doesn't have a subscription to cancel.",
-            organization_slug=organization.slug,
-        )
->>>>>>> 239d8905
+            log.exception("Unknown error when updating stripe customer.")
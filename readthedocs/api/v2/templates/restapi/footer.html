--- conflicted
+++ resolved
@@ -1,10 +1,7 @@
 <!-- Inserted RTD Footer -->
-<<<<<<< HEAD
 {% load cache %}
 {% cache 900 footer %}
-=======
 {% load i18n %}
->>>>>>> 2445f466
 <div class="injected">
 
   {% if not new_theme %}

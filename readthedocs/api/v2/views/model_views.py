--- conflicted
+++ resolved
@@ -301,11 +301,8 @@
 
     @decorators.action(
         detail=True,
-<<<<<<< HEAD
-=======
         # We make this endpoint public because we don't want to expose the build API key inside the user's container.
         # To emulate "auth" we check for the builder hostname to match the `Build.builder` defined in the database.
->>>>>>> e8ce592d
         permission_classes=[],
         methods=["post"],
     )

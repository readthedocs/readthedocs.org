import django_filters.rest_framework as filters
from django.utils.safestring import mark_safe
from rest_flex_fields.views import FlexFieldsMixin
from rest_framework import status
from rest_framework.authentication import SessionAuthentication, TokenAuthentication
from rest_framework.decorators import action
from rest_framework.metadata import SimpleMetadata
from rest_framework.mixins import (
    CreateModelMixin,
    DestroyModelMixin,
    ListModelMixin,
    UpdateModelMixin,
)
from rest_framework.pagination import LimitOffsetPagination
from rest_framework.permissions import IsAuthenticated
from rest_framework.renderers import BrowsableAPIRenderer
from rest_framework.response import Response
from rest_framework.throttling import AnonRateThrottle, UserRateThrottle
from rest_framework.viewsets import GenericViewSet, ReadOnlyModelViewSet, ModelViewSet
from rest_framework_extensions.mixins import NestedViewSetMixin

from readthedocs.builds.models import Build, Version
from readthedocs.core.utils import trigger_build
from readthedocs.core.utils.extend import SettingsOverrideObject
from readthedocs.organizations.models import Organization
from readthedocs.projects.models import Project, EnvironmentVariable, ProjectRelationship
from readthedocs.projects.views.mixins import ProjectImportMixin
from readthedocs.redirects.models import Redirect


from .filters import BuildFilter, ProjectFilter, VersionFilter
from .mixins import OrganizationQuerySetMixin, ProjectQuerySetMixin, UpdateMixin
from .permissions import (
    CommonPermissions,
    IsProjectAdmin,
    IsOrganizationAdmin,
    UserOrganizationsListing,
)
from .renderers import AlphabeticalSortedJSONRenderer
from .serializers import (
    BuildCreateSerializer,
    BuildSerializer,
    EnvironmentVariableSerializer,
    OrganizationSerializer,
    ProjectSerializer,
    ProjectCreateSerializer,
    ProjectUpdateSerializer,
    RedirectCreateSerializer,
    RedirectDetailSerializer,
    SubprojectCreateSerializer,
    SubprojectSerializer,
    SubprojectDestroySerializer,
    VersionSerializer,
    VersionUpdateSerializer,
)


class APIv3Settings:

    """
    Django REST Framework settings for APIv3.

    Override global DRF settings for APIv3 in particular. All ViewSet should
    inherit from this class to share/apply the same settings all over the APIv3.

    .. note::

        The only settings used from ``settings.REST_FRAMEWORK`` is
        ``DEFAULT_THROTTLE_RATES`` since it's not possible to define here.
    """

<<<<<<< HEAD
    # Using only ``TokenAuthentication`` for now, so we can give access to
    # specific carefully selected users only
    authentication_classes = (TokenAuthentication,)
    permission_classes = (CommonPermissions,)
=======
    authentication_classes = (TokenAuthentication, SessionAuthentication)
    permission_classes = (PublicDetailPrivateListing,)
>>>>>>> 046c4bd2

    pagination_class = LimitOffsetPagination
    LimitOffsetPagination.default_limit = 10

    renderer_classes = (AlphabeticalSortedJSONRenderer, BrowsableAPIRenderer)
    throttle_classes = (UserRateThrottle, AnonRateThrottle)
    filter_backends = (filters.DjangoFilterBackend,)
    metadata_class = SimpleMetadata


class ProjectsViewSetBase(APIv3Settings, NestedViewSetMixin, ProjectQuerySetMixin,
                          FlexFieldsMixin, ProjectImportMixin, CreateModelMixin,
                          UpdateMixin, UpdateModelMixin,
                          ReadOnlyModelViewSet):

    model = Project
    lookup_field = 'slug'
    lookup_url_kwarg = 'project_slug'
    filterset_class = ProjectFilter
    queryset = Project.objects.all()
    permit_list_expands = [
        'active_versions',
        'active_versions.last_build',
        'active_versions.last_build.config',
    ]

    def get_view_name(self):
        # Avoid "Base" in BrowseableAPI view's title
        return f'Projects {self.suffix}'

    def get_serializer_class(self):
        """
        Return correct serializer depending on the action.

        For GET it returns a serializer with many fields and on PUT/PATCH/POST,
        it return a serializer to validate just a few fields.
        """
        if self.action in ('list', 'retrieve', 'superproject'):
            # NOTE: ``superproject`` is the @action defined in the
            # ProjectViewSet that returns the superproject of a project.
            return ProjectSerializer

        if self.action == 'create':
            return ProjectCreateSerializer

        if self.action in ('update', 'partial_update'):
            return ProjectUpdateSerializer

    def get_queryset(self):
        # Allow hitting ``/api/v3/projects/`` to list their own projects
        if self.basename == 'projects' and self.action == 'list':
            # We force returning ``Project`` objects here because it's under the
            # ``projects`` view.
            return self.admin_projects(self.request.user)

        # This could be a class attribute and managed on the ``ProjectQuerySetMixin`` in
        # case we want to extend the ``prefetch_related`` to other views as
        # well.
        queryset = super().get_queryset()
        return queryset.prefetch_related(
            'related_projects',
            'domains',
            'tags',
            'users',
        )

    def create(self, request, *args, **kwargs):
        """
        Import Project.

        Override to use a different serializer in the response.
        """
        serializer = self.get_serializer(data=request.data)
        serializer.is_valid(raise_exception=True)
        self.perform_create(serializer)
        headers = self.get_success_headers(serializer.data)

        # Use serializer that fully render a Project
        serializer = ProjectSerializer(instance=serializer.instance)

        return Response(serializer.data, status=status.HTTP_201_CREATED, headers=headers)

    def perform_create(self, serializer):
        """
        Import Project.

        Trigger our internal mechanism to import a project after it's saved in
        the database.
        """
        project = serializer.save()
        self.finish_import_project(self.request, project)

    @action(detail=True, methods=['get'])
    def superproject(self, request, project_slug):
        """Return the superproject of a ``Project``."""
        project = self.get_object()
        try:
            superproject = project.superprojects.first().parent
            data = self.get_serializer(superproject).data
            return Response(data)
        except Exception:
            return Response(status=status.HTTP_404_NOT_FOUND)


class ProjectsViewSet(SettingsOverrideObject):
    _default_class = ProjectsViewSetBase


class SubprojectRelationshipViewSet(APIv3Settings, NestedViewSetMixin,
                                    ProjectQuerySetMixin, FlexFieldsMixin,
                                    CreateModelMixin, DestroyModelMixin,
                                    ReadOnlyModelViewSet):

    # The main query is done via the ``NestedViewSetMixin`` using the
    # ``parents_query_lookups`` defined when registering the urls.

    model = ProjectRelationship
    lookup_field = 'alias'
    lookup_url_kwarg = 'alias_slug'
    queryset = ProjectRelationship.objects.all()

    def get_serializer_class(self):
        """
        Return correct serializer depending on the action.

        For GET it returns a serializer with many fields and on POST,
        it return a serializer to validate just a few fields.
        """
        if self.action == 'create':
            return SubprojectCreateSerializer

        if self.action == 'destroy':
            return SubprojectDestroySerializer

        return SubprojectSerializer

    def create(self, request, *args, **kwargs):
        """Define a Project as subproject of another Project."""
        parent = self._get_parent_project()
        serializer = self.get_serializer(parent=parent, data=request.data)
        serializer.is_valid(raise_exception=True)
        serializer.save(parent=parent)
        headers = self.get_success_headers(serializer.data)

        # Use serializer that fully render a the subproject
        serializer = SubprojectSerializer(instance=serializer.instance)

        return Response(serializer.data, status=status.HTTP_201_CREATED, headers=headers)


class TranslationRelationshipViewSet(APIv3Settings, NestedViewSetMixin,
                                     ProjectQuerySetMixin, FlexFieldsMixin,
                                     ListModelMixin, GenericViewSet):

    # The main query is done via the ``NestedViewSetMixin`` using the
    # ``parents_query_lookups`` defined when registering the urls.

    model = Project
    lookup_field = 'slug'
    lookup_url_kwarg = 'project_slug'
    serializer_class = ProjectSerializer
    queryset = Project.objects.all()


# Inherit order is important here. ``NestedViewSetMixin`` has to be on the left
# of ``ProjectQuerySetMixin`` to make calling ``super().get_queryset()`` work
# properly and filter nested dependencies
class VersionsViewSet(APIv3Settings, NestedViewSetMixin, ProjectQuerySetMixin,
                      FlexFieldsMixin, UpdateMixin,
                      UpdateModelMixin, ReadOnlyModelViewSet):

    model = Version
    lookup_field = 'slug'
    lookup_url_kwarg = 'version_slug'

    # Allow ``.`` (dots) on version slug
    lookup_value_regex = r'[^/]+'

    filterset_class = VersionFilter
    queryset = Version.internal.all()
    permit_list_expands = [
        'last_build',
        'last_build.config',
    ]

    def get_serializer_class(self):
        """
        Return correct serializer depending on the action.

        For GET it returns a serializer with many fields and on PUT/PATCH/POST,
        it return a serializer to validate just a few fields.
        """
        if self.action in ('list', 'retrieve'):
            return VersionSerializer
        return VersionUpdateSerializer


class BuildsViewSet(APIv3Settings, NestedViewSetMixin, ProjectQuerySetMixin,
                    FlexFieldsMixin, ReadOnlyModelViewSet):

    model = Build
    lookup_field = 'pk'
    lookup_url_kwarg = 'build_pk'
    serializer_class = BuildSerializer
    filterset_class = BuildFilter
    queryset = Build.internal.all()
    permit_list_expands = [
        'config',
    ]


class BuildsCreateViewSet(BuildsViewSet, CreateModelMixin):

    def get_serializer_class(self):
        if self.action == 'create':
            return BuildCreateSerializer

        return super().get_serializer_class()

    def create(self, request, **kwargs):  # pylint: disable=arguments-differ
        project = self._get_parent_project()
        version = self._get_parent_version()

        _, build = trigger_build(project, version=version)

        # TODO: refactor this to be a serializer
        # BuildTriggeredSerializer(build, project, version).data
        data = {
            'build': BuildSerializer(build).data,
            'project': ProjectSerializer(project).data,
            'version': VersionSerializer(build.version).data,
        }

        if build:
            data.update({'triggered': True})
            code = status.HTTP_202_ACCEPTED
        else:
            data.update({'triggered': False})
            code = status.HTTP_400_BAD_REQUEST
        return Response(data=data, status=code)


class RedirectsViewSet(APIv3Settings, NestedViewSetMixin, ProjectQuerySetMixin,
                       FlexFieldsMixin, ModelViewSet):
    model = Redirect
    lookup_field = 'pk'
    lookup_url_kwarg = 'redirect_pk'
    queryset = Redirect.objects.all()
    permission_classes = (IsAuthenticated & IsProjectAdmin,)

    def get_queryset(self):
        queryset = super().get_queryset()
        return queryset.select_related('project')

    def get_serializer_class(self):
        if self.action in ('create', 'update', 'partial_update'):
            return RedirectCreateSerializer
        return RedirectDetailSerializer

    def perform_create(self, serializer):
        # Inject the project from the URL into the serializer
        serializer.validated_data.update({
            'project': self._get_parent_project(),
        })
        serializer.save()


class EnvironmentVariablesViewSet(APIv3Settings, NestedViewSetMixin,
                                  ProjectQuerySetMixin, FlexFieldsMixin,
                                  CreateModelMixin, DestroyModelMixin,
                                  ReadOnlyModelViewSet):
    model = EnvironmentVariable
    lookup_field = 'pk'
    lookup_url_kwarg = 'environmentvariable_pk'
    queryset = EnvironmentVariable.objects.all()
    serializer_class = EnvironmentVariableSerializer
    permission_classes = (IsAuthenticated & IsProjectAdmin,)

    def get_queryset(self):
        queryset = super().get_queryset()
        return queryset.select_related('project')

    def perform_create(self, serializer):
        # Inject the project from the URL into the serializer
        serializer.validated_data.update({
            'project': self._get_parent_project(),
        })
        serializer.save()


class OrganizationsViewSetBase(APIv3Settings, NestedViewSetMixin,
                               OrganizationQuerySetMixin,
                               ReadOnlyModelViewSet):

    model = Organization
    lookup_field = 'slug'
    lookup_url_kwarg = 'organization_slug'
    queryset = Organization.objects.all()
    serializer_class = OrganizationSerializer

    permit_list_expands = [
        'projects',
        'teams',
    ]

    def get_view_name(self):
        return f'Organizations {self.suffix}'

    def get_queryset(self):
        # Allow hitting ``/api/v3/organizations/`` to list their own organizaions
        if self.basename == 'organizations' and self.action == 'list':
            # We force returning ``Organization`` objects here because it's
            # under the ``organizations`` view.
            return self.admin_organizations(self.request.user)

        return super().get_queryset()


class OrganizationsViewSet(SettingsOverrideObject):
    _default_class = OrganizationsViewSetBase


class OrganizationsProjectsViewSetBase(APIv3Settings, NestedViewSetMixin,
                                       OrganizationQuerySetMixin,
                                       ReadOnlyModelViewSet):

    model = Project
    lookup_field = 'slug'
    lookup_url_kwarg = 'project_slug'
    queryset = Project.objects.all()
    serializer_class = ProjectSerializer
    permit_list_expands = [
        'organization',
        'organization.teams',
    ]

    def get_view_name(self):
        return f'Organizations Projects {self.suffix}'


class OrganizationsProjectsViewSet(SettingsOverrideObject):
    _default_class = OrganizationsProjectsViewSetBase<|MERGE_RESOLUTION|>--- conflicted
+++ resolved
@@ -69,15 +69,8 @@
         ``DEFAULT_THROTTLE_RATES`` since it's not possible to define here.
     """
 
-<<<<<<< HEAD
-    # Using only ``TokenAuthentication`` for now, so we can give access to
-    # specific carefully selected users only
-    authentication_classes = (TokenAuthentication,)
+    authentication_classes = (TokenAuthentication, SessionAuthentication)
     permission_classes = (CommonPermissions,)
-=======
-    authentication_classes = (TokenAuthentication, SessionAuthentication)
-    permission_classes = (PublicDetailPrivateListing,)
->>>>>>> 046c4bd2
 
     pagination_class = LimitOffsetPagination
     LimitOffsetPagination.default_limit = 10

--- conflicted
+++ resolved
@@ -155,6 +155,7 @@
 
     @action(detail=True, methods=['get'])
     def superproject(self, request, project_slug):
+        """Return the superproject of a ``Project``."""
         project = self.get_object()
         try:
             superproject = project.superprojects.first().parent
@@ -169,21 +170,8 @@
                                     CreateModelMixin, DestroyModelMixin,
                                     ReadOnlyModelViewSet):
 
-<<<<<<< HEAD
     # The main query is done via the ``NestedViewSetMixin`` using the
     # ``parents_query_lookups`` defined when registering the urls.
-=======
-    # Markdown docstring exposed at BrowsableAPIRenderer.
-
-    """List subprojects (``ProjectRelationship``) of a ``Project``."""
-
-    # Private/Internal docstring
-
-    """
-    The main query is done via the ``NestedViewSetMixin`` using the
-    ``parents_query_lookups`` defined when registering the urls.
-    """  # noqa
->>>>>>> 5f145f12
 
     model = ProjectRelationship
     lookup_field = 'alias'

import datetime
import urllib

from django.conf import settings
from django.contrib.auth.models import User
from django.db.models import Q
from django.urls import reverse
from django.utils.translation import gettext as _
from rest_flex_fields import FlexFieldsModelSerializer
from rest_flex_fields.serializers import FlexFieldsSerializerMixin
from rest_framework import serializers
from taggit.serializers import TaggitSerializer, TagListSerializerField

from readthedocs.builds.constants import LATEST, STABLE
from readthedocs.builds.models import Build, Version
from readthedocs.core.permissions import AdminPermission
from readthedocs.core.resolver import Resolver
from readthedocs.core.utils import slugify
from readthedocs.core.utils.extend import SettingsOverrideObject
from readthedocs.notifications.messages import registry
from readthedocs.notifications.models import Notification
from readthedocs.oauth.models import RemoteOrganization, RemoteRepository
from readthedocs.organizations.models import Organization, Team
from readthedocs.projects.constants import (
    LANGUAGES,
    PROGRAMMING_LANGUAGES,
    REPO_CHOICES,
)
from readthedocs.projects.models import (
    EnvironmentVariable,
    Project,
    ProjectRelationship,
)
from readthedocs.redirects.constants import TYPE_CHOICES as REDIRECT_TYPE_CHOICES
from readthedocs.redirects.models import Redirect
from readthedocs.redirects.validators import validate_redirect


class UserSerializer(FlexFieldsModelSerializer):
    class Meta:
        model = User
        fields = [
            "username",
        ]


class BaseLinksSerializer(serializers.Serializer):
    def _absolute_url(self, path):
        scheme = "http" if settings.DEBUG else "https"
        domain = settings.PRODUCTION_DOMAIN
        return urllib.parse.urlunparse((scheme, domain, path, "", "", ""))


class BuildCreateSerializer(serializers.ModelSerializer):

    """
    Used when triggering (create action) a ``Build`` for a specific ``Version``.

    This serializer validates that no field is sent at all in the request.
    """

    class Meta:
        model = Build
        fields = []


class NotificationLinksSerializer(BaseLinksSerializer):
    _self = serializers.SerializerMethodField()

    def get__self(self, obj):
        path = obj.get_absolute_url()
        return self._absolute_url(path)


class BuildLinksSerializer(BaseLinksSerializer):
    _self = serializers.SerializerMethodField()
    version = serializers.SerializerMethodField()
    project = serializers.SerializerMethodField()
    notifications = serializers.SerializerMethodField()

    def get__self(self, obj):
        path = reverse(
            "projects-builds-detail",
            kwargs={
                "parent_lookup_project__slug": obj.project.slug,
                "build_pk": obj.pk,
            },
        )
        return self._absolute_url(path)

    def get_version(self, obj):
        if obj.version:
            path = reverse(
                "projects-versions-detail",
                kwargs={
                    "parent_lookup_project__slug": obj.project.slug,
                    "version_slug": obj.version.slug,
                },
            )
            return self._absolute_url(path)
        return None

    def get_project(self, obj):
        path = reverse(
            "projects-detail",
            kwargs={
                "project_slug": obj.project.slug,
            },
        )
        return self._absolute_url(path)

    def get_notifications(self, obj):
        path = reverse(
            "projects-builds-notifications-list",
            kwargs={
                "parent_lookup_project__slug": obj.project.slug,
                "parent_lookup_build__id": obj.pk,
            },
        )
        return self._absolute_url(path)


class BuildURLsSerializer(BaseLinksSerializer, serializers.Serializer):
    build = serializers.URLField(source="get_full_url")
    project = serializers.SerializerMethodField()
    version = serializers.SerializerMethodField()

    def get_project(self, obj):
        path = reverse("projects_detail", kwargs={"project_slug": obj.project.slug})
        return self._absolute_url(path)

    def get_version(self, obj):
        if obj.version:
            path = reverse(
                "project_version_detail",
                kwargs={
                    "project_slug": obj.project.slug,
                    "version_slug": obj.version.slug,
                },
            )
            return self._absolute_url(path)
        return None


class BuildConfigSerializer(FlexFieldsSerializerMixin, serializers.Serializer):

    """
    Render ``Build.config`` property without modifying it.

    .. note::

       Any change on the output of that property will be reflected here,
       which may produce incompatible changes in the API.
    """

    def to_representation(self, instance):
        # For now, we want to return the ``config`` object as it is without
        # manipulating it.
        return instance


class BuildStateSerializer(serializers.Serializer):
    code = serializers.CharField(source="state")
    name = serializers.SerializerMethodField()

    def get_name(self, obj):
        return obj.state.title()


class BuildSerializer(FlexFieldsModelSerializer):
    project = serializers.SlugRelatedField(slug_field="slug", read_only=True)
    version = serializers.SlugRelatedField(slug_field="slug", read_only=True)
    created = serializers.DateTimeField(source="date")
    finished = serializers.SerializerMethodField()
    success = serializers.SerializerMethodField()
    duration = serializers.IntegerField(source="length")
    state = BuildStateSerializer(source="*")
    _links = BuildLinksSerializer(source="*")
    urls = BuildURLsSerializer(source="*")

    class Meta:
        model = Build
        fields = [
            "id",
            "version",
            "project",
            "created",
            "finished",
            "duration",
            "state",
            "success",
            "error",
            "commit",
            "_links",
            "urls",
        ]

        expandable_fields = {"config": (BuildConfigSerializer,)}

    def get_finished(self, obj):
        if obj.date and obj.length:
            return obj.date + datetime.timedelta(seconds=obj.length)

    def get_success(self, obj):
        """
        Return ``None`` if the build is not finished.

        This is needed because ``default=True`` in the model field.
        """
        if obj.finished:
            return obj.success

        return None


class NotificationMessageSerializer(serializers.Serializer):
    id = serializers.SlugField()
    header = serializers.CharField(source="get_rendered_header")
    body = serializers.CharField(source="get_rendered_body")
    type = serializers.CharField()
    icon_classes = serializers.CharField(source="get_display_icon_classes")

    class Meta:
        fields = [
            "id",
            "header",
            "body",
            "type",
            "icon_classes",
        ]


class NotificationCreateSerializer(serializers.ModelSerializer):
    message_id = serializers.ChoiceField(
        choices=sorted([(key, key) for key in registry.messages])
    )

    class Meta:
        model = Notification
        fields = [
            "message_id",
            "dismissable",
            "news",
            "state",
        ]


class NotificationSerializer(serializers.ModelSerializer):
    message = NotificationMessageSerializer(source="get_message", read_only=True)
    attached_to_content_type = serializers.SerializerMethodField()
    _links = NotificationLinksSerializer(source="*", read_only=True)
    attached_to_id = serializers.IntegerField(read_only=True)

    class Meta:
        model = Notification
        fields = [
            "id",
            "state",
            "dismissable",
            "news",
            "attached_to_content_type",
            "attached_to_id",
            "message",
            "_links",
        ]
        read_only_fields = ["dismissable", "news"]

    def get_attached_to_content_type(self, obj):
        return obj.attached_to_content_type.name


class VersionLinksSerializer(BaseLinksSerializer):
    _self = serializers.SerializerMethodField()
    builds = serializers.SerializerMethodField()
    project = serializers.SerializerMethodField()

    def get__self(self, obj):
        path = reverse(
            "projects-versions-detail",
            kwargs={
                "parent_lookup_project__slug": obj.project.slug,
                "version_slug": obj.slug,
            },
        )
        return self._absolute_url(path)

    def get_builds(self, obj):
        path = reverse(
            "projects-versions-builds-list",
            kwargs={
                "parent_lookup_project__slug": obj.project.slug,
                "parent_lookup_version__slug": obj.slug,
            },
        )
        return self._absolute_url(path)

    def get_project(self, obj):
        path = reverse(
            "projects-detail",
            kwargs={
                "project_slug": obj.project.slug,
            },
        )
        return self._absolute_url(path)


class VersionDashboardURLsSerializer(BaseLinksSerializer, serializers.Serializer):
    edit = serializers.SerializerMethodField()

    def get_edit(self, obj):
        path = reverse(
            "project_version_detail",
            kwargs={
                "project_slug": obj.project.slug,
                "version_slug": obj.slug,
            },
        )
        return self._absolute_url(path)


class VersionURLsSerializer(BaseLinksSerializer, serializers.Serializer):
    documentation = serializers.SerializerMethodField()
    vcs = serializers.URLField(source="vcs_url")
    dashboard = VersionDashboardURLsSerializer(source="*")

    def get_documentation(self, obj):
        resolver = getattr(self.parent, "resolver", Resolver())
        return resolver.resolve_version(
            project=obj.project,
            version=obj,
        )


class VersionSerializer(FlexFieldsModelSerializer):
    aliases = serializers.SerializerMethodField()
    ref = serializers.CharField()
    downloads = serializers.SerializerMethodField()
    urls = VersionURLsSerializer(source="*")
    _links = VersionLinksSerializer(source="*")

    class Meta:
        model = Version
        fields = [
            "aliases",
            "id",
            "slug",
            "verbose_name",
            "identifier",
            "ref",
            "built",
            "active",
            "hidden",
            "type",
            "downloads",
            "urls",
            "_links",
            "privacy_level",
        ]

        expandable_fields = {"last_build": (BuildSerializer,)}

    def __init__(self, *args, resolver=None, version_serializer=None, **kwargs):
        super().__init__(*args, **kwargs)

        # Use a shared resolver to reduce the amount of DB queries while
        # resolving version URLs.
        self.resolver = kwargs.pop("resolver", Resolver())

        # Allow passing a specific serializer when initializing it.
        # This is required to pass ``VersionSerializerNoLinks`` from the addons API.
        self.version_serializer = version_serializer or VersionSerializer

    def get_downloads(self, obj):
        downloads = obj.get_downloads()
        data = {}

        for k, v in downloads.items():
            if k in ("html", "pdf", "epub"):
                # Keep backward compatibility
                if k == "html":
                    k = "htmlzip"

                data[k] = ("http:" if settings.DEBUG else "https:") + v

        return data

    def get_aliases(self, obj):
        if obj.machine and obj.slug in (STABLE, LATEST):
            if obj.slug == STABLE:
                alias_version = obj.project.get_original_stable_version()
            if obj.slug == LATEST:
                alias_version = obj.project.get_original_latest_version()
            if alias_version and alias_version.active:
                return [self.version_serializer(alias_version).data]
        return []


class VersionUpdateSerializer(serializers.ModelSerializer):

    """
    Used when modifying (update action) a ``Version``.

    It allows to change the version states and privacy level only.
    """

    class Meta:
        model = Version
        fields = [
            "active",
            "hidden",
            "privacy_level",
        ]

    def __init__(self, *args, **kwargs):
        super().__init__(*args, **kwargs)

        # If privacy levels are not allowed,
        # everything is public, we don't allow changing it.
        if not settings.ALLOW_PRIVATE_REPOS:
            self.fields.pop("privacy_level")


class LanguageSerializer(serializers.Serializer):
    code = serializers.SerializerMethodField()
    name = serializers.SerializerMethodField()

    def get_code(self, language):
        return language

    def get_name(self, language):
        for code, name in LANGUAGES:
            if code == language:
                return name
        return "Unknown"


class ProgrammingLanguageSerializer(serializers.Serializer):
    code = serializers.SerializerMethodField()
    name = serializers.SerializerMethodField()

    def get_code(self, programming_language):
        return programming_language

    def get_name(self, programming_language):
        for code, name in PROGRAMMING_LANGUAGES:
            if code == programming_language:
                return name
        return "Unknown"


class ProjectURLsSerializer(BaseLinksSerializer, serializers.Serializer):

    """Serializer with all the user-facing URLs under Read the Docs."""

    documentation = serializers.SerializerMethodField()

    home = serializers.SerializerMethodField()
    builds = serializers.SerializerMethodField()
    versions = serializers.SerializerMethodField()
    downloads = serializers.SerializerMethodField()

    def get_home(self, obj):
        path = reverse("projects_detail", kwargs={"project_slug": obj.slug})
        return self._absolute_url(path)

    def get_builds(self, obj):
        path = reverse("builds_project_list", kwargs={"project_slug": obj.slug})
        return self._absolute_url(path)

    def get_versions(self, obj):
        path = reverse("project_version_list", kwargs={"project_slug": obj.slug})
        return self._absolute_url(path)

    def get_downloads(self, obj):
        path = reverse("project_downloads", kwargs={"project_slug": obj.slug})
        return self._absolute_url(path)

    def get_documentation(self, obj):
        version_slug = getattr(self.parent, "version_slug", None)
        resolver = getattr(self.parent, "resolver", Resolver())
        return obj.get_docs_url(version_slug=version_slug, resolver=resolver)


class RepositorySerializer(serializers.Serializer):
    url = serializers.CharField(source="repo")
    type = serializers.ChoiceField(
        source="repo_type",
        choices=REPO_CHOICES,
    )


class ProjectLinksSerializer(BaseLinksSerializer):
    _self = serializers.SerializerMethodField()

    versions = serializers.SerializerMethodField()
    builds = serializers.SerializerMethodField()
    environmentvariables = serializers.SerializerMethodField()
    redirects = serializers.SerializerMethodField()
    subprojects = serializers.SerializerMethodField()
    superproject = serializers.SerializerMethodField()
    translations = serializers.SerializerMethodField()
    notifications = serializers.SerializerMethodField()
    sync_versions = serializers.SerializerMethodField()

    def get__self(self, obj):
        path = reverse("projects-detail", kwargs={"project_slug": obj.slug})
        return self._absolute_url(path)

    def get_versions(self, obj):
        path = reverse(
            "projects-versions-list",
            kwargs={
                "parent_lookup_project__slug": obj.slug,
            },
        )
        return self._absolute_url(path)

    def get_environmentvariables(self, obj):
        path = reverse(
            "projects-environmentvariables-list",
            kwargs={
                "parent_lookup_project__slug": obj.slug,
            },
        )
        return self._absolute_url(path)

    def get_redirects(self, obj):
        path = reverse(
            "projects-redirects-list",
            kwargs={
                "parent_lookup_project__slug": obj.slug,
            },
        )
        return self._absolute_url(path)

    def get_builds(self, obj):
        path = reverse(
            "projects-builds-list",
            kwargs={
                "parent_lookup_project__slug": obj.slug,
            },
        )
        return self._absolute_url(path)

    def get_subprojects(self, obj):
        path = reverse(
            "projects-subprojects-list",
            kwargs={
                "parent_lookup_parent__slug": obj.slug,
            },
        )
        return self._absolute_url(path)

    def get_superproject(self, obj):
        path = reverse(
            "projects-superproject",
            kwargs={
                "project_slug": obj.slug,
            },
        )
        return self._absolute_url(path)

    def get_sync_versions(self, obj):
        path = reverse(
            "projects-sync-versions",
            kwargs={
                "project_slug": obj.slug,
            },
        )
        return self._absolute_url(path)

    def get_translations(self, obj):
        path = reverse(
            "projects-translations-list",
            kwargs={
                "parent_lookup_main_language_project__slug": obj.slug,
            },
        )
        return self._absolute_url(path)

    def get_notifications(self, obj):
        path = reverse(
            "projects-notifications-list",
            kwargs={
                "parent_lookup_project__slug": obj.slug,
            },
        )
        return self._absolute_url(path)


class ProjectCreateSerializerBase(TaggitSerializer, FlexFieldsModelSerializer):

    """Serializer used to Import a Project."""

    repository = RepositorySerializer(source="*")
    homepage = serializers.URLField(source="project_url", required=False)
    tags = TagListSerializerField(required=False)

    class Meta:
        model = Project
        fields = (
            "name",
            "language",
            "programming_language",
            "repository",
            "homepage",
            "tags",
            "privacy_level",
            "external_builds_privacy_level",
        )

    def __init__(self, *args, **kwargs):
        super().__init__(*args, **kwargs)
        # If privacy levels are not allowed,
        # everything is public, we don't allow changing it.
        if not settings.ALLOW_PRIVATE_REPOS:
            self.fields.pop("privacy_level")
            self.fields.pop("external_builds_privacy_level")

    def _validate_remote_repository(self, data):
        """
        Validate connection between `Project` and `RemoteRepository`.

        We don't do anything in community, but we do ensure this relationship
        is posible before creating the `Project` on commercial when the
        organization has VCS SSO enabled.

        If we cannot ensure the relationship here, this method should raise a
        `ValidationError`.
        """

    def validate_name(self, value):
        potential_slug = slugify(value)
        if not potential_slug:
            raise serializers.ValidationError(
                _('Invalid project name "{0}": no slug generated.').format(value),
            )
        if Project.objects.filter(slug=potential_slug).exists():
            raise serializers.ValidationError(
                _('Project with slug "{0}" already exists.').format(potential_slug),
            )
        return value

    def validate(self, data):  # pylint: disable=arguments-renamed
        repo = data.get("repo")
        user = self.context["request"].user
        try:
            # We are looking for an exact match of the repository URL entered
            # by the user and any of the known URLs (ssh, clone, html) we have
            # in our database for this remote repository.
            #
            # If the `RemoteRepository` is found, we save it to link with
            # `Project` object after performing its creating.
            query = Q(ssh_url=repo) | Q(clone_url=repo) | Q(html_url=repo)
            remote_repository = RemoteRepository.objects.for_project_linking(user).get(
                query
            )
            data.update(
                {
                    "remote_repository": remote_repository,
                }
            )
        except RemoteRepository.DoesNotExist:
            self._validate_remote_repository(data)

        return data

    def create(self, validated_data):
        remote_repository = validated_data.pop("remote_repository", None)
        project = super().create(validated_data)

        # Link the Project with the RemoteRepository if we found it.
        if remote_repository:
            project.remote_repository = remote_repository
            project.save()

        return project


class ProjectCreateSerializer(SettingsOverrideObject):
    _default_class = ProjectCreateSerializerBase


class ProjectUpdateSerializerBase(TaggitSerializer, FlexFieldsModelSerializer):

    """Serializer used to modify a Project once imported."""

    repository = RepositorySerializer(source="*")
    homepage = serializers.URLField(
        source="project_url",
        required=False,
    )
    tags = TagListSerializerField(required=False)

    class Meta:
        model = Project
        fields = (
            # Settings
            "name",
            "repository",
            "language",
            "programming_language",
            "homepage",
            "tags",
            # Advanced Settings -> General Settings
            "default_version",
            "default_branch",
            "analytics_code",
            "analytics_disabled",
            "show_version_warning",
            "versioning_scheme",
            "external_builds_enabled",
            "privacy_level",
            "external_builds_privacy_level",
            # NOTE: we do not allow to change any setting that can be set via
            # the YAML config file.
        )

    def __init__(self, *args, **kwargs):
        super().__init__(*args, **kwargs)
        # If privacy levels are not allowed,
        # everything is public, we don't allow changing it.
        if not settings.ALLOW_PRIVATE_REPOS:
            self.fields.pop("privacy_level")
            self.fields.pop("external_builds_privacy_level")


class ProjectUpdateSerializer(SettingsOverrideObject):
    _default_class = ProjectUpdateSerializerBase


class ProjectPermissionSerializer(serializers.Serializer):
    admin = serializers.SerializerMethodField()

    def get_admin(self, obj):
        user = self.context.get("request").user
        return AdminPermission.is_admin(user, obj)


class ProjectSerializer(FlexFieldsModelSerializer):

    """
    Project serializer.

    .. note::

       When using organizations, projects don't have the concept of users.
       But we have organization.owners.
    """

    homepage = serializers.SerializerMethodField()
    language = LanguageSerializer()
    programming_language = ProgrammingLanguageSerializer()
    repository = RepositorySerializer(source="*")
    urls = ProjectURLsSerializer(source="*")
    subproject_of = serializers.SerializerMethodField()
    translation_of = serializers.SerializerMethodField()
    default_branch = serializers.CharField(source="get_default_branch")
    tags = serializers.StringRelatedField(many=True)
    users = UserSerializer(many=True)
    single_version = serializers.BooleanField(source="is_single_version")

    _links = ProjectLinksSerializer(source="*")

    # TODO: adapt these fields with the proper names in the db and then remove
    # them from here
    created = serializers.DateTimeField(source="pub_date")
    modified = serializers.DateTimeField(source="modified_date")

    class Meta:
        model = Project
        fields = [
            "id",
            "name",
            "slug",
            "created",
            "modified",
            "language",
            "programming_language",
            "homepage",
            "repository",
            "default_version",
            "default_branch",
            "subproject_of",
            "translation_of",
            "urls",
            "tags",
            "privacy_level",
            "external_builds_privacy_level",
            "versioning_scheme",
            # Kept for backwards compatibility,
            # versioning_scheme should be used instead.
            "single_version",
            # NOTE: ``expandable_fields`` must not be included here. Otherwise,
            # they will be tried to be rendered and fail
            # 'active_versions',
            "_links",
            "users",
        ]

        expandable_fields = {
            # NOTE: this has to be a Model method, can't be a
            # ``SerializerMethodField`` as far as I know.
            # NOTE: this lists public versions only.
            "active_versions": (
                VersionSerializer,
                {
                    "many": True,
                },
            ),
            # NOTE: we use a serializer without expandable fields to avoid
            # leaking information about the organization through the project.
            "organization": (
                "readthedocs.api.v3.serializers.OrganizationSerializer",
                # NOTE: we cannot have a Project with multiple organizations.
                {"source": "organizations.first"},
            ),
<<<<<<< HEAD
            "teams": (
                serializers.SlugRelatedField,
                {
                    "slug_field": "slug",
                    "many": True,
                    "read_only": True,
                },
            ),
            "permissions": (
                ProjectPermissionSerializer,
                {
                    "source": "*",
                },
            ),
=======
>>>>>>> 346cc826
        }

    def __init__(self, *args, **kwargs):
        # Receive a `Version.slug` here to build URLs properly
        self.version_slug = kwargs.pop("version_slug", None)

        # Use a shared resolver to reduce the amount of DB queries while
        # resolving version URLs.
        self.resolver = kwargs.pop("resolver", Resolver())

        super().__init__(*args, **kwargs)
        # When using organizations, projects don't have the concept of users.
        # But we have organization.owners.
        # Set here instead of at the class level,
        # so is easier to test.
        if settings.RTD_ALLOW_ORGANIZATIONS:
            self.fields.pop("users", None)

    def get_homepage(self, obj):
        # Overridden only to return ``None`` when the project_url is ``''``
        return obj.project_url or None

    def get_translation_of(self, obj):
        if obj.main_language_project:
            return self.__class__(obj.main_language_project).data

    def get_subproject_of(self, obj):
        try:
            return self.__class__(obj.superprojects.first().parent).data
        except Exception:
            return None


class SubprojectCreateSerializer(FlexFieldsModelSerializer):

    """Serializer used to define a Project as subproject of another Project."""

    child = serializers.SlugRelatedField(
        slug_field="slug",
        queryset=Project.objects.none(),
    )

    class Meta:
        model = ProjectRelationship
        fields = [
            "child",
            "alias",
        ]

    def __init__(self, *args, **kwargs):
        super().__init__(*args, **kwargs)
        self.parent_project = self.context["parent"]
        user = self.context["request"].user
        self.fields["child"].queryset = self.parent_project.get_subproject_candidates(
            user
        )
        # Give users a better error message.
        self.fields["child"].error_messages["does_not_exist"] = _(
            "Project with {slug_name}={value} is not valid as subproject"
        )

    def validate_alias(self, value):
        # Check there is not a subproject with this alias already
        subproject = self.parent_project.subprojects.filter(alias=value)
        if subproject.exists():
            raise serializers.ValidationError(
                _("A subproject with this alias already exists"),
            )
        return value

    def validate(self, data):  # pylint: disable=arguments-renamed
        self.parent_project.is_valid_as_superproject(serializers.ValidationError)
        return data


class SubprojectLinksSerializer(BaseLinksSerializer):
    _self = serializers.SerializerMethodField()
    parent = serializers.SerializerMethodField()

    def get__self(self, obj):
        path = reverse(
            "projects-subprojects-detail",
            kwargs={
                "parent_lookup_parent__slug": obj.parent.slug,
                "alias_slug": obj.alias,
            },
        )
        return self._absolute_url(path)

    def get_parent(self, obj):
        path = reverse(
            "projects-detail",
            kwargs={
                "project_slug": obj.parent.slug,
            },
        )
        return self._absolute_url(path)


class ChildProjectSerializer(ProjectSerializer):

    """
    Serializer to render a Project when listed under ProjectRelationship.

    It's exactly the same as ``ProjectSerializer`` but without some fields.
    """

    class Meta(ProjectSerializer.Meta):
        fields = [
            field
            for field in ProjectSerializer.Meta.fields
            if field not in ["subproject_of"]
        ]


class SubprojectSerializer(FlexFieldsModelSerializer):

    """Serializer to render a subproject (``ProjectRelationship``)."""

    child = ChildProjectSerializer()
    _links = SubprojectLinksSerializer(source="*")

    class Meta:
        model = ProjectRelationship
        fields = [
            "child",
            "alias",
            "_links",
        ]


class SubprojectDestroySerializer(FlexFieldsModelSerializer):

    """Serializer used to remove a subproject relationship to a Project."""

    class Meta:
        model = ProjectRelationship
        fields = ("alias",)


class RedirectLinksSerializer(BaseLinksSerializer):
    _self = serializers.SerializerMethodField()
    project = serializers.SerializerMethodField()

    def get__self(self, obj):
        path = reverse(
            "projects-redirects-detail",
            kwargs={
                "parent_lookup_project__slug": obj.project.slug,
                "redirect_pk": obj.pk,
            },
        )
        return self._absolute_url(path)

    def get_project(self, obj):
        path = reverse(
            "projects-detail",
            kwargs={
                "project_slug": obj.project.slug,
            },
        )
        return self._absolute_url(path)


class RedirectSerializerBase(serializers.ModelSerializer):
    project = serializers.SlugRelatedField(slug_field="slug", read_only=True)
    created = serializers.DateTimeField(source="create_dt", read_only=True)
    modified = serializers.DateTimeField(source="update_dt", read_only=True)
    _links = RedirectLinksSerializer(source="*", read_only=True)

    type = serializers.ChoiceField(
        source="redirect_type", choices=REDIRECT_TYPE_CHOICES
    )

    class Meta:
        model = Redirect
        fields = [
            "pk",
            "created",
            "modified",
            "project",
            "type",
            "from_url",
            "to_url",
            "force",
            "enabled",
            "description",
            "http_status",
            "position",
            "_links",
        ]

    def __init__(self, *args, **kwargs):
        super().__init__(*args, **kwargs)
        # Allow using the old redirect types, so we can raise the proper error in ``validate_type`.
        self._removed_redirects = [
            ("prefix", "Removed, use an `exact` redirect instead."),
            ("sphinx_html", "Renamed, use `clean_url_to_html` instead."),
            ("sphinx_htmldir", "Renamed, use `html_to_clean_url` instead."),
        ]
        self.fields["type"].choices = (
            list(REDIRECT_TYPE_CHOICES) + self._removed_redirects
        )

    def validate_type(self, value):
        blog_link = "https://blog.readthedocs.com/new-improvements-to-redirects/"
        if value == "prefix":
            raise serializers.ValidationError(
                _(
                    f"Prefix redirects have been removed. Please use an exact redirect `/prefix/*` instead. See {blog_link}."
                )
            )
        if value == "sphinx_html":
            raise serializers.ValidationError(
                _(
                    f"sphinx_html redirect has been renamed to clean_url_to_html. See {blog_link}."
                )
            )
        if value == "sphinx_htmldir":
            raise serializers.ValidationError(
                _(
                    f"sphinx_htmldir redirect has been renamed to html_to_clean_url. See {blog_link}."
                )
            )
        return value

    def create(self, validated_data):
        validate_redirect(
            project=validated_data["project"],
            pk=None,
            redirect_type=validated_data["redirect_type"],
            from_url=validated_data.get("from_url", ""),
            to_url=validated_data.get("to_url", ""),
            error_class=serializers.ValidationError,
        )
        return super().create(validated_data)

    def update(self, instance, validated_data):
        validate_redirect(
            project=instance.project,
            pk=instance.pk,
            redirect_type=validated_data["redirect_type"],
            from_url=validated_data.get("from_url", ""),
            to_url=validated_data.get("to_url", ""),
            error_class=serializers.ValidationError,
        )
        return super().update(instance, validated_data)


class RedirectCreateSerializer(RedirectSerializerBase):
    pass


class RedirectDetailSerializer(RedirectSerializerBase):

    """Override RedirectSerializerBase to sanitize the empty fields."""

    from_url = serializers.SerializerMethodField()
    to_url = serializers.SerializerMethodField()

    def get_from_url(self, obj):
        # Overridden only to return ``None`` when the description is ``''``
        return obj.from_url or None

    def get_to_url(self, obj):
        # Overridden only to return ``None`` when the description is ``''``
        return obj.to_url or None


class EnvironmentVariableLinksSerializer(BaseLinksSerializer):
    _self = serializers.SerializerMethodField()
    project = serializers.SerializerMethodField()

    def get__self(self, obj):
        path = reverse(
            "projects-environmentvariables-detail",
            kwargs={
                "parent_lookup_project__slug": obj.project.slug,
                "environmentvariable_pk": obj.pk,
            },
        )
        return self._absolute_url(path)

    def get_project(self, obj):
        path = reverse(
            "projects-detail",
            kwargs={
                "project_slug": obj.project.slug,
            },
        )
        return self._absolute_url(path)


class EnvironmentVariableSerializer(serializers.ModelSerializer):
    value = serializers.CharField(write_only=True)
    project = serializers.SlugRelatedField(slug_field="slug", read_only=True)
    _links = EnvironmentVariableLinksSerializer(source="*", read_only=True)

    class Meta:
        model = EnvironmentVariable
        fields = [
            "pk",
            "created",
            "modified",
            "name",
            "value",
            "public",
            "project",
            "_links",
        ]


class OrganizationLinksSerializer(BaseLinksSerializer):
    _self = serializers.SerializerMethodField()
    projects = serializers.SerializerMethodField()
    notifications = serializers.SerializerMethodField()

    def get__self(self, obj):
        path = reverse(
            "organizations-detail",
            kwargs={
                "organization_slug": obj.slug,
            },
        )
        return self._absolute_url(path)

    def get_projects(self, obj):
        path = reverse(
            "organizations-projects-list",
            kwargs={
                "parent_lookup_organizations__slug": obj.slug,
            },
        )
        return self._absolute_url(path)

    def get_notifications(self, obj):
        path = reverse(
            "organizations-notifications-list",
            kwargs={
                "parent_lookup_organization__slug": obj.slug,
            },
        )
        return self._absolute_url(path)


class TeamSerializer(FlexFieldsModelSerializer):
    # TODO: add ``projects`` as flex field when we have a
    # /organizations/<slug>/teams/<slug>/projects endpoint

    created = serializers.DateTimeField(source="pub_date")
    modified = serializers.DateTimeField(source="modified_date")

    class Meta:
        model = Team
        fields = (
            "name",
            "slug",
            "created",
            "modified",
            "access",
        )

        expandable_fields = {
            "members": (UserSerializer, {"many": True}),
        }


class OrganizationSerializer(serializers.ModelSerializer):
    created = serializers.DateTimeField(source="pub_date")
    modified = serializers.DateTimeField(source="modified_date")
    owners = UserSerializer(many=True)

    _links = OrganizationLinksSerializer(source="*")

    class Meta:
        model = Organization
        fields = (
            "name",
            "description",
            "url",
            "slug",
            "email",
            "owners",
            "created",
            "modified",
            "disabled",
            "_links",
        )


class RemoteOrganizationSerializer(serializers.ModelSerializer):
    class Meta:
        model = RemoteOrganization
        fields = [
            "pk",
            "slug",
            "name",
            "avatar_url",
            "url",
            "vcs_provider",
            "created",
            "modified",
        ]
        read_only_fields = fields


class RemoteRepositorySerializer(FlexFieldsModelSerializer):
    admin = serializers.SerializerMethodField("is_admin")

    class Meta:
        model = RemoteRepository
        fields = [
            "pk",
            "name",
            "full_name",
            "description",
            "admin",
            "avatar_url",
            "ssh_url",
            "clone_url",
            "html_url",
            "vcs",
            "vcs_provider",
            "private",
            "default_branch",
            "created",
            "modified",
        ]
        read_only_fields = fields
        expandable_fields = {
            "remote_organization": (
                RemoteOrganizationSerializer,
                {"source": "organization"},
            ),
            "projects": (ProjectSerializer, {"many": True}),
        }

    def is_admin(self, obj):
        request = self.context["request"]

        # Use annotated value from RemoteRepositoryViewSet queryset
        if hasattr(obj, "_admin"):
            return obj._admin

        return obj.remote_repository_relations.filter(
            user=request.user, admin=True
        ).exists()<|MERGE_RESOLUTION|>--- conflicted
+++ resolved
@@ -815,23 +815,12 @@
                 # NOTE: we cannot have a Project with multiple organizations.
                 {"source": "organizations.first"},
             ),
-<<<<<<< HEAD
-            "teams": (
-                serializers.SlugRelatedField,
-                {
-                    "slug_field": "slug",
-                    "many": True,
-                    "read_only": True,
-                },
-            ),
             "permissions": (
                 ProjectPermissionSerializer,
                 {
                     "source": "*",
                 },
             ),
-=======
->>>>>>> 346cc826
         }
 
     def __init__(self, *args, **kwargs):

--- conflicted
+++ resolved
@@ -14,12 +14,8 @@
     ConfigOptionNotSupportedError, InvalidConfig, ProjectConfig, load)
 from readthedocs.config.config import (
     CONFIG_NOT_SUPPORTED, NAME_INVALID, NAME_REQUIRED, PYTHON_INVALID,
-<<<<<<< HEAD
     VERSION_INVALID, CONFIG_FILENAME_REGEX)
-=======
-    VERSION_INVALID)
 from readthedocs.config.models import Conda
->>>>>>> dbad2558
 from readthedocs.config.validation import (
     INVALID_BOOL, INVALID_CHOICE, INVALID_LIST, INVALID_PATH, INVALID_STRING)
 

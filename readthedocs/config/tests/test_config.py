--- conflicted
+++ resolved
@@ -84,6 +84,31 @@
             load(base, {})
 
 
+def test_minimal_config(tmpdir):
+    apply_fs(tmpdir, yaml_config_dir)
+    base = str(tmpdir)
+    with override_settings(DOCROOT=tmpdir):
+        build = load(base, {})
+    assert isinstance(build, BuildConfigV1)
+
+
+def test_load_version1(tmpdir):
+    apply_fs(
+        tmpdir,
+        {
+            "readthedocs.yml": textwrap.dedent(
+                """
+            version: 1
+        """
+            ),
+        },
+    )
+    base = str(tmpdir)
+    with override_settings(DOCROOT=tmpdir):
+        build = load(base, {})
+    assert isinstance(build, BuildConfigV1)
+
+
 def test_load_version2(tmpdir):
     apply_fs(
         tmpdir, {
@@ -203,467 +228,6 @@
     assert build.source_file == os.path.join(base, "subdir/.readthedocs.skrammel")
 
 
-<<<<<<< HEAD
-=======
-def test_build_config_has_list_with_single_empty_value(tmpdir):
-    base = str(apply_fs(
-        tmpdir, {
-            'readthedocs.yml': textwrap.dedent(
-                '''
-            formats: []
-            '''
-            ),
-        },
-    ))
-    with override_settings(DOCROOT=tmpdir):
-        build = load(base, {})
-    assert isinstance(build, BuildConfigV1)
-    assert build.formats == []
-
-
-def test_version():
-    build = get_build_config({})
-    assert build.version == '1'
-
-
-def test_doc_type():
-    build = get_build_config(
-        {},
-        {
-            'defaults': {
-                'doctype': 'sphinx',
-            },
-        },
-    )
-    build.validate()
-    assert build.doctype == 'sphinx'
-
-
-def test_empty_python_section_is_valid():
-    build = get_build_config({'python': {}})
-    build.validate()
-    assert build.python
-
-
-def test_python_section_must_be_dict():
-    build = get_build_config({'python': 123})
-    with raises(InvalidConfig) as excinfo:
-        build.validate()
-    assert excinfo.value.key == 'python'
-    assert excinfo.value.code == PYTHON_INVALID
-
-
-class TestValidatePythonExtraRequirements:
-
-    def test_it_defaults_to_install_requirements_as_none(self):
-        build = get_build_config({'python': {}})
-        build.validate()
-        install = build.python.install
-        assert len(install) == 1
-        assert isinstance(install[0], PythonInstallRequirements)
-        assert install[0].requirements is None
-
-    def test_it_validates_is_a_list(self):
-        build = get_build_config(
-            {'python': {'extra_requirements': 'invalid'}},
-        )
-        with raises(InvalidConfig) as excinfo:
-            build.validate()
-        assert excinfo.value.key == 'python.extra_requirements'
-        assert excinfo.value.code == PYTHON_INVALID
-
-    @patch('readthedocs.config.config.validate_string')
-    def test_it_uses_validate_string(self, validate_string):
-        validate_string.return_value = True
-        build = get_build_config(
-            {
-                'python': {
-                    'pip_install': True,
-                    'extra_requirements': ['tests'],
-                },
-            },
-        )
-        build.validate()
-        validate_string.assert_any_call('tests')
-
-
-class TestValidateSetupPyInstall:
-
-    def test_it_defaults_to_false(self):
-        build = get_build_config({'python': {}})
-        build.validate()
-        install = build.python.install
-        assert len(install) == 1
-        assert isinstance(install[0], PythonInstallRequirements)
-        assert install[0].requirements is None
-
-    def test_it_validates_value(self):
-        build = get_build_config(
-            {'python': {'setup_py_install': 'this-is-string'}},
-        )
-        with raises(InvalidConfig) as excinfo:
-            build.validate()
-        assert excinfo.value.key == 'python.setup_py_install'
-        assert excinfo.value.code == INVALID_BOOL
-
-    @patch('readthedocs.config.config.validate_bool')
-    def test_it_uses_validate_bool(self, validate_bool):
-        validate_bool.return_value = True
-        build = get_build_config(
-            {'python': {'setup_py_install': 'to-validate'}},
-        )
-        build.validate()
-        validate_bool.assert_any_call('to-validate')
-
-
-class TestValidatePythonVersion:
-
-    def test_it_defaults_to_a_valid_version(self):
-        build = get_build_config({'python': {}})
-        build.validate()
-        assert build.python.version == '2'
-        assert build.python_interpreter == 'python2.7'
-        assert build.python_full_version == '2.7'
-
-    def test_it_supports_other_versions(self):
-        build = get_build_config(
-            {'python': {'version': 3.7}},
-        )
-        build.validate()
-        assert build.python.version == '3.7'
-        assert build.python_interpreter == 'python3.7'
-        assert build.python_full_version == '3.7'
-
-    def test_it_validates_versions_out_of_range(self):
-        build = get_build_config(
-            {'python': {'version': 1.0}},
-        )
-        with raises(InvalidConfig) as excinfo:
-            build.validate()
-        assert excinfo.value.key == 'python.version'
-        assert excinfo.value.code == INVALID_CHOICE
-
-    def test_it_validates_wrong_type(self):
-        build = get_build_config(
-            {'python': {'version': 'this-is-string'}},
-        )
-        with raises(InvalidConfig) as excinfo:
-            build.validate()
-        assert excinfo.value.key == 'python.version'
-        assert excinfo.value.code == INVALID_CHOICE
-
-    def test_it_validates_env_supported_versions(self):
-        build = get_build_config(
-            {'python': {'version': '3.6'}},
-            env_config={
-                'python': {'supported_versions': ['3.5']},
-                'build': {'image': 'custom'},
-            },
-        )
-        with raises(InvalidConfig) as excinfo:
-            build.validate()
-        assert excinfo.value.key == 'python.version'
-        assert excinfo.value.code == INVALID_CHOICE
-
-        build = get_build_config(
-            {'python': {'version': '3.6'}},
-            env_config={
-                'python': {'supported_versions': ['3.5', '3.6']},
-                'build': {'image': 'custom'},
-            },
-        )
-        build.validate()
-        assert build.python.version == '3.6'
-        assert build.python_interpreter == 'python3.6'
-        assert build.python_full_version == '3.6'
-
-    @pytest.mark.parametrize('value', ['2', '3'])
-    def test_it_respects_default_value(self, value):
-        defaults = {
-            'python_version': value,
-        }
-        build = get_build_config(
-            {},
-            {'defaults': defaults},
-        )
-        build.validate()
-        assert build.python.version == value
-
-
-class TestValidateFormats:
-
-    def test_it_defaults_to_empty(self):
-        build = get_build_config({})
-        build.validate()
-        assert build.formats == []
-
-    def test_it_gets_set_correctly(self):
-        build = get_build_config({'formats': ['pdf']})
-        build.validate()
-        assert build.formats == ['pdf']
-
-    def test_formats_can_be_null(self):
-        build = get_build_config({'formats': None})
-        build.validate()
-        assert build.formats == []
-
-    def test_formats_with_previous_none(self):
-        build = get_build_config({'formats': ['none']})
-        build.validate()
-        assert build.formats == []
-
-    def test_formats_can_be_empty(self):
-        build = get_build_config({'formats': []})
-        build.validate()
-        assert build.formats == []
-
-    def test_all_valid_formats(self):
-        build = get_build_config(
-            {'formats': ['pdf', 'htmlzip', 'epub']},
-        )
-        build.validate()
-        assert build.formats == ['pdf', 'htmlzip', 'epub']
-
-    def test_cant_have_none_as_format(self):
-        build = get_build_config(
-            {'formats': ['htmlzip', None]},
-        )
-        with raises(InvalidConfig) as excinfo:
-            build.validate()
-        assert excinfo.value.key == 'format'
-        assert excinfo.value.code == INVALID_CHOICE
-
-    def test_formats_have_only_allowed_values(self):
-        build = get_build_config(
-            {'formats': ['htmlzip', 'csv']},
-        )
-        with raises(InvalidConfig) as excinfo:
-            build.validate()
-        assert excinfo.value.key == 'format'
-        assert excinfo.value.code == INVALID_CHOICE
-
-    def test_only_list_type(self):
-        build = get_build_config({'formats': 'no-list'})
-        with raises(InvalidConfig) as excinfo:
-            build.validate()
-        assert excinfo.value.key == 'format'
-        assert excinfo.value.code == INVALID_LIST
-
-
-def test_valid_build_config():
-    build = BuildConfigV1(
-        {},
-        {},
-        source_file='readthedocs.yml',
-    )
-    build.validate()
-    assert build.python
-    assert len(build.python.install) == 1
-    assert isinstance(build.python.install[0], PythonInstallRequirements)
-    assert build.python.install[0].requirements is None
-
-
-class TestValidateBuild:
-
-    def test_it_fails_if_build_is_invalid_option(self, tmpdir):
-        apply_fs(tmpdir, yaml_config_dir)
-        build = BuildConfigV1(
-            {},
-            {'build': {'image': 3.2}},
-            source_file=str(tmpdir.join('readthedocs.yml')),
-        )
-        with raises(InvalidConfig) as excinfo:
-            build.validate()
-        assert excinfo.value.key == 'build'
-        assert excinfo.value.code == INVALID_CHOICE
-
-    def test_it_fails_on_python_validation(self, tmpdir):
-        apply_fs(tmpdir, yaml_config_dir)
-        build = BuildConfigV1(
-            {},
-            {
-                'build': {'image': 2.0},
-                'python': {'version': '3.8'},
-            },
-            source_file=str(tmpdir.join('readthedocs.yml')),
-        )
-        build.validate_build()
-        with raises(InvalidConfig) as excinfo:
-            build.validate_python()
-        assert excinfo.value.key == 'python.version'
-        assert excinfo.value.code == INVALID_CHOICE
-
-    def test_it_works_on_python_validation(self, tmpdir):
-        apply_fs(tmpdir, yaml_config_dir)
-        build = BuildConfigV1(
-            {},
-            {
-                'build': {'image': 'latest'},
-                'python': {'version': '3.6'},
-            },
-            source_file=str(tmpdir.join('readthedocs.yml')),
-        )
-        build.validate_build()
-        build.validate_python()
-
-    def test_it_works(self, tmpdir):
-        apply_fs(tmpdir, yaml_config_dir)
-        build = BuildConfigV1(
-            {},
-            {'build': {'image': 'latest'}},
-            source_file=str(tmpdir.join('readthedocs.yml')),
-        )
-        build.validate()
-        assert build.build.image == 'readthedocs/build:latest'
-
-    def test_default(self, tmpdir):
-        apply_fs(tmpdir, yaml_config_dir)
-        build = BuildConfigV1(
-            {},
-            {},
-            source_file=str(tmpdir.join('readthedocs.yml')),
-        )
-        build.validate()
-        assert build.build.image == 'readthedocs/build:latest'
-
-    @pytest.mark.parametrize(
-        'image', ['latest', 'readthedocs/build:3.0', 'rtd/build:latest'],
-    )
-    def test_it_priorities_image_from_env_config(self, tmpdir, image):
-        apply_fs(tmpdir, yaml_config_dir)
-        defaults = {
-            'build_image': image,
-        }
-        build = BuildConfigV1(
-            {'defaults': defaults},
-            {'build': {'image': 'latest'}},
-            source_file=str(tmpdir.join('readthedocs.yml')),
-        )
-        build.validate()
-        assert build.build.image == image
-
-
-def test_use_conda_default_none():
-    build = get_build_config({})
-    build.validate()
-    assert build.conda is None
-
-
-def test_validates_conda_file(tmpdir):
-    apply_fs(tmpdir, {'environment.yml': ''})
-    build = get_build_config(
-        {'conda': {'file': 'environment.yml'}},
-        source_file=str(tmpdir.join('readthedocs.yml')),
-    )
-    build.validate()
-    assert isinstance(build.conda, Conda)
-    assert build.conda.environment == 'environment.yml'
-
-
-def test_file_is_required_when_using_conda(tmpdir):
-    apply_fs(tmpdir, {'environment.yml': ''})
-    build = get_build_config(
-        {'conda': {'foo': 'environment.yml'}},
-        source_file=str(tmpdir.join('readthedocs.yml')),
-    )
-    with raises(InvalidConfig) as excinfo:
-        build.validate()
-    assert excinfo.value.key == 'conda.file'
-    assert excinfo.value.code == VALUE_NOT_FOUND
-
-
-def test_requirements_file_empty():
-    build = get_build_config({})
-    build.validate()
-    install = build.python.install
-    assert len(install) == 1
-    assert install[0].requirements is None
-
-
-def test_requirements_file_repects_default_value(tmpdir):
-    apply_fs(tmpdir, {'myrequirements.txt': ''})
-    defaults = {
-        'requirements_file': 'myrequirements.txt',
-    }
-    build = get_build_config(
-        {},
-        {'defaults': defaults},
-        source_file=str(tmpdir.join('readthedocs.yml')),
-    )
-    build.validate()
-    install = build.python.install
-    assert len(install) == 1
-    assert install[0].requirements == 'myrequirements.txt'
-
-
-def test_requirements_file_respects_configuration(tmpdir):
-    apply_fs(tmpdir, {'requirements.txt': ''})
-    build = get_build_config(
-        {'requirements_file': 'requirements.txt'},
-        source_file=str(tmpdir.join('readthedocs.yml')),
-    )
-    build.validate()
-    install = build.python.install
-    assert len(install) == 1
-    assert install[0].requirements == 'requirements.txt'
-
-
-def test_requirements_file_is_null(tmpdir):
-    build = get_build_config(
-        {'requirements_file': None},
-        source_file=str(tmpdir.join('readthedocs.yml')),
-    )
-    build.validate()
-    install = build.python.install
-    assert len(install) == 1
-    assert install[0].requirements is None
-
-
-def test_requirements_file_is_blank(tmpdir):
-    build = get_build_config(
-        {'requirements_file': ''},
-        source_file=str(tmpdir.join('readthedocs.yml')),
-    )
-    build.validate()
-    install = build.python.install
-    assert len(install) == 1
-    assert install[0].requirements is None
-
-
-def test_build_validate_calls_all_subvalidators(tmpdir):
-    apply_fs(tmpdir, {})
-    build = BuildConfigV1(
-        {},
-        {},
-        source_file=str(tmpdir.join('readthedocs.yml')),
-    )
-    with patch.multiple(
-            BuildConfigV1,
-            validate_python=DEFAULT,
-    ):
-        build.validate()
-        BuildConfigV1.validate_python.assert_called_with()
-
-
-def test_load_calls_validate(tmpdir):
-    apply_fs(tmpdir, yaml_config_dir)
-    base = str(tmpdir)
-    with patch.object(BuildConfigV1, 'validate') as build_validate:
-        with override_settings(DOCROOT=tmpdir):
-            load(base, {})
-        assert build_validate.call_count == 1
-
-
-def test_raise_config_not_supported():
-    build = get_build_config({})
-    build.validate()
-    with raises(ConfigOptionNotSupportedError) as excinfo:
-        build.redirects
-    assert excinfo.value.configuration == 'redirects'
-    assert excinfo.value.code == CONFIG_NOT_SUPPORTED
-
-
->>>>>>> 263185ea
 @pytest.mark.parametrize(
     'correct_config_filename',
     [prefix + 'readthedocs.' + extension for prefix in {'', '.'}
@@ -673,66 +237,6 @@
     assert re.match(CONFIG_FILENAME_REGEX, correct_config_filename)
 
 
-<<<<<<< HEAD
-=======
-def test_as_dict(tmpdir):
-    apply_fs(tmpdir, {'requirements.txt': ''})
-    build = get_build_config(
-        {
-            'version': 1,
-            'formats': ['pdf'],
-            'python': {
-                'version': 3.7,
-            },
-            'requirements_file': 'requirements.txt',
-        },
-        {
-            'defaults': {
-                'doctype': 'sphinx',
-                'sphinx_configuration': None,
-            },
-        },
-        source_file=str(tmpdir.join('readthedocs.yml')),
-    )
-    build.validate()
-    expected_dict = {
-        'version': '1',
-        'formats': ['pdf'],
-        'python': {
-            'version': '3.7',
-            'install': [{
-                'requirements': 'requirements.txt',
-            }],
-        },
-        'build': {
-            'image': 'readthedocs/build:latest',
-            'apt_packages': [],
-        },
-        'conda': None,
-        'sphinx': {
-            'builder': 'sphinx',
-            'configuration': None,
-            'fail_on_warning': False,
-        },
-        'mkdocs': {
-            'configuration': None,
-            'fail_on_warning': False,
-        },
-        'doctype': 'sphinx',
-        'submodules': {
-            'include': ALL,
-            'exclude': [],
-            'recursive': True,
-        },
-        'search': {
-            'ranking': {},
-            'ignore': [],
-        },
-    }
-    assert build.as_dict() == expected_dict
-
-
->>>>>>> 263185ea
 class TestBuildConfigV2:
 
     def get_build_config(
@@ -851,6 +355,13 @@
         with raises(InvalidConfig) as excinfo:
             build.validate()
         assert excinfo.value.key == 'build'
+
+    @pytest.mark.parametrize("value", [3, [], {}])
+    def test_build_image_check_invalid_type(self, value):
+        build = self.get_build_config({"build": {"image": value}})
+        with raises(InvalidConfig) as excinfo:
+            build.validate()
+        assert excinfo.value.key == "build.image"
 
     @pytest.mark.parametrize('value', ['', None, 'latest'])
     def test_new_build_config_invalid_os(self, value):
@@ -1160,86 +671,6 @@
             build.validate()
         assert excinfo.value.key == 'python'
 
-<<<<<<< HEAD
-=======
-    @pytest.mark.parametrize(
-        'image,versions',
-        [
-            ("latest", ["2", "2.7", "3", "3.5", "3.6", "3.7"]),
-            ("stable", ["2", "2.7", "3", "3.5", "3.6", "3.7"]),
-        ],
-    )
-    def test_python_version(self, image, versions):
-        for version in versions:
-            build = self.get_build_config({
-                'build': {
-                    'image': image,
-                },
-                'python': {
-                    'version': version,
-                },
-            })
-            build.validate()
-            assert build.python.version == version
-
-    def test_python_version_accepts_string(self):
-        build = self.get_build_config({
-            'build': {
-                'image': 'latest',
-            },
-            'python': {
-                'version': '3.6',
-            },
-        })
-        build.validate()
-        assert build.python.version == '3.6'
-
-    def test_python_version_accepts_number(self):
-        build = self.get_build_config({
-            'build': {
-                'image': 'latest',
-            },
-            'python': {
-                'version': 3.6,
-            },
-        })
-        build.validate()
-        assert build.python.version == '3.6'
-
-    def test_python_version_310_as_number(self):
-        build = self.get_build_config({
-            'build': {
-                'image': 'testing',
-            },
-            'python': {
-                'version': 3.10,
-            },
-        })
-        build.validate()
-        assert build.python.version == '3.10'
-
-    @pytest.mark.parametrize(
-        'image,versions',
-        [
-            ('latest', [1, 2.8, 4]),
-            ('stable', [1, 2.8, 4]),
-        ],
-    )
-    def test_python_version_invalid(self, image, versions):
-        for version in versions:
-            build = self.get_build_config({
-                'build': {
-                    'image': image,
-                },
-                'python': {
-                    'version': version,
-                },
-            })
-            with raises(InvalidConfig) as excinfo:
-                build.validate()
-            assert excinfo.value.key == 'python.version'
-
->>>>>>> 263185ea
     def test_python_version_default(self):
         build = self.get_build_config({})
         build.validate()
@@ -2223,63 +1654,6 @@
         assert excinfo.value.value == 'four'
         assert excinfo.value.code == VALUE_NOT_FOUND
 
-<<<<<<< HEAD
-=======
-    def test_as_dict(self, tmpdir):
-        apply_fs(tmpdir, {'requirements.txt': ''})
-        build = self.get_build_config(
-            {
-                'version': 2,
-                'formats': ['pdf'],
-                'python': {
-                    'version': '3.6',
-                    'install': [{
-                        'requirements': 'requirements.txt',
-                    }],
-                },
-            },
-            source_file=str(tmpdir.join('readthedocs.yml')),
-        )
-        build.validate()
-        expected_dict = {
-            'version': '2',
-            'formats': ['pdf'],
-            'python': {
-                'version': '3.6',
-                'install': [{
-                    'requirements': 'requirements.txt',
-                }],
-            },
-            'build': {
-                'image': 'readthedocs/build:latest',
-                'apt_packages': [],
-            },
-            'conda': None,
-            'sphinx': {
-                'builder': 'sphinx',
-                'configuration': None,
-                'fail_on_warning': False,
-            },
-            'mkdocs': None,
-            'doctype': 'sphinx',
-            'submodules': {
-                'include': [],
-                'exclude': ALL,
-                'recursive': False,
-            },
-            'search': {
-                'ranking': {},
-                'ignore': [
-                    'search.html',
-                    'search/index.html',
-                    '404.html',
-                    '404/index.html',
-                ],
-            },
-        }
-        assert build.as_dict() == expected_dict
-
->>>>>>> 263185ea
     def test_as_dict_new_build_config(self, tmpdir):
         build = self.get_build_config(
             {

--- conflicted
+++ resolved
@@ -1100,9 +1100,10 @@
         python = self._config['python']
         for install in python['install']:
             if 'requirements' in install:
-                python_install.append(PythonInstallRequirements(**install),)
+                python_install.append(
+                    PythonInstallRequirements(**install)
+                )
             elif 'path' in install:
-<<<<<<< HEAD
                 python_install.append(
                     PythonInstall(**install)
                 )
@@ -1110,9 +1111,6 @@
                 python_install.append(
                     PythonInstallPipfile(**install)
                 )
-=======
-                python_install.append(PythonInstall(**install),)
->>>>>>> 39a0d5fb
         return Python(
             version=python['version'],
             install=python_install,

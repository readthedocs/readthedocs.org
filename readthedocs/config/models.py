--- conflicted
+++ resolved
@@ -2,64 +2,6 @@
 
 from __future__ import division, print_function, unicode_literals
 
-<<<<<<< HEAD
-from collections import namedtuple
-
-
-Build = namedtuple('Build', ['image'])
-
-Python = namedtuple(
-    'Python',
-    [
-        'version',
-        'install',
-        'use_system_site_packages',
-    ],
-)
-
-PythonInstallRequirements = namedtuple(
-    'PythonInstallRequirements',
-    [
-        'requirements',
-    ],
-)
-
-PythonInstall = namedtuple(
-    'PythonInstall',
-    [
-        'path',
-        'method',
-        'extra_requirements',
-    ],
-)
-
-PythonInstallPipfile = namedtuple(
-    'PythonInstallPipfile',
-    [
-        'pipfile',
-        'dev',
-        'ignore_pipfile',
-        'skip_lock',
-    ]
-)
-
-Conda = namedtuple('Conda', ['environment'])
-
-Sphinx = namedtuple(
-    'Sphinx',
-    ['builder', 'configuration', 'fail_on_warning'],
-)
-
-Mkdocs = namedtuple(
-    'Mkdocs',
-    ['configuration', 'fail_on_warning'],
-)
-
-Submodules = namedtuple(
-    'Submodules',
-    ['include', 'exclude', 'recursive'],
-)
-=======
 from readthedocs.config.utils import to_dict
 
 
@@ -106,6 +48,10 @@
     __slots__ = ('path', 'method', 'extra_requirements',)
 
 
+class PythonInstallPipfile(Base):
+    __slots__ = ('pipfile', 'dev', 'ignore_pipfile', 'skip_lock')
+
+
 class Conda(Base):
 
     __slots__ = ('environment',)
@@ -123,5 +69,4 @@
 
 class Submodules(Base):
 
-    __slots__ = ('include', 'exclude', 'recursive')
->>>>>>> 808e83ba
+    __slots__ = ('include', 'exclude', 'recursive')
<<<<<<< HEAD
from __future__ import absolute_import
=======
"""We define custom Django signals to trigger when a footer is rendered."""
>>>>>>> 0ab73a39
import django.dispatch

footer_response = django.dispatch.Signal(
    providing_args=["request", "context", "response_data"]
)<|MERGE_RESOLUTION|>--- conflicted
+++ resolved
@@ -1,8 +1,7 @@
-<<<<<<< HEAD
+"""We define custom Django signals to trigger when a footer is rendered."""
+
 from __future__ import absolute_import
-=======
-"""We define custom Django signals to trigger when a footer is rendered."""
->>>>>>> 0ab73a39
+
 import django.dispatch
 
 footer_response = django.dispatch.Signal(

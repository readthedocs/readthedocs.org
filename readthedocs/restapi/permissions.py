--- conflicted
+++ resolved
@@ -1,8 +1,6 @@
-<<<<<<< HEAD
+"""Defines access permissions for the API."""
 from __future__ import absolute_import
-=======
-"""Defines access permissions for the API."""
->>>>>>> 4cddf5bd
+
 from rest_framework import permissions
 from readthedocs.privacy.backend import AdminPermission
 

--- conflicted
+++ resolved
@@ -1,10 +1,7 @@
-<<<<<<< HEAD
+"""Define routes between URL paths and views/endpoints."""
 from __future__ import absolute_import
-=======
-"""Define routes between URL paths and views/endpoints."""
->>>>>>> 4cddf5bd
+
 from django.conf.urls import url, include
-
 from rest_framework import routers
 
 from readthedocs.constants import pattern_opts

--- conflicted
+++ resolved
@@ -131,7 +131,6 @@
             source_suffix,
             'view',
         ),
-<<<<<<< HEAD
         'gitlab_edit_url': version.get_gitlab_url(
             docroot,
             page_slug,
@@ -144,8 +143,6 @@
             source_suffix,
             'view',
         ),
-=======
->>>>>>> bdd93a72
         'bitbucket_url': version.get_bitbucket_url(
             docroot,
             page_slug,
@@ -155,13 +152,9 @@
     }
 
     html = template_loader.get_template('restapi/footer.html').render(
-<<<<<<< HEAD
         context,
         request,
     )
-=======
-        context, request)
->>>>>>> bdd93a72
     resp_data = {
         'html': html,
         'version_active': version.active,
@@ -172,14 +165,10 @@
     # Allow folks to hook onto the footer response for various information
     # collection, or to modify the resp_data.
     footer_response.send(
-<<<<<<< HEAD
         sender=None,
         request=request,
         context=context,
         resp_data=resp_data,
     )
-=======
-        sender=None, request=request, context=context, resp_data=resp_data)
->>>>>>> bdd93a72
 
     return Response(resp_data)
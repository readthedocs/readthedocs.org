--- conflicted
+++ resolved
@@ -1,15 +1,12 @@
-<<<<<<< HEAD
+"""Utility endpoints relating to canonical urls, embedded content, etc."""
 from __future__ import absolute_import
-=======
-"""Utility endpoints relating to canonical urls, embedded content, etc."""
->>>>>>> 4cddf5bd
+
+import json
+
 from rest_framework import decorators, permissions, status
 from rest_framework.renderers import JSONRenderer
 from rest_framework.response import Response
-
-import json
 import requests
-
 from django.conf import settings
 from django.core.cache import cache
 from django.shortcuts import get_object_or_404

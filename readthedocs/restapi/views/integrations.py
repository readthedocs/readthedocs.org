--- conflicted
+++ resolved
@@ -1,18 +1,16 @@
-<<<<<<< HEAD
+"""Endpoints integrating with Github, Bitbucket, and other webhooks."""
 from __future__ import absolute_import
-from builtins import object
-=======
-"""Endpoints integrating with Github, Bitbucket, and other webhooks."""
->>>>>>> 4cddf5bd
+
 import json
 import logging
-
+import six
+
+from builtins import object
 from rest_framework import permissions
 from rest_framework.views import APIView
 from rest_framework.renderers import JSONRenderer
 from rest_framework.response import Response
 from rest_framework.exceptions import ParseError, NotFound
-
 from django.shortcuts import get_object_or_404
 
 from readthedocs.core.views.hooks import build_branches
@@ -21,7 +19,6 @@
 from readthedocs.integrations.models import HttpExchange, Integration
 from readthedocs.integrations.utils import normalize_request_payload
 from readthedocs.projects.models import Project
-import six
 
 
 log = logging.getLogger(__name__)

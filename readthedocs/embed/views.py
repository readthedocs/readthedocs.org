"""Views for the embed app."""

import json
import re

import structlog
from django.template.defaultfilters import slugify
from docutils.nodes import make_id
from pyquery import PyQuery as PQ  # noqa
from rest_framework import status
from rest_framework.renderers import BrowsableAPIRenderer, JSONRenderer
from rest_framework.response import Response
from rest_framework.views import APIView

from readthedocs.api.mixins import CDNCacheTagsMixin, EmbedAPIMixin
from readthedocs.api.v2.permissions import IsAuthorizedToViewVersion
from readthedocs.api.v3.permissions import HasEmbedAPIAccess
<<<<<<< HEAD
from readthedocs.builds.constants import EXTERNAL
from readthedocs.core.resolver import Resolver
=======
from readthedocs.core.resolver import resolver
>>>>>>> 996a5b20
from readthedocs.embed.utils import clean_references, recurse_while_none
from readthedocs.storage import build_media_storage

log = structlog.get_logger(__name__)


def escape_selector(selector):
    """Escape special characters from the section id."""
    regex = re.compile(r'(!|"|#|\$|%|\'|\(|\)|\*|\+|\,|\.|\/|\:|\;|\?|@)')
    ret = re.sub(regex, r'\\\1', selector)
    return ret


class EmbedAPI(EmbedAPIMixin, CDNCacheTagsMixin, APIView):

    # pylint: disable=line-too-long

    """
    Embed a section of content from any Read the Docs page.

    Returns headers and content that matches the queried section.

    ### Arguments

    We support two different ways to query the API:

    * project (required)
    * version (required)
    * doc or path (required)
    * section

    or:

    * url (with fragment) (required)

    ### Example

    - GET https://readthedocs.org/api/v2/embed/?project=requestsF&version=latest&doc=index&section=User%20Guide&path=/index.html
    - GET https://readthedocs.org/api/v2/embed/?url=https://docs.readthedocs.io/en/latest/features.html%23github-bitbucket-and-gitlab-integration

    # Current Request
    """  # noqa

    permission_classes = [HasEmbedAPIAccess, IsAuthorizedToViewVersion]
    renderer_classes = [JSONRenderer, BrowsableAPIRenderer]

    @property
    def external(self):
        # Always return False because APIv2 does not support external domains
        return False

    def get(self, request):
        """Handle the get request."""
        project = self._get_project()
        version = self._get_version()

        url = request.GET.get('url')
        path = request.GET.get('path', '')
        doc = request.GET.get('doc')
        section = request.GET.get('section')

        if url:
            unresolved = self.unresolved_url
            path = unresolved.filename
            section = unresolved.parsed_url.fragment
        elif not path and not doc:
            return Response(
                {
                    'error': (
                        'Invalid Arguments. '
                        'Please provide "url" or "section" and "path" GET arguments.'
                    )
                },
                status=status.HTTP_400_BAD_REQUEST
            )

        # Generate the docname from path
        # by removing the ``.html`` extension and trailing ``/``.
        if path:
            doc = re.sub(r'(.+)\.html$', r'\1', path.strip('/'))

        response = do_embed(
            project=project,
            version=version,
            doc=doc,
            section=section,
            path=path,
            url=url,
        )

        if not response:
            return Response(
                {
                    'error': (
                        "Can't find content for section: "
                        f"doc={doc} path={path} section={section}"
                    )
                },
                status=status.HTTP_404_NOT_FOUND
            )

        log.info(
            'EmbedAPI successful response.',
            project_slug=project.slug,
            version_slug=version.slug,
            doc=doc,
            section=section,
            path=path,
            url=url,
            referer=request.headers.get("Referer"),
            hoverxref_version=request.headers.get("X-Hoverxref-Version"),
        )
        return Response(response)


def do_embed(*, project, version, doc=None, path=None, section=None, url=None):
    """Get the embed response from a document section."""
    if not url:
<<<<<<< HEAD
        external = version.type == EXTERNAL
        url = Resolver().resolve(
=======
        url = resolver.resolve_version(
>>>>>>> 996a5b20
            project=project,
            version=version,
            filename=path or doc,
        )

    content = None
    headers = None
    # Embed API v2 supports Sphinx only.
    if version.is_sphinx_type:
        file_content = _get_doc_content(
            project=project,
            version=version,
            doc=doc,
        )
        if not file_content:
            return None

        content, headers, section = parse_sphinx(
            content=file_content,
            section=section,
            url=url,
        )
    else:
        log.info("Using EmbedAPIv2 for a non Sphinx project.")
        return None

    if content is None:
        return None

    return {
        'content': content,
        'headers': headers,
        'url': url,
        'meta': {
            'project': project.slug,
            'version': version.slug,
            'doc': doc,
            'section': section,
        },
    }


def _get_doc_content(project, version, doc):
    storage_path = project.get_storage_path(
        'json',
        version_slug=version.slug,
        include_file=False,
        version_type=version.type,
    )
    file_path = build_media_storage.join(
        storage_path,
        f'{doc}.fjson'.lstrip('/'),
    )
    try:
        with build_media_storage.open(file_path) as file:
            return json.load(file)
    except Exception:  # noqa
        log.warning('Unable to read file.', file_path=file_path)

    return None


def parse_sphinx(content, section, url):
    """Get the embed content for the section."""
    body = content.get('body')
    toc = content.get('toc')

    if not content or not body or not toc:
        return (None, None, section)

    headers = [
        recurse_while_none(element)
        for element in PQ(toc)('a')
    ]

    if not section and headers:
        # If no section is sent, return the content of the first one
        # TODO: This will always be the full page content,
        # lets do something smarter here
        section = list(headers[0].keys())[0].lower()

    if not section:
        return [], headers, None

    body_obj = PQ(body)
    escaped_section = escape_selector(section)

    elements_id = [
        escaped_section,
        slugify(escaped_section),
        make_id(escaped_section),
        f'module-{escaped_section}',
    ]
    query_result = []
    for element_id in elements_id:
        if not element_id:
            continue
        try:
            query_result = body_obj(f'#{element_id}')
            if query_result:
                break
        except Exception:  # noqa
            log.info(
                'Failed to query section.',
                url=url,
                element_id=element_id,
            )

    if not query_result:
        selector = f':header:contains("{escaped_section}")'
        query_result = body_obj(selector).parent()

    # Handle ``dt`` special cases
    if len(query_result) == 1 and query_result[0].tag == 'dt':
        parent = query_result.parent()
        if 'glossary' in parent.attr('class'):
            # Sphinx HTML structure for term glossary puts the ``id`` in the
            # ``dt`` element with the title of the term. In this case, we
            # need to return the next sibling which contains the definition
            # of the term itself.

            # Structure:
            # <dl class="glossary docutils">
            # <dt id="term-definition">definition</dt>
            # <dd>Text definition for the term</dd>
            # ...
            # </dl>
            query_result = query_result.next()
        elif 'citation' in parent.attr('class'):
            # Sphinx HTML structure for sphinxcontrib-bibtex puts the ``id`` in the
            # ``dt`` element with the title of the cite. In this case, we
            # need to return the next sibling which contains the cite itself.

            # Structure:
            # <dl class="citation">
            # <dt id="cite-id"><span><a>Title of the cite</a></span></dt>
            # <dd>Content of the cite</dd>
            # ...
            # </dl>
            query_result = query_result.next()
        else:
            # Sphinx HTML structure for definition list puts the ``id``
            # the ``dt`` element, instead of the ``dl``. This makes
            # the backend to return just the title of the definition. If we
            # detect this case, we return the parent (the whole ``dl``)

            # Structure:
            # <dl class="confval">
            # <dt id="confval-config">
            # <code class="descname">config</code>
            # <a class="headerlink" href="#confval-config">¶</a></dt>
            # <dd><p>Text with a description</p></dd>
            # </dl>
            query_result = parent

    def dump(obj):
        """Handle API-based doc HTML."""
        if obj[0].tag in ['span', 'h2']:
            return obj.parent().outerHtml()
        return obj.outerHtml()

    ret = [dump(clean_references(obj, url)) for obj in query_result]
    return ret, headers, section<|MERGE_RESOLUTION|>--- conflicted
+++ resolved
@@ -15,12 +15,7 @@
 from readthedocs.api.mixins import CDNCacheTagsMixin, EmbedAPIMixin
 from readthedocs.api.v2.permissions import IsAuthorizedToViewVersion
 from readthedocs.api.v3.permissions import HasEmbedAPIAccess
-<<<<<<< HEAD
-from readthedocs.builds.constants import EXTERNAL
 from readthedocs.core.resolver import Resolver
-=======
-from readthedocs.core.resolver import resolver
->>>>>>> 996a5b20
 from readthedocs.embed.utils import clean_references, recurse_while_none
 from readthedocs.storage import build_media_storage
 
@@ -139,12 +134,7 @@
 def do_embed(*, project, version, doc=None, path=None, section=None, url=None):
     """Get the embed response from a document section."""
     if not url:
-<<<<<<< HEAD
-        external = version.type == EXTERNAL
-        url = Resolver().resolve(
-=======
-        url = resolver.resolve_version(
->>>>>>> 996a5b20
+        url = Resolver().resolve_version(
             project=project,
             version=version,
             filename=path or doc,

"""Views for creating, editing and viewing site-specific user profiles."""

from django.contrib import messages
from django.contrib.auth import logout
from django.contrib.auth.decorators import login_required
from django.contrib.auth.models import User
from django.http import HttpResponseRedirect
from django.shortcuts import get_object_or_404, redirect, render
from django.urls import reverse
from django.utils.translation import ugettext_lazy as _
from django.views.generic import ListView, DeleteView, View
from rest_framework.authtoken.models import Token

from readthedocs.core.forms import UserAdvertisingForm, UserDeleteForm
from readthedocs.core.mixins import PrivateViewMixin


@login_required
def edit_profile(
        request,
        form_class,
        success_url=None,
        template_name='profiles/private/edit_profile.html',
        extra_context=None,
):
    """
    Edit the current user's profile.

    **Optional arguments:**

    ``extra_context``
        A dictionary of variables to add to the template context. Any
        callable object in this dictionary will be called to produce
        the end result which appears in the context.

    ``form_class``
        The form class to use for validating and editing the user
        profile. This form class must operate similarly to a standard
        Django ``ModelForm`` in that it must accept an instance of the
        object to be edited as the keyword argument ``instance`` to
        its constructor, and it must implement a method named
        ``save()`` which will save the updates to the object.

    ``success_url``
        The URL to redirect to following a successful edit. If not
        specified, this will default to the URL of
        :view:`profiles.views.profile_detail` for the profile object
        being edited.

    ``template_name``
        The template to use when displaying the profile-editing
        form. If not specified, this will default to
        :template:`profiles/edit_profile.html`.

    **Context:**

    ``form``
        The form for editing the profile.

    ``profile``
         The user's current profile.

    **Template:**

    ``template_name`` keyword argument or
    :template:`profiles/edit_profile.html`.
    """
    profile_obj = request.user.profile
    if success_url is None:
        success_url = reverse(
            'profiles_profile_detail',
            kwargs={'username': request.user.username},
        )
    if request.method == 'POST':
        form = form_class(
            data=request.POST,
            files=request.FILES,
            instance=profile_obj,
        )
        if form.is_valid():
            form.save()
            return HttpResponseRedirect(success_url)
    else:
        form = form_class(instance=profile_obj)

    if extra_context is None:
        extra_context = {}
    context = {
        key: value() if callable(value) else value
        for key, value in extra_context.items()
    }
    context.update({
        'form': form,
        'profile': profile_obj,
        'user': profile_obj.user,
    })
    return render(request, template_name, context=context)


@login_required()
def delete_account(request):
    form = UserDeleteForm()
    template_name = 'profiles/private/delete_account.html'

    if request.method == 'POST':
        form = UserDeleteForm(instance=request.user, data=request.POST)
        if form.is_valid():
            # Delete the user permanently
            # It will also delete some projects where the user is the only owner
            request.user.delete()
            logout(request)
            messages.info(request, 'You have successfully deleted your account')

            return redirect('homepage')

    return render(request, template_name, {'form': form})


def profile_detail(
        request,
        username,
        public_profile_field=None,
        template_name='profiles/public/profile_detail.html',
        extra_context=None,
):
    """
    Detail view of a user's profile.

    If the user does not exists, ``Http404`` will be raised.

    **Required arguments:**

    ``username``
        The username of the user whose profile is being displayed.

    **Optional arguments:**

    ``extra_context``
        A dictionary of variables to add to the template context. Any
        callable object in this dictionary will be called to produce
        the end result which appears in the context.

    ``public_profile_field``
        The name of a ``BooleanField`` on the profile model; if the
        value of that field on the user's profile is ``False``, the
        ``profile`` variable in the template will be ``None``. Use
        this feature to allow users to mark their profiles as not
        being publicly viewable.

        If this argument is not specified, it will be assumed that all
        users' profiles are publicly viewable.

    ``template_name``
        The name of the template to use for displaying the profile. If
        not specified, this will default to
        :template:`profiles/profile_detail.html`.

    **Context:**

    ``profile``
        The user's profile, or ``None`` if the user's profile is not
        publicly viewable (see the description of
        ``public_profile_field`` above).

    **Template:**

    ``template_name`` keyword argument or
    :template:`profiles/profile_detail.html`.
    """
    user = get_object_or_404(User, username=username)
    profile_obj = user.profile
    if (public_profile_field is not None and
            not getattr(profile_obj, public_profile_field)):
        profile_obj = None

    if extra_context is None:
        extra_context = {}
    context = {
        key: value() if callable(value) else value
        for key, value in extra_context.items()
    }
    context.update({'profile': profile_obj})
    return render(request, template_name, context=context)


@login_required
def account_advertising(request):
    success_url = reverse(account_advertising)
    profile_obj = request.user.profile
    if request.method == 'POST':
        form = UserAdvertisingForm(
            data=request.POST,
            instance=profile_obj,
        )
        if form.is_valid():
            form.save()
            messages.info(request, _('Updated your advertising preferences'))
            return HttpResponseRedirect(success_url)
    else:
        form = UserAdvertisingForm(instance=profile_obj)

    return render(
        request,
        'profiles/private/advertising_profile.html',
        context={
            'form': form,
            'profile': profile_obj,
            'user': profile_obj.user,
        },
    )


class TokenMixin(PrivateViewMixin):

<<<<<<< HEAD
    """Mixin class to handle API Tokens."""
=======
    """User token to access APIv3."""
>>>>>>> 1eae8379

    model = Token

    def get_success_url(self):
        return reverse('profiles_tokens')


class TokenListView(TokenMixin, ListView):

    """View to list all the Tokens that belong to a User."""

    template_name = 'profiles/private/token_list.html'

    def get_queryset(self):
        # NOTE: we are currently showing just one token since the DRF model has
        # a OneToOneField relation with User. Although, we plan to have multiple
        # scope-based tokens.
        return Token.objects.filter(user__in=[self.request.user])


class TokenCreateView(TokenMixin, View):

    """Simple view to generate a Token object for the logged in User."""

    http_method_names = ['post']

    def post(self, request, *args, **kwargs):
        _, created = Token.objects.get_or_create(user=self.request.user)
        if created:
            messages.info(request, 'API Token created successfully')
        return HttpResponseRedirect(self.get_success_url())


class TokenDeleteView(TokenMixin, DeleteView):

    """View to delete/revoke the current Token of the logged in User."""

    http_method_names = ['post']

    def get_object(self, queryset=None):
        return self.request.user.auth_token<|MERGE_RESOLUTION|>--- conflicted
+++ resolved
@@ -212,22 +212,10 @@
 
 class TokenMixin(PrivateViewMixin):
 
-<<<<<<< HEAD
-    """Mixin class to handle API Tokens."""
-=======
     """User token to access APIv3."""
->>>>>>> 1eae8379
 
     model = Token
-
-    def get_success_url(self):
-        return reverse('profiles_tokens')
-
-
-class TokenListView(TokenMixin, ListView):
-
-    """View to list all the Tokens that belong to a User."""
-
+    lookup_url_kwarg = 'token_pk'
     template_name = 'profiles/private/token_list.html'
 
     def get_queryset(self):
@@ -236,6 +224,13 @@
         # scope-based tokens.
         return Token.objects.filter(user__in=[self.request.user])
 
+    def get_success_url(self):
+        return reverse('profiles_tokens')
+
+
+class TokenListView(TokenMixin, ListView):
+    pass
+
 
 class TokenCreateView(TokenMixin, View):
 

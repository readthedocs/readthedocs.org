"""Views for creating, editing and viewing site-specific user profiles."""

from django.contrib import messages
from django.contrib.auth import logout
from django.contrib.auth.models import User
from django.contrib.messages.views import SuccessMessageMixin
from django.http import HttpResponseRedirect
from django.urls import reverse
from django.utils.translation import ugettext_lazy as _
from rest_framework.authtoken.models import Token
from vanilla import (
    CreateView,
    DeleteView,
    DetailView,
    FormView,
    ListView,
    UpdateView,
)

from readthedocs.core.forms import (
    UserAdvertisingForm,
    UserDeleteForm,
    UserProfileForm,
)
from readthedocs.core.mixins import PrivateViewMixin
from readthedocs.core.models import UserProfile
from readthedocs.core.utils.extend import SettingsOverrideObject
<<<<<<< HEAD
from readthedocs.projects.utils import get_projects_only_owner
=======
>>>>>>> 0e3df509


class ProfileEdit(PrivateViewMixin, UpdateView):

    """Edit the current user's profile."""

    model = UserProfile
    form_class = UserProfileForm
    template_name = 'profiles/private/edit_profile.html'
    context_object_name = 'profile'

    def get_object(self):
        return self.request.user.profile

    def get_success_url(self):
        return reverse(
            'profiles_profile_detail',
            kwargs={'username': self.request.user.username},
        )


class AccountDeleteBase(PrivateViewMixin, SuccessMessageMixin, FormView):

    form_class = UserDeleteForm
    template_name = 'profiles/private/delete_account.html'
    success_message = _('You have successfully deleted your account')

    def get_object(self):
        return self.request.user

    def form_valid(self, form):
        self.request.user.delete()
        logout(self.request)
        return super().form_valid(form)

    def get_form(self, data=None, files=None, **kwargs):
        kwargs['instance'] = self.get_object()
        return super().get_form(data, files, **kwargs)

    def get_context_data(self, **kwargs):
        context = super().get_context_data(**kwargs)
        context.update(self.get_objects_to_be_deleted())
        return context

    def get_objects_to_be_deleted(self):
        """Return an additional context with objects to be deleted to show in the template."""
        return {
            'projects_to_be_deleted': get_projects_only_owner(self.request.user),
        }

    def get_success_url(self):
        return reverse('homepage')


<<<<<<< HEAD
class AccountDelete(SettingsOverrideObject):

    _default_class = AccountDeleteBase


class ProfileDetail(DetailView):
=======
class ProfileDetailBase(DetailView):
>>>>>>> 0e3df509

    model = User
    template_name = 'profiles/public/profile_detail.html'
    lookup_field = 'username'

    def get_context_data(self, **kwargs):
        context = super().get_context_data(**kwargs)
        context['profile'] = self.get_object().profile
        return context


class ProfileDetail(SettingsOverrideObject):

    _default_class = ProfileDetailBase


class AccountAdvertisingEdit(PrivateViewMixin, SuccessMessageMixin, UpdateView):

    model = UserProfile
    form_class = UserAdvertisingForm
    context_object_name = 'profile'
    template_name = 'profiles/private/advertising_profile.html'
    success_message = _('Updated your advertising preferences')

    def get_object(self):
        return self.request.user.profile

    def get_success_url(self):
        return reverse('account_advertising')


class TokenMixin(PrivateViewMixin):

    """User token to access APIv3."""

    model = Token
    lookup_url_kwarg = 'token_pk'
    template_name = 'profiles/private/token_list.html'

    def get_queryset(self):
        # NOTE: we are currently showing just one token since the DRF model has
        # a OneToOneField relation with User. Although, we plan to have multiple
        # scope-based tokens.
        return Token.objects.filter(user__in=[self.request.user])

    def get_success_url(self):
        return reverse('profiles_tokens')


class TokenListView(TokenMixin, ListView):
    pass


class TokenCreateView(TokenMixin, CreateView):

    """Simple view to generate a Token object for the logged in User."""

    http_method_names = ['post']

    def post(self, request, *args, **kwargs):
        _, created = Token.objects.get_or_create(user=self.request.user)
        if created:
            messages.info(request, 'API Token created successfully')
        return HttpResponseRedirect(self.get_success_url())


class TokenDeleteView(TokenMixin, DeleteView):

    """View to delete/revoke the current Token of the logged in User."""

    http_method_names = ['post']

    def get_object(self, queryset=None):  # noqa
        return self.request.user.auth_token<|MERGE_RESOLUTION|>--- conflicted
+++ resolved
@@ -25,10 +25,7 @@
 from readthedocs.core.mixins import PrivateViewMixin
 from readthedocs.core.models import UserProfile
 from readthedocs.core.utils.extend import SettingsOverrideObject
-<<<<<<< HEAD
 from readthedocs.projects.utils import get_projects_only_owner
-=======
->>>>>>> 0e3df509
 
 
 class ProfileEdit(PrivateViewMixin, UpdateView):
@@ -83,16 +80,12 @@
         return reverse('homepage')
 
 
-<<<<<<< HEAD
 class AccountDelete(SettingsOverrideObject):
 
     _default_class = AccountDeleteBase
 
 
-class ProfileDetail(DetailView):
-=======
 class ProfileDetailBase(DetailView):
->>>>>>> 0e3df509
 
     model = User
     template_name = 'profiles/public/profile_detail.html'

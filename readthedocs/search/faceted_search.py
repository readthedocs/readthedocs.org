import logging
import re

from django.conf import settings
from elasticsearch import Elasticsearch
from elasticsearch_dsl import FacetedSearch, TermsFacet
from elasticsearch_dsl.faceted_search import NestedFacet
from elasticsearch_dsl.query import (
    Bool,
    FunctionScore,
    MultiMatch,
    Nested,
    SimpleQueryString,
    Term,
    Wildcard,
)

from readthedocs.analytics.models import PageView
from readthedocs.core.utils.extend import SettingsOverrideObject
from readthedocs.search.documents import PageDocument, ProjectDocument

log = logging.getLogger(__name__)

ALL_FACETS = ['project', 'version', 'role_name', 'language', 'index']


class RTDFacetedSearch(FacetedSearch):

    """Custom wrapper around FacetedSearch."""

    operators = []

    # Sources to be excluded from results.
    excludes = []

    _highlight_options = {
        'encoder': 'html',
        'number_of_fragments': 1,
        'pre_tags': ['<span>'],
        'post_tags': ['</span>'],
    }

    def __init__(
            self,
            query=None,
            filters=None,
<<<<<<< HEAD
            user=None,
            use_advanced_query=True,
            use_page_views=False,
=======
            projects=None,
            user=None,
            use_advanced_query=True,
>>>>>>> 96d1170c
            **kwargs,
    ):
        """
        Pass in a user in order to filter search results by privacy.

        :param projects: A dictionary of project slugs mapped to a `VersionData` object.
        Results are filter with these values.

        :param use_advanced_query: If `True` forces to always use
        `SimpleQueryString` for the text query object.

        If `use_page_views` is `True`,
        weight page views into the search results.

        .. warning::

            The `self.user` and `self.filter_by_user` attributes
            aren't currently used on the .org, but are used on the .com.
        """
        self.user = user
        self.filter_by_user = kwargs.pop('filter_by_user', True)
        self.use_advanced_query = use_advanced_query
<<<<<<< HEAD
        self.use_page_views = use_page_views
=======
        self.projects = projects or {}
>>>>>>> 96d1170c

        # Hack a fix to our broken connection pooling
        # This creates a new connection on every request,
        # but actually works :)
        log.info('Hacking Elastic to fix search connection pooling')
        self.using = Elasticsearch(**settings.ELASTICSEARCH_DSL['default'])

        filters = filters or {}

        # We may recieve invalid filters
        valid_filters = {
            k: v
            for k, v in filters.items()
            if k in self.facets
        }
        super().__init__(query=query, filters=valid_filters, **kwargs)

    def _get_queries(self, *, query, fields):
        """
        Get a list of query objects according to the query.

        If the query is a *single term* (a single word)
        we try to match partial words and substrings
        (available only with the DEFAULT_TO_FUZZY_SEARCH feature flag).

        If the query is a phrase or contains the syntax from a simple query string,
        we use the SimpleQueryString query.
        """
        is_single_term = (
            not self.use_advanced_query and
            query and len(query.split()) <= 1 and
            not self._is_advanced_query(query)
        )
        get_queries_function = (
            self._get_single_term_queries
            if is_single_term
            else self._get_text_queries
        )

        return get_queries_function(
            query=query,
            fields=fields,
        )

    def _get_text_queries(self, *, query, fields):
        """
        Returns a list of query objects according to the query.

        SimpleQueryString provides a syntax to let advanced users manipulate
        the results explicitly.

        We need to search for both "and" and "or" operators.
        The score of "and" should be higher as it satisfies both "or" and "and".

        For valid options, see:

        - https://www.elastic.co/guide/en/elasticsearch/reference/current/query-dsl-simple-query-string-query.html  # noqa
        """
        queries = []
        is_advanced_query = self.use_advanced_query or self._is_advanced_query(query)
        for operator in self.operators:
            if is_advanced_query:
                query_string = SimpleQueryString(
                    query=query,
                    fields=fields,
                    default_operator=operator,
                )
            else:
                query_string = self._get_fuzzy_query(
                    query=query,
                    fields=fields,
                    operator=operator,
                )
            queries.append(query_string)
        return queries

    def _get_single_term_queries(self, query, fields):
        """
        Returns a list of query objects for fuzzy and partial results.

        We need to search for both "and" and "or" operators.
        The score of "and" should be higher as it satisfies both "or" and "and".

        We use the Wildcard query with the query surrounded by ``*`` to match substrings.

        For valid options, see:

        - https://www.elastic.co/guide/en/elasticsearch/reference/current/query-dsl-wildcard-query.html  # noqa
        """
        queries = []
        for operator in self.operators:
            query_string = self._get_fuzzy_query(
                query=query,
                fields=fields,
                operator=operator,
            )
            queries.append(query_string)
        for field in fields:
            # Remove boosting from the field
            field = re.sub(r'\^.*$', '', field)
            kwargs = {
                field: {'value': f'*{query}*'},
            }
            queries.append(Wildcard(**kwargs))
        return queries

    def _get_fuzzy_query(self, *, query, fields, operator):
        """
        Returns a query object used for fuzzy results.

        For valid options, see:

        - https://www.elastic.co/guide/en/elasticsearch/reference/current/query-dsl-match-query.html
        """
        return MultiMatch(
            query=query,
            fields=fields,
            operator=operator,
            fuzziness="AUTO:4,6",
            prefix_length=1,
        )

    def _is_advanced_query(self, query):
        """
        Check if query looks like to be using the syntax from a simple query string.

        .. note::

           We don't check if the syntax is valid.
           The tokens used aren't very common in a normal query, so checking if
           the query contains any of them should be enough to determinate if
           it's an advanced query.

        Simple query syntax:

        https://www.elastic.co/guide/en/elasticsearch/reference/current/query-dsl-simple-query-string-query.html#simple-query-string-syntax
        """
        tokens = {'+', '|', '-', '"', '*', '(', ')', '~'}
        query_tokens = set(query)
        return not tokens.isdisjoint(query_tokens)

    def query(self, search, query):
        """
        Add query part to ``search`` when needed.

        Also:

        * Adds SimpleQueryString with `self.operators` instead of default query.
        * Adds HTML encoding of results to avoid XSS issues.
        """
        search = search.highlight_options(**self._highlight_options)
        search = search.source(excludes=self.excludes)

        queries = self._get_queries(
            query=query,
            fields=self.fields,
        )

        # run bool query with should, so it returns result where either of the query matches
        bool_query = Bool(should=queries)
        search = search.query(bool_query)
        return search


class ProjectSearchBase(RTDFacetedSearch):
    facets = {'language': TermsFacet(field='language')}
    doc_types = [ProjectDocument]
    index = ProjectDocument._index._name
    fields = ('name^10', 'slug^5', 'description')
    operators = ['and', 'or']
    excludes = ['users', 'language']


class PageSearchBase(RTDFacetedSearch):
    facets = {
        'project': TermsFacet(field='project'),
        'version': TermsFacet(field='version'),
        'role_name': NestedFacet(
            'domains',
            TermsFacet(field='domains.role_name')
        ),
    }
    doc_types = [PageDocument]
    index = PageDocument._index._name

    # boosting for these fields need to be close enough
    # to be re-boosted by the page rank.
    _outer_fields = ['title^1.5']
    _section_fields = ['sections.title^2', 'sections.content']
    _domain_fields = [
        'domains.name^1.5',
        'domains.docstrings',
    ]
    fields = _outer_fields

    # need to search for both 'and' and 'or' operations
    # the score of and should be higher as it satisfies both or and and
    operators = ['and', 'or']

    excludes = ['rank', 'sections', 'domains', 'commit', 'build']

    def total_count(self):
        """Returns the total count of results of the current query."""
        s = self.build_search()

        # setting size=0 so that no results are returned,
        # we are only interested in the total count
        s = s.extra(size=0)
        s = s.execute()
        return s.hits.total['value']

    def query(self, search, query):
        """
        Manipulates the query to support nested queries and a custom rank for pages.

        If `self.projects` was given, we use it to filter the documents that
        match the same project and version.
        """
        search = search.highlight_options(**self._highlight_options)
        search = search.source(excludes=self.excludes)

        queries = self._get_queries(
            query=query,
            fields=self.fields,
        )

        sections_nested_query = self._get_nested_query(
            query=query,
            path='sections',
            fields=self._section_fields,
        )

        domains_nested_query = self._get_nested_query(
            query=query,
            path='domains',
            fields=self._domain_fields,
        )

        queries.extend([sections_nested_query, domains_nested_query])
        bool_query = Bool(should=queries)

        if self.projects:
            versions_query = [
                Bool(
                    must=[
                        Term(project={'value': project}),
                        Term(version={'value': version}),
                    ]
                )
                for project, version in self.projects.items()
            ]
            bool_query = Bool(must=[bool_query, Bool(should=versions_query)])

        final_query = FunctionScore(
            query=bool_query,
            script_score=self._get_script_score(),
        )
        search = search.query(final_query)
        return search

    def _get_nested_query(self, *, query, path, fields):
        """Generate a nested query with passed parameters."""
        queries = self._get_queries(
            query=query,
            fields=fields,
        )

        raw_fields = (
            # Remove boosting from the field
            re.sub(r'\^.*$', '', field)
            for field in fields
        )

        highlight = dict(
            self._highlight_options,
            fields={
                field: {}
                for field in raw_fields
            },
        )

        return Nested(
            path=path,
            inner_hits={'highlight': highlight},
            query=Bool(should=queries),
        )

    def _get_script_score(self):
        """
        Gets an ES script that combines the page rank and views into the final score.

        **Page ranking weight calculation**

        Each rank maps to an element in the ranking list.
        -10 will map to the first element (-10 + 10 = 0) and so on.

        **Page views weight calculation**

        We calculate two values:

        - absolute: this is equal to ``log10(views + 1)``
          (we add one since logarithms start at 1).
          A logarithmic function is a good fit due to its growth rate.
        - relative: this is equal to the ratio between the number of views of the current page
          and the max number of views of the current version.

        Those two values are added and multiplied by a weight (``views_factor``).

        .. note::

           We can also make use of the ratio between the number of views
           and the average of views of the current version.

        **Final score**

        To generate the final score,
        all weights are added and multiplied by the original score.

        Docs about the script score query and the painless language at:

        - https://www.elastic.co/guide/en/elasticsearch/reference/current/query-dsl-script-score-query.html#field-value-factor  # noqa
        - https://www.elastic.co/guide/en/elasticsearch/painless/6.8/painless-api-reference.html
        """
        source = """
            // Page ranking weight.
            int rank = doc['rank'].size() == 0 ? 0 : (int) doc['rank'].value;
            double ranking = params.ranking[rank + 10];

            // Page views weight.
            int views = 0;
            int max_views = 0;
            String project = doc['project'].value;
            String version = doc['version'].value;
            String path = doc['full_path'].value;

            Map pages = params.top_pages.get(project);
            if (pages != null) {
                pages = pages.get(version);
                if (pages != null) {
                    views = (int) pages.get("pages").getOrDefault(path, 0);
                    max_views = (int) pages.get("max");
                }
            }
            double absolute_views = Math.log10(views + 1);
            double relative_views = 0;
            if (max_views > 0) {
                relative_views = views/max_views;
            }
            double views_weight = (absolute_views + relative_views) * params.views_factor;

            // Combine all weights into a final score.
            return (ranking + views_weight) * _score;
        """
        return {
            "script": {
                "source": source,
                "params": {
                    "ranking": self._get_ranking(),
                    "top_pages": self._get_top_pages(),
                    "views_factor": 1/10,
                },
            },
        }

    def _get_ranking(self):
        """
        Get ranking for pages.

        ES expects the rank to be a number greater than 0,
        but users can set this between [-10, +10].
        We map that range to [0.01, 2] (21 possible values).

        The first lower rank (0.8) needs to bring the score from the highest boost
        (sections.title^2) close to the lowest boost (title^1.5), that way exact
        results can still take priority:

        - 2.0 * 0.8 = 1.6 (score close to 1.5, but not lower than it)
        - 1.5 * 0.8 = 1.2 (score lower than 1.5)

        The first higher rank (1.2) needs to bring the score from the lowest boost (title^1.5)
        close to the highest boost (sections.title^2), that way exact results take priority:

        - 2.0 * 1.3 = 2.6 (score higher thank 2.0)
        - 1.5 * 1.3 = 1.95 (score close to 2.0, but not higher than it)

        The next lower and higher ranks need to decrease/increase both scores.
        """
        ranking = [
            0.01,
            0.05,
            0.1,
            0.2,
            0.3,
            0.4,
            0.5,
            0.6,
            0.7,
            0.8,
            1,
            1.3,
            1.4,
            1.5,
            1.6,
            1.7,
            1.8,
            1.9,
            1.93,
            1.96,
            2,
        ]
        return ranking

    def _get_top_pages(self):
        """
        Get the top 100 pages for the versions of the current projects.

        Returns a dictionary with the following structure:

            {
                'project': {
                    'version': {
                        'max': max_views,
                        'pages': {
                            'page': views,
                        },
                    },
                },
            }

        The number of views can be between 0 and 2**31 - 9,
        this is so we don't overflow when casting the value to an integer
        inside ES, this also gives us a max value to work on and some space for
        additional operations.
        """
        try:
            if not self.use_page_views:
                return {}

            project = self.filter_values['project'][0]
            version = self.filter_values['version'][0]
            top_pages_data = PageView.top_viewed_pages(
                project_slug=project,
                version_slug=version,
                top=100,
            )
            if not top_pages_data['pages'] or not top_pages_data['view_counts']:
                return {}

            max_int = 2**31 - 9
            top_pages_for_version = {
                page: min(views, max_int)
                for page, views in zip(top_pages_data['pages'], top_pages_data['view_counts'])
            }
            top_pages = {
                project: {version: {'pages': top_pages_for_version}}
            }

            # Calculate the max views from each version.
            for project_data in top_pages.values():
                for version_data in project_data.values():
                    pages = version_data['pages']
                    max_ = max(pages.values())
                    version_data['max'] = max_
            return top_pages
        except (KeyError, IndexError):
            return {}


class PageSearch(SettingsOverrideObject):

    """
    Allow this class to be overridden based on CLASS_OVERRIDES setting.

    This is primary used on the .com to adjust how we filter our search queries
    """

    _default_class = PageSearchBase


class ProjectSearch(SettingsOverrideObject):

    """
    Allow this class to be overridden based on CLASS_OVERRIDES setting.

    This is primary used on the .com to adjust how we filter our search queries
    """

    _default_class = ProjectSearchBase<|MERGE_RESOLUTION|>--- conflicted
+++ resolved
@@ -44,15 +44,10 @@
             self,
             query=None,
             filters=None,
-<<<<<<< HEAD
+            projects=None,
             user=None,
             use_advanced_query=True,
             use_page_views=False,
-=======
-            projects=None,
-            user=None,
-            use_advanced_query=True,
->>>>>>> 96d1170c
             **kwargs,
     ):
         """
@@ -75,11 +70,8 @@
         self.user = user
         self.filter_by_user = kwargs.pop('filter_by_user', True)
         self.use_advanced_query = use_advanced_query
-<<<<<<< HEAD
+        self.projects = projects or {}
         self.use_page_views = use_page_views
-=======
-        self.projects = projects or {}
->>>>>>> 96d1170c
 
         # Hack a fix to our broken connection pooling
         # This creates a new connection on every request,

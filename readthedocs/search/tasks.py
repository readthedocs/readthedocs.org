import logging

from dateutil.parser import parse
from django.apps import apps
from django.utils import timezone
from django_elasticsearch_dsl.registries import registry

from readthedocs.builds.models import Version
from readthedocs.projects.models import Project
from readthedocs.search.models import SearchQuery, PageView
from readthedocs.worker import app
from .utils import _get_index, _get_document

log = logging.getLogger(__name__)


@app.task(queue='web')
def index_objects_to_es(
    app_label, model_name, document_class, index_name=None, chunk=None, objects_id=None
):

    if chunk and objects_id:
        raise ValueError('You can not pass both chunk and objects_id.')

    if not (chunk or objects_id):
        raise ValueError('You must pass a chunk or objects_id.')

    model = apps.get_model(app_label, model_name)
    document = _get_document(model=model, document_class=document_class)
    doc_obj = document()

    # WARNING: This must use the exact same queryset as from where we get the ID's
    # There is a chance there is a race condition here as the ID's may change as the task runs,
    # so we need to think through this a bit more and probably pass explicit ID's,
    # but there are performance issues with that on large model sets
    queryset = doc_obj.get_queryset()
    if chunk:
        # Chunk is a tuple with start and end index of queryset
        start = chunk[0]
        end = chunk[1]
        queryset = queryset[start:end]
    elif objects_id:
        queryset = queryset.filter(id__in=objects_id)

    if index_name:
        # Hack the index name temporarily for reindexing tasks
        old_index_name = document._doc_type.index
        document._doc_type.index = index_name
        log.info('Replacing index name %s with %s', old_index_name, index_name)

    log.info("Indexing model: %s, '%s' objects", model.__name__, queryset.count())
    doc_obj.update(queryset.iterator())

    if index_name:
        log.info('Undoing index replacement, settings %s with %s',
                 document._doc_type.index, old_index_name)
        document._doc_type.index = old_index_name


@app.task(queue='web')
def delete_objects_in_es(app_label, model_name, document_class, objects_id):
    model = apps.get_model(app_label, model_name)
    document = _get_document(model=model, document_class=document_class)
    doc_obj = document()
    queryset = doc_obj.get_queryset()
    queryset = queryset.filter(id__in=objects_id)
    log.info("Deleting model: %s, '%s' objects", model.__name__, queryset.count())
    try:
        # This is a common case that we should be handling a better way
        doc_obj.update(queryset.iterator(), action='delete')
    except Exception:
        log.warning('Unable to delete a subset of files. Continuing.', exc_info=True)


@app.task(queue='web')
def create_new_es_index(app_label, model_name, index_name, new_index_name):
    model = apps.get_model(app_label, model_name)
    indices = registry.get_indices(models=[model])
    old_index = _get_index(indices=indices, index_name=index_name)
    new_index = old_index.clone(name=new_index_name)
    new_index.create()


@app.task(queue='web')
def switch_es_index(app_label, model_name, index_name, new_index_name):
    model = apps.get_model(app_label, model_name)
    indices = registry.get_indices(models=[model])
    old_index = _get_index(indices=indices, index_name=index_name)
    new_index = old_index.clone(name=new_index_name)
    old_index_actual_name = None

    if old_index.exists():
        # Alias can not be used to delete an index.
        # https://www.elastic.co/guide/en/elasticsearch/reference/6.0/indices-delete-index.html
        # So get the index actual name to delete it
        old_index_info = old_index.get()
        # The info is a dictionary and the key is the actual name of the index
        old_index_actual_name = list(old_index_info.keys())[0]

    # Put alias into the new index name and delete the old index if its exist
    new_index.put_alias(name=index_name)
    if old_index_actual_name:
        old_index.connection.indices.delete(index=old_index_actual_name)


@app.task(queue='web')
def index_missing_objects(app_label, model_name, document_class, index_generation_time):
    """
    Task to insure that none of the object is missed from indexing.

    The object ids are sent to `index_objects_to_es` task for indexing.
    While the task is running, new objects can be created/deleted in database
    and they will not be in the tasks for indexing into ES.
    This task will index all the objects that got into DB after the `latest_indexed` timestamp
    to ensure that everything is in ES index.
    """
    model = apps.get_model(app_label, model_name)
    document = _get_document(model=model, document_class=document_class)
    query_string = '{}__lte'.format(document.modified_model_field)
    queryset = document().get_queryset().exclude(**{query_string: index_generation_time})
    document().update(queryset.iterator())

    log.info("Indexed %s missing objects from model: %s'", queryset.count(), model.__name__)

    # TODO: Figure out how to remove the objects from ES index that has been deleted


@app.task(queue='web')
def delete_old_search_queries_from_db():
    """
    Delete old SearchQuery objects.

    This is run by celery beat every day.
    """
    last_3_months = timezone.now().date() - timezone.timedelta(days=90)
    search_queries_qs = SearchQuery.objects.filter(
        created__date__lte=last_3_months,
    )

    if search_queries_qs.exists():
        log.info('Deleting search queries for last 3 months. Total: %s', search_queries_qs.count())
        search_queries_qs.delete()


@app.task(queue='web')
def record_search_query(project_slug, version_slug, query, total_results, time_string):
    """Record/update search query in database."""
    if not project_slug or not version_slug or not query:
        log.debug(
            'Not recording the search query. Passed arguments: '
            'project_slug: %s, version_slug: %s, query: %s, total_results: %s, time: %s' % (
                project_slug, version_slug, query, total_results, time_string
            )
        )
        return

    time = parse(time_string)
    before_10_sec = time - timezone.timedelta(seconds=10)
    partial_query_qs = SearchQuery.objects.filter(
        project__slug=project_slug,
        version__slug=version_slug,
        created__gte=before_10_sec,
    ).order_by('-created')

    # check if partial query exists,
    # if yes, then just update the object.
    for partial_query in partial_query_qs.iterator():
        if query.startswith(partial_query.query):
            partial_query.created = time
            partial_query.query = query
            partial_query.save()
            return

    # don't record query with zero results.
    if not total_results:
        log.debug(
            'Not recording search query because of zero results. Passed arguments: '
            'project_slug: %s, version_slug: %s, query: %s, total_results: %s, time: %s' % (
                project_slug, version_slug, query, total_results, time
            )
        )
        return

    project = Project.objects.filter(slug=project_slug).first()
    if not project:
        log.debug(
            'Not recording the search query because project does not exist. '
            'project_slug: %s' % (
                project_slug
            )
        )
        return

    version_qs = Version.objects.filter(project=project, slug=version_slug)

    if not version_qs.exists():
        log.debug(
            'Not recording the search query because version does not exist. '
            'project_slug: %s, version_slug: %s' % (
                project_slug, version_slug
            )
        )
        return

    version = version_qs.first()

    # make a new SearchQuery object.
    obj = SearchQuery.objects.create(
        project=project,
        version=version,
        query=query,
    )
<<<<<<< HEAD


@app.task(queue='web')
def increase_page_view_count(project, version, path):
    today_date = timezone.now().date()
    page_view_obj = PageView.objects.filter(
        project=project,
        version=version,
        path=path,
        created__date=today_date,
    ).first()

    if page_view_obj:
        page_view_obj.view_count += 1
        page_view_obj.save()
    else:
        PageView.objects.create(
            project=project,
            version=version,
            path=path,
        )
=======
    obj.created = time
    obj.save()
>>>>>>> 98a7ff17
<|MERGE_RESOLUTION|>--- conflicted
+++ resolved
@@ -210,7 +210,8 @@
         version=version,
         query=query,
     )
-<<<<<<< HEAD
+    obj.created = time
+    obj.save()
 
 
 @app.task(queue='web')
@@ -231,8 +232,4 @@
             project=project,
             version=version,
             path=path,
-        )
-=======
-    obj.created = time
-    obj.save()
->>>>>>> 98a7ff17
+        )
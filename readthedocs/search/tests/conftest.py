import json
import os
from random import shuffle

import pytest
from django.core.management import call_command
from django_dynamic_fixture import G

<<<<<<< HEAD
from readthedocs.builds.constants import LATEST, STABLE
from readthedocs.builds.models import Version
=======
from readthedocs.projects.constants import PUBLIC
>>>>>>> 64d4d3f0
from readthedocs.projects.models import HTMLFile, Project
from readthedocs.search.documents import PageDocument
from readthedocs.sphinx_domains.models import SphinxDomain

from .dummy_data import ALL_PROJECTS, PROJECT_DATA_FILES


@pytest.fixture()
def es_index():
    call_command('search_index', '--delete', '-f')
    call_command('search_index', '--create')

    yield
    call_command('search_index', '--delete', '-f')


@pytest.fixture(autouse=True)
def all_projects(es_index, mock_processed_json, db, settings):
    settings.ELASTICSEARCH_DSL_AUTOSYNC = True
    projects_list = []
    for project_slug in ALL_PROJECTS:
<<<<<<< HEAD
        project = G(Project, slug=project_slug, name=project_slug, versions=[])
        G(Version, project=project, slug=STABLE, active=True, built=True)
=======
        project = G(
            Project,
            slug=project_slug,
            name=project_slug,
            main_language_project=None,
            privacy_level=PUBLIC,
        )
        project.versions.update(privacy_level=PUBLIC)
>>>>>>> 64d4d3f0

        for file_basename in PROJECT_DATA_FILES[project.slug]:
            # file_basename in config are without extension so add html extension
            file_name = file_basename + '.html'
            for version in project.versions.all():
                html_file = G(HTMLFile, project=project, version=version, name=file_name)

                # creating sphinx domain test objects
                file_path = get_json_file_path(project.slug, file_basename)
                if os.path.exists(file_path):
                    with open (file_path) as f:
                        data = json.load(f)
                        domains = data['domains']

                        for domain_data in domains:
                            domain_role_name = domain_data.pop('role_name')
                            domain, type_ = domain_role_name.split(':')

                            G(
                                SphinxDomain,
                                project=project,
                                version=version,
                                html_file=html_file,
                                domain=domain,
                                type=type_,
                                **domain_data
                            )

                PageDocument().update(html_file)

        projects_list.append(project)

    shuffle(projects_list)
    return projects_list


@pytest.fixture
def project(all_projects):
    # Return a single project
    return all_projects[0]


def get_json_file_path(project_slug, basename):
    current_path = os.path.abspath(os.path.dirname(__file__))
    file_name = f'{basename}.json'
    file_path = os.path.join(current_path, 'data', project_slug, file_name)
    return file_path


def get_dummy_processed_json(instance):
    project_slug = instance.project.slug
    basename = os.path.splitext(instance.name)[0]
    file_path = get_json_file_path(project_slug, basename)

    if os.path.exists(file_path):
        with open(file_path) as f:
            return json.load(f)


@pytest.fixture(autouse=True)
def mock_processed_json(mocker):
    mocked_function = mocker.patch.object(HTMLFile, 'get_processed_json', autospec=True)
    mocked_function.side_effect = get_dummy_processed_json<|MERGE_RESOLUTION|>--- conflicted
+++ resolved
@@ -6,12 +6,9 @@
 from django.core.management import call_command
 from django_dynamic_fixture import G
 
-<<<<<<< HEAD
-from readthedocs.builds.constants import LATEST, STABLE
+from readthedocs.builds.constants import STABLE
 from readthedocs.builds.models import Version
-=======
 from readthedocs.projects.constants import PUBLIC
->>>>>>> 64d4d3f0
 from readthedocs.projects.models import HTMLFile, Project
 from readthedocs.search.documents import PageDocument
 from readthedocs.sphinx_domains.models import SphinxDomain
@@ -33,19 +30,16 @@
     settings.ELASTICSEARCH_DSL_AUTOSYNC = True
     projects_list = []
     for project_slug in ALL_PROJECTS:
-<<<<<<< HEAD
-        project = G(Project, slug=project_slug, name=project_slug, versions=[])
-        G(Version, project=project, slug=STABLE, active=True, built=True)
-=======
         project = G(
             Project,
             slug=project_slug,
             name=project_slug,
             main_language_project=None,
             privacy_level=PUBLIC,
+            versions=[],
         )
+        G(Version, project=project, slug=STABLE, active=True, built=True)
         project.versions.update(privacy_level=PUBLIC)
->>>>>>> 64d4d3f0
 
         for file_basename in PROJECT_DATA_FILES[project.slug]:
             # file_basename in config are without extension so add html extension

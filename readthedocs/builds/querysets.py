"""Build and Version QuerySet classes."""
import datetime
import logging

from django.db import models
from django.db.models import Q
from django.utils import timezone

from readthedocs.builds.constants import (
    BUILD_STATE_FINISHED,
    BUILD_STATE_TRIGGERED,
    EXTERNAL,
)
from readthedocs.core.permissions import AdminPermission
from readthedocs.core.utils.extend import SettingsOverrideObject
from readthedocs.projects import constants
from readthedocs.projects.models import Project

log = logging.getLogger(__name__)


__all__ = ['VersionQuerySet', 'BuildQuerySet', 'RelatedBuildQuerySet']


class VersionQuerySetBase(models.QuerySet):

    """Versions take into account their own privacy_level setting."""

    use_for_related_fields = True

<<<<<<< HEAD
=======
    def __init__(self, *args, internal_only=False, external_only=False, **kwargs):
        """
        Overridden to pass extra arguments from the manager.

        Usage:

          import functools

          ManagerClass.from_queryset(
              functools.partial(VersionQuerySet, internal_only=True)
          )

        :param bool internal_only: If this queryset is being used to query internal versions only.
        :param bool external_only: If this queryset is being used to query external versions only.
        """
        self.internal_only = internal_only
        self.external_only = external_only
        super().__init__(*args, **kwargs)

>>>>>>> 7f4215f7
    def _add_from_user_projects(self, queryset, user, admin=False, member=False):
        """Add related objects from projects where `user` is an `admin` or a `member`."""
        if user and user.is_authenticated:
            projects_pk = (
                AdminPermission.projects(
                    user=user,
                    admin=admin,
                    member=member,
                )
                .values_list('pk', flat=True)
            )
            user_queryset = self.filter(project__in=projects_pk)
            queryset = user_queryset | queryset
        return queryset

    def _public_only(self):
        if self.internal_only:
            # Since internal versions are already filtered,
            # don't do anything special.
            queryset = self.filter(privacy_level=constants.PUBLIC)
        elif self.external_only:
            # Since external versions are already filtered,
            # don't filter them again.
            queryset = self.filter(
                project__external_builds_privacy_level=constants.PUBLIC,
            )
        else:
            queryset = self.filter(privacy_level=constants.PUBLIC).exclude(type=EXTERNAL)
            queryset |= self.filter(
                type=EXTERNAL,
                project__external_builds_privacy_level=constants.PUBLIC,
            )
        return queryset

    def public(
        self,
        user=None,
        project=None,
        only_active=True,
        include_hidden=True,
        only_built=False,
    ):
        """
        Get all allowed versions.

        .. note::

           External versions use the `Project.external_builds_privacy_level`
           field instead of its `privacy_level` field.
        """
        queryset = self._public_only()
        if user:
            if user.is_superuser:
                queryset = self.all()
            else:
                queryset = self._add_from_user_projects(queryset, user)
        if project:
            queryset = queryset.filter(project=project)
        if only_active:
            queryset = queryset.filter(active=True)
        if only_built:
            queryset = queryset.filter(built=True)
        if not include_hidden:
            queryset = queryset.filter(hidden=False)
        return queryset.distinct()

    def api(self, user=None):
        return self.public(user, only_active=False)


class VersionQuerySet(SettingsOverrideObject):
    _default_class = VersionQuerySetBase


class BuildQuerySet(models.QuerySet):

    """
    Build objects that are privacy aware.

    i.e. they take into account the privacy of the Version that they relate to.
    """

    use_for_related_fields = True

    def _add_from_user_projects(self, queryset, user, admin=False, member=False):
        """Add related objects from projects where `user` is an `admin` or a `member`."""
        if user and user.is_authenticated:
            projects_pk = (
                AdminPermission.projects(
                    user=user,
                    admin=admin,
                    member=member,
                )
                .values_list('pk', flat=True)
            )
            user_queryset = self.filter(project__in=projects_pk)
            queryset = user_queryset | queryset
        return queryset

    def public(self, user=None, project=None):
        """
        Get all allowed builds.

        Builds are public if the linked version and project are public.

        .. note::

           External versions use the `Project.external_builds_privacy_level`
           field instead of its `privacy_level` field.
        """
        queryset = (
            self.filter(
                version__privacy_level=constants.PUBLIC,
                version__project__privacy_level=constants.PUBLIC,
            )
            .exclude(version__type=EXTERNAL)
        )
        queryset |= self.filter(
            version__type=EXTERNAL,
            project__external_builds_privacy_level=constants.PUBLIC,
            project__privacy_level=constants.PUBLIC,
        )
        if user:
            if user.is_superuser:
                queryset = self.all()
            else:
                queryset = self._add_from_user_projects(
                    queryset,
                    user,
                    admin=True,
                    member=True,
                )
        if project:
            queryset = queryset.filter(project=project)
        return queryset.distinct()

    def api(self, user=None):
        return self.public(user)

    def concurrent(self, project):
        """
        Check if the max build concurrency for this project was reached.

        - regular project: counts concurrent builds

        - translation: concurrent builds of all the translations + builds of main project

        .. note::

          If the project/translation belongs to an organization, we count all concurrent
          builds for all the projects from the organization.

        :rtype: tuple
        :returns: limit_reached, number of concurrent builds, number of max concurrent
        """
        limit_reached = False
        query = Q(
            project__slug=project.slug,
            # Limit builds to 5 hours ago to speed up the query
            date__gte=timezone.now() - datetime.timedelta(hours=5),
        )

        if project.main_language_project:
            # Project is a translation, counts all builds of all the translations
            query |= Q(project__main_language_project=project.main_language_project)
            query |= Q(project__slug=project.main_language_project.slug)

        elif project.translations.exists():
            # The project has translations, counts their builds as well
            query |= Q(project__in=project.translations.all())

        # If the project belongs to an organization, count all the projects
        # from this organization as well
        organization = project.organizations.first()
        if organization:
            query |= Q(project__in=organization.projects.all())

        concurrent = (
            self.filter(query)
            .exclude(state__in=[BUILD_STATE_TRIGGERED, BUILD_STATE_FINISHED])
        ).distinct().count()

        max_concurrent = Project.objects.max_concurrent_builds(project)
        log.info(
            'Concurrent builds. project=%s running=%s max=%s',
            project.slug,
            concurrent,
            max_concurrent,
        )
        if concurrent >= max_concurrent:
            limit_reached = True
        return (limit_reached, concurrent, max_concurrent)


class RelatedBuildQuerySet(models.QuerySet):

    """
    For models with association to a project through :py:class:`Build`.

    .. note::

       This is only used for ``BuildCommandViewSet`` from api v2.
       Which is being used to upload build command results from the builders.
    """

    use_for_related_fields = True

    def _add_from_user_projects(self, queryset, user):
        if user and user.is_authenticated:
            projects_pk = (
                AdminPermission.projects(
                    user=user,
                    admin=True,
                    member=True,
                )
                .values_list('pk', flat=True)
            )
            user_queryset = self.filter(build__project__in=projects_pk)
            queryset = user_queryset | queryset
        return queryset

    def public(self, user=None):
        queryset = self.filter(build__version__privacy_level=constants.PUBLIC)
        if user:
            if user.is_superuser:
                queryset = self.all()
            else:
                queryset = self._add_from_user_projects(queryset, user)
        return queryset.distinct()

    def api(self, user=None):
        return self.public(user)<|MERGE_RESOLUTION|>--- conflicted
+++ resolved
@@ -28,8 +28,6 @@
 
     use_for_related_fields = True
 
-<<<<<<< HEAD
-=======
     def __init__(self, *args, internal_only=False, external_only=False, **kwargs):
         """
         Overridden to pass extra arguments from the manager.
@@ -49,7 +47,6 @@
         self.external_only = external_only
         super().__init__(*args, **kwargs)
 
->>>>>>> 7f4215f7
     def _add_from_user_projects(self, queryset, user, admin=False, member=False):
         """Add related objects from projects where `user` is an `admin` or a `member`."""
         if user and user.is_authenticated:

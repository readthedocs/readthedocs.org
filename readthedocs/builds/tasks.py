--- conflicted
+++ resolved
@@ -402,52 +402,6 @@
 
     log.debug("Sending build status.")
 
-<<<<<<< HEAD
-    remote_repository = build.project.remote_repository
-    if remote_repository and remote_repository.github_app_installation:
-        # Send status report using the GitHub App API.
-        service = remote_repository.github_app_installation.service
-        try:
-            service.send_build_status(
-                build=build,
-                commit=commit,
-                status=status,
-            )
-            return True
-        except Exception:
-            log.exception("Failed to send build status.")
-            return False
-
-    if provider_name in [GITHUB_BRAND, GITLAB_BRAND]:
-        # get the service class for the project e.g: GitHubService.
-        service_class = build.project.git_service_class()
-        users = AdminPermission.admins(build.project)
-
-        if build.project.remote_repository:
-            remote_repository = build.project.remote_repository
-            remote_repository_relations = (
-                remote_repository.remote_repository_relations.filter(
-                    account__isnull=False,
-                    # Use ``user_in=`` instead of ``user__projects=`` here
-                    # because User's are not related to Project's directly in
-                    # Read the Docs for Business
-                    user__in=AdminPermission.members(build.project),
-                )
-                .select_related("account", "user")
-                .only("user", "account")
-            )
-
-            # Try using any of the users' maintainer accounts
-            # Try to loop through all remote repository relations for the projects users
-            for relation in remote_repository_relations:
-                service = service_class(relation.user, relation.account)
-                # Send status report using the API.
-                success = service.send_build_status(
-                    build,
-                    commit,
-                    status,
-                )
-=======
     # Get the service class for the project e.g: GitHubService.
     # We fallback to guess the service from the repo,
     # in the future we should only consider projects that have a remote repository.
@@ -455,7 +409,6 @@
     if not service_class:
         log.info("Project isn't connected to a Git service.")
         return False
->>>>>>> 8e6caa3e
 
     for service in service_class.for_project(build.project):
         success = service.send_build_status(

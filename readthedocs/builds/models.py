"""Models for the builds app."""

import datetime
import os.path
import re
from functools import partial

import regex
import structlog
from django.conf import settings
from django.db import models
from django.db.models import F
from django.urls import reverse
from django.utils import timezone
from django.utils.translation import gettext
from django.utils.translation import gettext_lazy as _
from django_extensions.db.fields import (
    CreationDateTimeField,
    ModificationDateTimeField,
)
from django_extensions.db.models import TimeStampedModel
from jsonfield import JSONField
from polymorphic.models import PolymorphicModel

import readthedocs.builds.automation_actions as actions
from readthedocs.builds.constants import (
    BRANCH,
    BUILD_STATE,
    BUILD_STATE_FINISHED,
    BUILD_STATE_TRIGGERED,
    BUILD_STATUS_CHOICES,
    BUILD_TYPES,
    EXTERNAL,
    GENERIC_EXTERNAL_VERSION_NAME,
    GITHUB_EXTERNAL_VERSION_NAME,
    GITLAB_EXTERNAL_VERSION_NAME,
    INTERNAL,
    LATEST,
    NON_REPOSITORY_VERSIONS,
    PREDEFINED_MATCH_ARGS,
    PREDEFINED_MATCH_ARGS_VALUES,
    STABLE,
    TAG,
    VERSION_TYPES,
)
from readthedocs.builds.managers import (
    AutomationRuleMatchManager,
    ExternalBuildManager,
    ExternalVersionManager,
    InternalBuildManager,
    InternalVersionManager,
    VersionAutomationRuleManager,
    VersionManager,
)
from readthedocs.builds.querysets import (
    BuildQuerySet,
    RelatedBuildQuerySet,
    VersionQuerySet,
)
from readthedocs.builds.utils import (
    get_bitbucket_username_repo,
    get_github_username_repo,
    get_gitlab_username_repo,
    get_vcs_url,
)
from readthedocs.builds.version_slug import VersionSlugField
from readthedocs.config import LATEST_CONFIGURATION_VERSION
from readthedocs.projects.constants import (
    BITBUCKET_COMMIT_URL,
    BITBUCKET_URL,
    DOCTYPE_CHOICES,
    GITHUB_BRAND,
    GITHUB_COMMIT_URL,
    GITHUB_PULL_REQUEST_COMMIT_URL,
    GITHUB_URL,
    GITLAB_BRAND,
    GITLAB_COMMIT_URL,
    GITLAB_MERGE_REQUEST_COMMIT_URL,
    GITLAB_URL,
    MEDIA_TYPES,
    PRIVACY_CHOICES,
    PRIVATE,
    SPHINX,
    SPHINX_HTMLDIR,
    SPHINX_SINGLEHTML,
)
from readthedocs.projects.models import APIProject, Project
from readthedocs.projects.version_handling import determine_stable_version
from readthedocs.storage import build_environment_storage

log = structlog.get_logger(__name__)


class Version(TimeStampedModel):

    """Version of a ``Project``."""

    # Overridden from TimeStampedModel just to allow null values.
    # TODO: remove after deploy.
    created = CreationDateTimeField(
        _('created'),
        null=True,
        blank=True,
    )
    modified = ModificationDateTimeField(
        _('modified'),
        null=True,
        blank=True,
    )

    project = models.ForeignKey(
        Project,
        verbose_name=_('Project'),
        related_name='versions',
        on_delete=models.CASCADE,
    )
    type = models.CharField(
        _('Type'),
        max_length=20,
        choices=VERSION_TYPES,
        default='unknown',
    )
    # used by the vcs backend

    #: The identifier is the ID for the revision this is version is for. This
    #: might be the revision number (e.g. in SVN), or the commit hash (e.g. in
    #: Git). If the this version is pointing to a branch, then ``identifier``
    #: will contain the branch name.
    identifier = models.CharField(_('Identifier'), max_length=255)

    #: This is the actual name that we got for the commit stored in
    #: ``identifier``. This might be the tag or branch name like ``"v1.0.4"``.
    #: However this might also hold special version names like ``"latest"``
    #: and ``"stable"``.
    verbose_name = models.CharField(_('Verbose Name'), max_length=255)

    #: The slug is the slugified version of ``verbose_name`` that can be used
    #: in the URL to identify this version in a project. It's also used in the
    #: filesystem to determine how the paths for this version are called. It
    #: must not be used for any other identifying purposes.
    slug = VersionSlugField(
        _('Slug'),
        max_length=255,
        populate_from='verbose_name',
    )

    supported = models.BooleanField(_('Supported'), default=True)
    active = models.BooleanField(_('Active'), default=False)
    built = models.BooleanField(_('Built'), default=False)
    uploaded = models.BooleanField(_('Uploaded'), default=False)
    privacy_level = models.CharField(
        _('Privacy Level'),
        max_length=20,
        choices=PRIVACY_CHOICES,
        default=settings.DEFAULT_VERSION_PRIVACY_LEVEL,
        help_text=_('Level of privacy for this Version.'),
    )
    hidden = models.BooleanField(
        _('Hidden'),
        default=False,
        help_text=_('Hide this version from the version (flyout) menu and search results?')
    )
    machine = models.BooleanField(_('Machine Created'), default=False)

    # Whether the latest successful build for this version contains certain media types
    has_pdf = models.BooleanField(_('Has PDF'), default=False)
    has_epub = models.BooleanField(_('Has ePub'), default=False)
    has_htmlzip = models.BooleanField(_('Has HTML Zip'), default=False)

    documentation_type = models.CharField(
        _('Documentation type'),
        max_length=20,
        choices=DOCTYPE_CHOICES,
        default=SPHINX,
        help_text=_(
            'Type of documentation the version was built with.'
        ),
    )

    objects = VersionManager.from_queryset(VersionQuerySet)()
    # Only include BRANCH, TAG, UNKNOWN type Versions.
    internal = InternalVersionManager.from_queryset(partial(VersionQuerySet, internal_only=True))()
    # Only include EXTERNAL type Versions.
    external = ExternalVersionManager.from_queryset(partial(VersionQuerySet, external_only=True))()

    class Meta:
        unique_together = [('project', 'slug')]
        ordering = ['-verbose_name']

    def __str__(self):
        return gettext(
            'Version {version} of {project} ({pk})'.format(
                version=self.verbose_name,
                project=self.project,
                pk=self.pk,
            ),
        )

    @property
    def is_private(self):
        """
        Check if the version is private (taking external versions into consideration).

        The privacy level of an external version is given by
        the value of ``project.external_builds_privacy_level``.
        """
        if self.is_external:
            return self.project.external_builds_privacy_level == PRIVATE
        return self.privacy_level == PRIVATE

    @property
    def is_external(self):
        return self.type == EXTERNAL

    @property
    def ref(self):
        if self.slug == STABLE:
            stable = determine_stable_version(
                self.project.versions(manager=INTERNAL).all()
            )
            if stable:
                return stable.slug

    @property
    def vcs_url(self):
        version_name = self.verbose_name
        if not self.is_external:
            if self.slug == STABLE:
                version_name = self.ref
            elif self.slug == LATEST:
                version_name = self.project.get_default_branch()
            else:
                version_name = self.slug
            if 'bitbucket' in self.project.repo:
                version_name = self.identifier

        return get_vcs_url(
            project=self.project,
            version_type=self.type,
            version_name=version_name,
        )

    @property
    def last_build(self):
        return self.builds.order_by('-date').first()

    @property
    def config(self):
        """
        Proxy to the configuration of the build.

        :returns: The configuration used in the last successful build.
        :rtype: dict
        """
        last_build = (
            self.builds(manager=INTERNAL).filter(
                state=BUILD_STATE_FINISHED,
                success=True,
            ).order_by('-date')
            .only('_config')
            .first()
        )
        return last_build.config

    @property
    def commit_name(self):
        """
        Return the branch name, the tag name or the revision identifier.

        The result could be used as ref in a git repo, e.g. for linking to
        GitHub, Bitbucket or GitLab.
        """
        # LATEST is special as it is usually a branch but does not contain the
        # name in verbose_name.
        if self.slug == LATEST:
            return self.project.get_default_branch()

        if self.slug == STABLE:
            if self.type == BRANCH:
                # Special case, as we do not store the original branch name
                # that the stable version works on. We can only interpolate the
                # name from the commit identifier, but it's hacky.
                # TODO: Refactor ``Version`` to store more actual info about
                # the underlying commits.
                if self.identifier.startswith('origin/'):
                    return self.identifier[len('origin/'):]
            return self.identifier

        # By now we must have handled all special versions.
        if self.slug in NON_REPOSITORY_VERSIONS:
            raise Exception('All special versions must be handled by now.')

        if self.type in (BRANCH, TAG):
            # If this version is a branch or a tag, the verbose_name will
            # contain the actual name. We cannot use identifier as this might
            # include the "origin/..." part in the case of a branch. A tag
            # would contain the hash in identifier, which is not as pretty as
            # the actual tag name.
            return self.verbose_name

        if self.type == EXTERNAL:
            # If this version is a EXTERNAL version, the identifier will
            # contain the actual commit hash. which we can use to
            # generate url for a given file name
            return self.identifier

        # If we came that far it's not a special version
        # nor a branch, tag or EXTERNAL version.
        # Therefore just return the identifier to make a safe guess.
        log.debug(
            'TODO: Raise an exception here. Testing what cases it happens',
        )
        return self.identifier

    def get_absolute_url(self):
        """Get absolute url to the docs of the version."""
        if not self.built and not self.uploaded:
            return reverse(
                'project_version_detail',
                kwargs={
                    'project_slug': self.project.slug,
                    'version_slug': self.slug,
                },
            )
        external = self.type == EXTERNAL
        return self.project.get_docs_url(
            version_slug=self.slug,
            external=external,
        )

    def delete(self, *args, **kwargs):  # pylint: disable=arguments-differ
        from readthedocs.projects.tasks.utils import clean_project_resources
        log.info('Removing files for version.', version_slug=self.slug)
        clean_project_resources(self.project, self)
        super().delete(*args, **kwargs)

    @property
    def identifier_friendly(self):
        """Return display friendly identifier."""
        if re.match(r'^[0-9a-f]{40}$', self.identifier, re.I):
            return self.identifier[:8]
        return self.identifier

    @property
    def is_editable(self):
        return self.type == BRANCH

    @property
    def supports_wipe(self):
        """Return True if version is not external."""
        return self.type != EXTERNAL

    @property
    def is_sphinx_type(self):
        return self.documentation_type in {SPHINX, SPHINX_HTMLDIR, SPHINX_SINGLEHTML}

    def get_subdomain_url(self):
        external = self.type == EXTERNAL
        return self.project.get_docs_url(
            version_slug=self.slug,
            lang_slug=self.project.language,
            external=external,
        )

    def get_downloads(self, pretty=False):
        project = self.project
        data = {}

        def prettify(k):
            return k if pretty else k.lower()

        if self.has_pdf:
            data[prettify('PDF')] = project.get_production_media_url(
                'pdf',
                self.slug,
            )

        if self.has_htmlzip:
            data[prettify('HTML')] = project.get_production_media_url(
                'htmlzip',
                self.slug,
            )
        if self.has_epub:
            data[prettify('Epub')] = project.get_production_media_url(
                'epub',
                self.slug,
            )
        return data

    def get_conf_py_path(self):
        conf_py_path = self.project.conf_dir(self.slug)
        checkout_prefix = self.project.checkout_path(self.slug)
        conf_py_path = os.path.relpath(conf_py_path, checkout_prefix)
        return conf_py_path

    def get_build_path(self):
        """Return version build path if path exists, otherwise `None`."""
        path = self.project.checkout_path(version=self.slug)
        if os.path.exists(path):
            return path
        return None

    def get_storage_paths(self):
        """
        Return a list of all build artifact storage paths for this version.

        :rtype: list
        """
        paths = []

        for type_ in MEDIA_TYPES:
            paths.append(
                self.project.get_storage_path(
                    type_=type_,
                    version_slug=self.slug,
                    include_file=False,
                    version_type=self.type,
                )
            )

        return paths

    def get_storage_environment_cache_path(self):
        """Return the path of the cached environment tar file."""
        return build_environment_storage.join(self.project.slug, f'{self.slug}.tar')

    def get_github_url(
            self,
            docroot,
            filename,
            source_suffix='.rst',
            action='view',
    ):
        """
        Return a GitHub URL for a given filename.

        :param docroot: Location of documentation in repository
        :param filename: Name of file
        :param source_suffix: File suffix of documentation format
        :param action: `view` (default) or `edit`
        """
        repo_url = self.project.repo
        if 'github' not in repo_url:
            return ''

        if not docroot:
            return ''

        # Normalize /docroot/
        docroot = '/' + docroot.strip('/') + '/'

        if action == 'view':
            action_string = 'blob'
        elif action == 'edit':
            action_string = 'edit'

        user, repo = get_github_username_repo(repo_url)
        if not user and not repo:
            return ''

        if not filename:
            # If there isn't a filename, we don't need a suffix
            source_suffix = ''

        return GITHUB_URL.format(
            user=user,
            repo=repo,
            version=self.commit_name,
            docroot=docroot,
            path=filename,
            source_suffix=source_suffix,
            action=action_string,
        )

    def get_gitlab_url(
            self,
            docroot,
            filename,
            source_suffix='.rst',
            action='view',
    ):
        repo_url = self.project.repo
        if 'gitlab' not in repo_url:
            return ''

        if not docroot:
            return ''

        # Normalize /docroot/
        docroot = '/' + docroot.strip('/') + '/'

        if action == 'view':
            action_string = 'blob'
        elif action == 'edit':
            action_string = 'edit'

        user, repo = get_gitlab_username_repo(repo_url)
        if not user and not repo:
            return ''

        if not filename:
            # If there isn't a filename, we don't need a suffix
            source_suffix = ''

        return GITLAB_URL.format(
            user=user,
            repo=repo,
            version=self.commit_name,
            docroot=docroot,
            path=filename,
            source_suffix=source_suffix,
            action=action_string,
        )

    def get_bitbucket_url(self, docroot, filename, source_suffix='.rst'):
        repo_url = self.project.repo
        if 'bitbucket' not in repo_url:
            return ''
        if not docroot:
            return ''

        # Normalize /docroot/
        docroot = '/' + docroot.strip('/') + '/'

        user, repo = get_bitbucket_username_repo(repo_url)
        if not user and not repo:
            return ''

        if not filename:
            # If there isn't a filename, we don't need a suffix
            source_suffix = ''

        return BITBUCKET_URL.format(
            user=user,
            repo=repo,
            version=self.commit_name,
            docroot=docroot,
            path=filename,
            source_suffix=source_suffix,
        )


class APIVersion(Version):

    """
    Version proxy model for API data deserialization.

    This replaces the pattern where API data was deserialized into a mocked
    :py:class:`Version` object.
    This pattern was confusing, as it was not explicit
    as to what form of object you were working with -- API backed or database
    backed.

    This model preserves the Version model methods, allowing for overrides on
    model field differences. This model pattern will generally only be used on
    builder instances, where we are interacting solely with API data.
    """

    project = None

    class Meta:
        proxy = True

    def __init__(self, *args, **kwargs):
        self.project = APIProject(**kwargs.pop('project', {}))
        # These fields only exist on the API return, not on the model, so we'll
        # remove them to avoid throwing exceptions due to unexpected fields
        for key in ['resource_uri', 'absolute_url', 'downloads']:
            try:
                del kwargs[key]
            except KeyError:
                pass
        super().__init__(*args, **kwargs)

    def save(self, *args, **kwargs):  # pylint: disable=arguments-differ
        return 0


class Build(models.Model):

    """Build data."""

    project = models.ForeignKey(
        Project,
        verbose_name=_('Project'),
        related_name='builds',
        on_delete=models.CASCADE,
    )
    version = models.ForeignKey(
        Version,
        verbose_name=_('Version'),
        null=True,
        related_name='builds',
        on_delete=models.SET_NULL,
    )
    type = models.CharField(
        _('Type'),
        max_length=55,
        choices=BUILD_TYPES,
        default='html',
    )

    # Describe build state as where in the build process the build is. This
    # allows us to show progression to the user in the form of a progress bar
    # or in the build listing
    state = models.CharField(
        _('State'),
        max_length=55,
        choices=BUILD_STATE,
        default='finished',
        db_index=True,
    )

    # Describe status as *why* the build is in a particular state. It is
    # helpful for communicating more details about state to the user, but it
    # doesn't help describe progression
    # https://github.com/readthedocs/readthedocs.org/pull/7123#issuecomment-635065807
    status = models.CharField(
        _('Status'),
        choices=BUILD_STATUS_CHOICES,
        max_length=32,
        null=True,
        default=None,
        blank=True,
    )
    date = models.DateTimeField(_('Date'), auto_now_add=True, db_index=True)
    success = models.BooleanField(_('Success'), default=True)

    # TODO: remove these fields (setup, setup_error, output, error, exit_code)
    # since they are not used anymore in the new implementation and only really
    # old builds (>5 years ago) only were using these fields.
    setup = models.TextField(_('Setup'), null=True, blank=True)
    setup_error = models.TextField(_('Setup error'), null=True, blank=True)
    output = models.TextField(_('Output'), default='', blank=True)
    error = models.TextField(_('Error'), default='', blank=True)
    exit_code = models.IntegerField(_('Exit code'), null=True, blank=True)

    # Metadata from were the build happened.
    # This is also used after the version is deleted.
    commit = models.CharField(
        _('Commit'),
        max_length=255,
        null=True,
        blank=True,
    )
    version_slug = models.CharField(
        _('Version slug'),
        max_length=255,
        null=True,
        blank=True,
    )
    version_name = models.CharField(
        _('Version name'),
        max_length=255,
        null=True,
        blank=True,
    )
    version_type = models.CharField(
        _('Version type'),
        max_length=32,
        choices=VERSION_TYPES,
        null=True,
        blank=True,
    )
<<<<<<< HEAD
    _config = JSONField(_('Configuration used in the build'), default=dict)
    _config_json = models.JSONField(
=======
    _config = models.JSONField(
>>>>>>> 1a96766e
        _('Configuration used in the build'),
        null=True,
        blank=True,
    )

    length = models.IntegerField(_('Build Length'), null=True, blank=True)

    builder = models.CharField(
        _('Builder'),
        max_length=255,
        null=True,
        blank=True,
    )

    cold_storage = models.BooleanField(
        _('Cold Storage'),
        null=True,
        help_text='Build steps stored outside the database.',
    )

    # Managers
    objects = BuildQuerySet.as_manager()
    # Only include BRANCH, TAG, UNKNOWN type Version builds.
    internal = InternalBuildManager.from_queryset(BuildQuerySet)()
    # Only include EXTERNAL type Version builds.
    external = ExternalBuildManager.from_queryset(BuildQuerySet)()

    CONFIG_KEY = '__config'

    class Meta:
        ordering = ['-date']
        get_latest_by = 'date'
        index_together = [
            ['version', 'state', 'type'],
            ['date', 'id'],
        ]
        indexes = [
            models.Index(fields=['project', 'date']),
        ]

    def __init__(self, *args, **kwargs):
        super().__init__(*args, **kwargs)
        self._config_changed = False

    @property
    def previous(self):
        """
        Returns the previous build to the current one.

        Matching the project and version.
        """
        date = self.date or timezone.now()
        if self.project is not None and self.version is not None:
            return (
                Build.objects.filter(
                    project=self.project,
                    version=self.version,
                    date__lt=date,
                ).order_by('-date').first()
            )
        return None

    @property
    def config(self):
        """
        Get the config used for this build.

        Since we are saving the config into the JSON field only when it differs
        from the previous one, this helper returns the correct JSON used in this
        Build object (it could be stored in this object or one of the previous
        ones).
        """
        # TODO: now that we are using a proper JSONField here, we could
        # probably change this field to be a ForeignKey to avoid repeating the
        # config file over and over again and re-use them to save db data as
        # well
        if self._config and self.CONFIG_KEY in self._config:
            return (
                Build.objects
                .only('_config')
                .get(pk=self._config[self.CONFIG_KEY])
                ._config
            )
        return self._config

    @config.setter
    def config(self, value):
        """
        Set `_config` to value.

        `_config` should never be set directly from outside the class.
        """
        self._config = value
        self._config_changed = True

    def save(self, *args, **kwargs):  # noqa
        """
        Save object.

        To save space on the db we only save the config if it's different
        from the previous one.

        If the config is the same, we save the pk of the object
        that has the **real** config under the `CONFIG_KEY` key.
        """
        if self.pk is None or self._config_changed:
            previous = self.previous
            if (
                previous is not None
                and self._config
                and self._config == previous.config
            ):
                previous_pk = previous._config.get(self.CONFIG_KEY, previous.pk)
                self._config = {self.CONFIG_KEY: previous_pk}

        if self.version:
            self.version_name = self.version.verbose_name
            self.version_slug = self.version.slug
            self.version_type = self.version.type

        super().save(*args, **kwargs)
        self._config_changed = False

    def __str__(self):
        return gettext(
            'Build {project} for {usernames} ({pk})'.format(
                project=self.project,
                usernames=' '.join(
                    self.project.users.all().values_list('username', flat=True),
                ),
                pk=self.pk,
            ),
        )

    def get_absolute_url(self):
        return reverse('builds_detail', args=[self.project.slug, self.pk])

    def get_full_url(self):
        """
        Get full url of the build including domain.

        Example: https://readthedocs.org/projects/pip/builds/99999999/
        """
        scheme = 'http' if settings.DEBUG else 'https'
        full_url = '{scheme}://{domain}{absolute_url}'.format(
            scheme=scheme,
            domain=settings.PRODUCTION_DOMAIN,
            absolute_url=self.get_absolute_url()
        )
        return full_url

    def get_version_name(self):
        if self.version:
            return self.version.verbose_name
        return self.version_name

    def get_version_slug(self):
        if self.version:
            return self.version.verbose_name
        return self.version_name

    def get_version_type(self):
        if self.version:
            return self.version.type
        return self.version_type

    @property
    def vcs_url(self):
        if self.version:
            return self.version.vcs_url
        return get_vcs_url(
            project=self.project,
            version_type=self.get_version_type(),
            version_name=self.get_version_name(),
        )

    def get_commit_url(self):
        """Return the commit URL."""
        repo_url = self.project.repo
        if self.is_external:
            if 'github' in repo_url:
                user, repo = get_github_username_repo(repo_url)
                if not user and not repo:
                    return ''

                return GITHUB_PULL_REQUEST_COMMIT_URL.format(
                    user=user,
                    repo=repo,
                    number=self.get_version_name(),
                    commit=self.commit
                )
            if 'gitlab' in repo_url:
                user, repo = get_gitlab_username_repo(repo_url)
                if not user and not repo:
                    return ''

                return GITLAB_MERGE_REQUEST_COMMIT_URL.format(
                    user=user,
                    repo=repo,
                    number=self.get_version_name(),
                    commit=self.commit
                )
            # TODO: Add External Version Commit URL for BitBucket.
        else:
            if 'github' in repo_url:
                user, repo = get_github_username_repo(repo_url)
                if not user and not repo:
                    return ''

                return GITHUB_COMMIT_URL.format(
                    user=user,
                    repo=repo,
                    commit=self.commit
                )
            if 'gitlab' in repo_url:
                user, repo = get_gitlab_username_repo(repo_url)
                if not user and not repo:
                    return ''

                return GITLAB_COMMIT_URL.format(
                    user=user,
                    repo=repo,
                    commit=self.commit
                )
            if 'bitbucket' in repo_url:
                user, repo = get_bitbucket_username_repo(repo_url)
                if not user and not repo:
                    return ''

                return BITBUCKET_COMMIT_URL.format(
                    user=user,
                    repo=repo,
                    commit=self.commit
                )

        return None

    @property
    def finished(self):
        """Return if build has a finished state."""
        return self.state == BUILD_STATE_FINISHED

    @property
    def is_stale(self):
        """Return if build state is triggered & date more than 5m ago."""
        mins_ago = timezone.now() - datetime.timedelta(minutes=5)
        return self.state == BUILD_STATE_TRIGGERED and self.date < mins_ago

    @property
    def is_external(self):
        type = self.version_type
        if self.version:
            type = self.version.type
        return type == EXTERNAL

    @property
    def can_rebuild(self):
        """
        Check if external build can be rebuilt.

        Rebuild can be done only if the build is external,
        build version is active and
        it's the latest build for the version.
        see https://github.com/readthedocs/readthedocs.org/pull/6995#issuecomment-852918969
        """
        if self.is_external:
            is_latest_build = (
                self == Build.objects.filter(
                    project=self.project,
                    version=self.version
                ).only('id').first()
            )
            return self.version and self.version.active and is_latest_build
        return False

    @property
    def external_version_name(self):
        if self.is_external:
            if self.project.git_provider_name == GITHUB_BRAND:
                return GITHUB_EXTERNAL_VERSION_NAME

            if self.project.git_provider_name == GITLAB_BRAND:
                return GITLAB_EXTERNAL_VERSION_NAME

            # TODO: Add External Version Name for BitBucket.
            return GENERIC_EXTERNAL_VERSION_NAME
        return None

    def using_latest_config(self):
        if self.config:
            return int(self.config.get('version', '1')) == LATEST_CONFIGURATION_VERSION
        return False

    def reset(self):
        """
        Reset the build so it can be re-used when re-trying.

        Dates and states are usually overridden by the build,
        we care more about deleting the commands.
        """
        self.state = BUILD_STATE_TRIGGERED
        self.status = ''
        self.success = True
        self.output = ''
        self.error = ''
        self.exit_code = None
        self.builder = ''
        self.cold_storage = False
        self.commands.all().delete()
        self.save()


class BuildCommandResultMixin:

    """
    Mixin for common command result methods/properties.

    Shared methods between the database model :py:class:`BuildCommandResult` and
    non-model respresentations of build command results from the API
    """

    @property
    def successful(self):
        """Did the command exit with a successful exit code."""
        return self.exit_code == 0

    @property
    def failed(self):
        """
        Did the command exit with a failing exit code.

        Helper for inverse of :py:meth:`successful`
        """
        return not self.successful


class BuildCommandResult(BuildCommandResultMixin, models.Model):

    """Build command for a ``Build``."""

    build = models.ForeignKey(
        Build,
        verbose_name=_('Build'),
        related_name='commands',
        on_delete=models.CASCADE,
    )

    command = models.TextField(_('Command'))
    description = models.TextField(_('Description'), blank=True)
    output = models.TextField(_('Command output'), blank=True)
    exit_code = models.IntegerField(_('Command exit code'))

    start_time = models.DateTimeField(_('Start time'))
    end_time = models.DateTimeField(_('End time'))

    class Meta:
        ordering = ['start_time']
        get_latest_by = 'start_time'

    objects = RelatedBuildQuerySet.as_manager()

    def __str__(self):
        return (
            gettext('Build command {pk} for build {build}')
            .format(pk=self.pk, build=self.build)
        )

    @property
    def run_time(self):
        """Total command runtime in seconds."""
        if self.start_time is not None and self.end_time is not None:
            diff = self.end_time - self.start_time
            return diff.seconds


class VersionAutomationRule(PolymorphicModel, TimeStampedModel):

    """Versions automation rules for projects."""

    ACTIVATE_VERSION_ACTION = 'activate-version'
    DELETE_VERSION_ACTION = 'delete-version'
    HIDE_VERSION_ACTION = 'hide-version'
    MAKE_VERSION_PUBLIC_ACTION = 'make-version-public'
    MAKE_VERSION_PRIVATE_ACTION = 'make-version-private'
    SET_DEFAULT_VERSION_ACTION = 'set-default-version'

    ACTIONS = (
        (ACTIVATE_VERSION_ACTION, _('Activate version')),
        (HIDE_VERSION_ACTION, _('Hide version')),
        (MAKE_VERSION_PUBLIC_ACTION, _('Make version public')),
        (MAKE_VERSION_PRIVATE_ACTION, _('Make version private')),
        (SET_DEFAULT_VERSION_ACTION, _('Set version as default')),
        (DELETE_VERSION_ACTION, _('Delete version (on branch/tag deletion)')),
    )

    allowed_actions_on_create = {}
    allowed_actions_on_delete = {}

    project = models.ForeignKey(
        Project,
        related_name='automation_rules',
        on_delete=models.CASCADE,
    )
    priority = models.IntegerField(
        _('Rule priority'),
        help_text=_('A lower number (0) means a higher priority'),
    )
    description = models.CharField(
        _('Description'),
        max_length=255,
        null=True,
        blank=True,
    )
    match_arg = models.CharField(
        _('Match argument'),
        help_text=_('Value used for the rule to match the version'),
        max_length=255,
    )
    predefined_match_arg = models.CharField(
        _('Predefined match argument'),
        help_text=_(
            'Match argument defined by us, it is used if is not None, '
            'otherwise match_arg will be used.'
        ),
        max_length=255,
        choices=PREDEFINED_MATCH_ARGS,
        null=True,
        blank=True,
        default=None,
    )
    action = models.CharField(
        _('Action'),
        help_text=_('Action to apply to matching versions'),
        max_length=32,
        choices=ACTIONS,
    )
    action_arg = models.CharField(
        _('Action argument'),
        help_text=_('Value used for the action to perfom an operation'),
        max_length=255,
        null=True,
        blank=True,
    )
    version_type = models.CharField(
        _('Version type'),
        help_text=_('Type of version the rule should be applied to'),
        max_length=32,
        choices=VERSION_TYPES,
    )

    objects = VersionAutomationRuleManager()

    class Meta:
        unique_together = (('project', 'priority'),)
        ordering = ('priority', '-modified', '-created')

    def get_match_arg(self):
        """Get the match arg defined for `predefined_match_arg` or the match from user."""
        match_arg = PREDEFINED_MATCH_ARGS_VALUES.get(
            self.predefined_match_arg,
        )
        return match_arg or self.match_arg

    def run(self, version, **kwargs):
        """
        Run an action if `version` matches the rule.

        :type version: readthedocs.builds.models.Version
        :returns: True if the action was performed
        """
        if version.type != self.version_type:
            return False

        match, result = self.match(version, self.get_match_arg())
        if match:
            self.apply_action(version, result)
            AutomationRuleMatch.objects.register_match(
                rule=self,
                version=version,
            )
            return True
        return False

    def match(self, version, match_arg):
        """
        Returns True and the match result if the version matches the rule.

        :type version: readthedocs.builds.models.Version
        :param str match_arg: Additional argument to perform the match
        :returns: A tuple of (boolean, match_resul).
                  The result will be passed to `apply_action`.
        """
        return False, None

    def apply_action(self, version, match_result):
        """
        Apply the action from allowed_actions_on_*.

        :type version: readthedocs.builds.models.Version
        :param any match_result: Additional context from the match operation
        :raises: NotImplementedError if the action
                 isn't implemented or supported for this rule.
        """
        action = (
            self.allowed_actions_on_create.get(self.action)
            or self.allowed_actions_on_delete.get(self.action)
        )
        if action is None:
            raise NotImplementedError
        action(version, match_result, self.action_arg)

    def move(self, steps):
        """
        Change the priority of this Automation Rule.

        This is done by moving it ``n`` steps,
        relative to the other priority rules.
        The priority from the other rules are updated too.

        :param steps: Number of steps to be moved
                      (it can be negative)
        :returns: True if the priority was changed
        """
        total = self.project.automation_rules.count()
        current_priority = self.priority
        new_priority = (current_priority + steps) % total

        if current_priority == new_priority:
            return False

        # Move other's priority
        if new_priority > current_priority:
            # It was moved down
            rules = (
                self.project.automation_rules
                .filter(priority__gt=current_priority, priority__lte=new_priority)
                # We sort the queryset in asc order
                # to be updated in that order
                # to avoid hitting the unique constraint (project, priority).
                .order_by('priority')
            )
            expression = F('priority') - 1
        else:
            # It was moved up
            rules = (
                self.project.automation_rules
                .filter(priority__lt=current_priority, priority__gte=new_priority)
                .exclude(pk=self.pk)
                # We sort the queryset in desc order
                # to be updated in that order
                # to avoid hitting the unique constraint (project, priority).
                .order_by('-priority')
            )
            expression = F('priority') + 1

        # Put an impossible priority to avoid
        # the unique constraint (project, priority)
        # while updating.
        self.priority = total + 99
        self.save()

        # We update each object one by one to
        # avoid hitting the unique constraint (project, priority).
        for rule in rules:
            rule.priority = expression
            rule.save()

        # Put back new priority
        self.priority = new_priority
        self.save()
        return True

    def delete(self, *args, **kwargs):  # pylint: disable=arguments-differ
        """Override method to update the other priorities after delete."""
        current_priority = self.priority
        project = self.project
        super().delete(*args, **kwargs)

        rules = (
            project.automation_rules
            .filter(priority__gte=current_priority)
            # We sort the queryset in asc order
            # to be updated in that order
            # to avoid hitting the unique constraint (project, priority).
            .order_by('priority')
        )
        # We update each object one by one to
        # avoid hitting the unique constraint (project, priority).
        for rule in rules:
            rule.priority = F('priority') - 1
            rule.save()

    def get_description(self):
        if self.description:
            return self.description
        return f'{self.get_action_display()}'

    def get_edit_url(self):
        raise NotImplementedError

    def __str__(self):
        class_name = self.__class__.__name__
        return (
            f'({self.priority}) '
            f'{class_name}/{self.get_action_display()} '
            f'for {self.project.slug}:{self.get_version_type_display()}'
        )


class RegexAutomationRule(VersionAutomationRule):

    TIMEOUT = 1  # timeout in seconds

    allowed_actions_on_create = {
        VersionAutomationRule.ACTIVATE_VERSION_ACTION: actions.activate_version,
        VersionAutomationRule.HIDE_VERSION_ACTION: actions.hide_version,
        VersionAutomationRule.MAKE_VERSION_PUBLIC_ACTION: actions.set_public_privacy_level,
        VersionAutomationRule.MAKE_VERSION_PRIVATE_ACTION: actions.set_private_privacy_level,
        VersionAutomationRule.SET_DEFAULT_VERSION_ACTION: actions.set_default_version,
    }

    allowed_actions_on_delete = {
        VersionAutomationRule.DELETE_VERSION_ACTION: actions.delete_version,
    }

    class Meta:
        proxy = True

    def match(self, version, match_arg):
        """
        Find a match using regex.search.

        .. note::

           We use the regex module with the timeout
           arg to avoid ReDoS.

           We could use a finite state machine type of regex too,
           but there isn't a stable library at the time of writing this code.
        """
        try:
            match = regex.search(
                match_arg,
                version.verbose_name,
                # Compatible with the re module
                flags=regex.VERSION0,
                timeout=self.TIMEOUT,
            )
            return bool(match), match
        except TimeoutError:
            log.warning(
                'Timeout while parsing regex.',
                pattern=match_arg,
                version_slug=version.slug,
            )
        except Exception as e:
            log.exception('Error parsing regex.', exc_info=True)
        return False, None

    def get_edit_url(self):
        return reverse(
            'projects_automation_rule_regex_edit',
            args=[self.project.slug, self.pk],
        )


class AutomationRuleMatch(TimeStampedModel):
    rule = models.ForeignKey(
        VersionAutomationRule,
        verbose_name=_('Matched rule'),
        related_name='matches',
        on_delete=models.CASCADE,
    )

    # Metadata from when the match happened.
    version_name = models.CharField(max_length=255)
    match_arg = models.CharField(max_length=255)
    action = models.CharField(
        max_length=255,
        choices=VersionAutomationRule.ACTIONS,
    )
    version_type = models.CharField(
        max_length=32,
        choices=VERSION_TYPES,
    )

    objects = AutomationRuleMatchManager()

    class Meta:
        ordering = ('-modified', '-created')<|MERGE_RESOLUTION|>--- conflicted
+++ resolved
@@ -662,12 +662,7 @@
         null=True,
         blank=True,
     )
-<<<<<<< HEAD
-    _config = JSONField(_('Configuration used in the build'), default=dict)
-    _config_json = models.JSONField(
-=======
     _config = models.JSONField(
->>>>>>> 1a96766e
         _('Configuration used in the build'),
         null=True,
         blank=True,

{% extends "core/email/common.html" %}
{% block content %}
The Read the Docs build system will start requiring a configuration file v2 (<code>.readthedocs.yaml</code>) starting on <strong>September 25, 2023</strong>.
We are sending weekly notifications about this issue to all impacted users,
as well as temporary build failures (brownouts) as the date approaches for those who haven't migrated their projects.

The timeline for this deprecation is as follows:

<ul>
    <li><strong>Monday, July 24, 2023</strong>: Do the first brownout (temporarily enforce this deprecation) for 12 hours: 00:01 PST to 11:59 PST (noon)</li>
    <li><strong>Monday, August 14, 2023</strong>: Do a second brownout (temporarily enforce this deprecation) for 24 hours: 00:01 PST to 23:59 PST (midnight)</li>
    <li><strong>Monday, September 4, 2023</strong>: Do a third and final brownout (temporarily enforce this deprecation) for 48 hours: 00:01 PST to September 5, 2023 23:59 PST (midnight)</li>
    <li><strong>Monday, September 25, 2023</strong>: Fully remove support for building documentation without configuration file v2.</li>
</ul>

<<<<<<< HEAD
We have identified that the following projects which you maintain are impacted by this deprecation.
=======
We have identified that the following projects which you maintain, and were built in the last year, are impacted by this deprecation:
>>>>>>> 187e6984

<ul>
{% for project in projects|slice:":15" %}
    <li><a href="{{ production_uri }}{{ project.get_absolute_url }}">{{ project.slug }}</a></li>
{% endfor %}
{% if projects.count > 15 %}
    <li>... and {{ projects.count|add:"-15" }} more projects.</li>
{% endif %}
</ul>

Please add a configuration file to your projects to ensure that they continue building successfully and to stop receiving these notifications.
If you want to opt-out from these emails, you can <a href="https://readthedocs.org/accounts/edit/"> edit your preferences in your account settings</a>.

For more information on how to create a required configuration file,
<a href="https://blog.readthedocs.com/migrate-configuration-v2/">read our blog post</a>

Get in touch with us <a href="{{ production_uri }}{% url 'support' %}">via our support</a>
and let us know if you are unable to use a configuration file for any reason.
{% endblock %}<|MERGE_RESOLUTION|>--- conflicted
+++ resolved
@@ -13,11 +13,7 @@
     <li><strong>Monday, September 25, 2023</strong>: Fully remove support for building documentation without configuration file v2.</li>
 </ul>
 
-<<<<<<< HEAD
-We have identified that the following projects which you maintain are impacted by this deprecation.
-=======
 We have identified that the following projects which you maintain, and were built in the last year, are impacted by this deprecation:
->>>>>>> 187e6984
 
 <ul>
 {% for project in projects|slice:":15" %}

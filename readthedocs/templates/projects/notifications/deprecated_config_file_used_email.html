{% extends "core/email/common.html" %}
{% block content %}
The Read the Docs build system will start requiring a configuration file v2 (<code>.readthedocs.yaml</code>) starting on <strong>September 25, 2023</strong>.
We are sending weekly notifications about this issue to all impacted users,
as well as temporary build failures (brownouts) as the date approaches for those who haven't migrated their projects.

The timeline for this deprecation is as follows:

<ul>
    <li><strong>Monday, July 24, 2023</strong>: Do the first brownout (temporarily enforce this deprecation) for 12 hours: 00:01 PST to 11:59 PST (noon)</li>
    <li><strong>Monday, August 14, 2023</strong>: Do a second brownout (temporarily enforce this deprecation) for 24 hours: 00:01 PST to 23:59 PST (midnight)</li>
    <li><strong>Monday, September 4, 2023</strong> Do a third and final brownout (temporarily enforce this deprecation) for 48 hours: 00:01 PST to September 5, 2023 23:59 PST (midnight)</li>
    <li><strong>Monday, September 25, 2023</strong>: Fully remove support for building documentation without configuration file v2.</li>
</ul>

<<<<<<< HEAD
We have identified the following projects where you are a maintainer, and are impacted by this deprecation:
=======
We have identified the following projects where you are a maintainer and are impacted by this deprecation:
>>>>>>> 6ff70191

<ul>
{% for project in object|slice:":15" %}
    <li><a href="{{ production_uri }}{% project.get_absolute_url %}">{{ project.slug }}</a></li>
{% endfor %}
{% if object.count() > 15 %}
    <li>... and other {{ object.count()|add:"-15" }} more.</li>
{% endif %}
</ul>

Please add a configuration file to your projects to ensure that they continue building successfully and to stop receiving these notifications.

For more information on how to create a required configuration file,
<a href="https://blog.readthedocs.com/migrate-configuration-v2/">read our blog post</a>

Get in touch with us <a href="{{ production_uri }}{% url 'support' %}">via our support</a>
and let us know if you are unable to use a configuration file for any reason.
{% endblock %}<|MERGE_RESOLUTION|>--- conflicted
+++ resolved
@@ -13,11 +13,7 @@
     <li><strong>Monday, September 25, 2023</strong>: Fully remove support for building documentation without configuration file v2.</li>
 </ul>
 
-<<<<<<< HEAD
-We have identified the following projects where you are a maintainer, and are impacted by this deprecation:
-=======
 We have identified the following projects where you are a maintainer and are impacted by this deprecation:
->>>>>>> 6ff70191
 
 <ul>
 {% for project in object|slice:":15" %}

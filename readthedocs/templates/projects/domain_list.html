{% extends "projects/project_edit_base.html" %}

{% load i18n %}

{% block title %}{% trans "Edit Domains" %}{% endblock %}

{% block nav-dashboard %} class="active"{% endblock %}

{% block editing-option-edit-proj %}class="active"{% endblock %}

{% block project-domains-active %}active{% endblock %}
{% block project_edit_content_header %}{% trans "Domains" %}{% endblock %}

{% block project_edit_content %}
  <p class="help_text">
    {% trans "This allows you to add domains to your project. This allows them to live in the same namespace in the URLConf for a subdomain or CNAME." %}
  </p>

  {% if object_list %}
<<<<<<< HEAD
    <div class="module">
      <div class="module-wrapper">
        <div class="module-header">
          <h3>{% trans "Existing Domains" %}</h3>
        </div>
        <div class="module-list">
          <div class="module-list-wrapper">
            <ul>
              {% for domain in object_list %}
                <li class="module-item">
                <span class="module-item-title">
                  {{ domain.domain }}
                </span>
                <ul class="module-item-menu">
                  <li><a href="{% url 'projects_domains_edit' project.slug domain.pk %}">{% trans "Edit" %}</a></li>
                  <li>
                    <form method="post" action="{% url 'projects_domains_delete' project.slug domain.pk %}" onsubmit="return deleteConfirmation()">
                      {% csrf_token %}
                      <a type="submit" href="#" onclick="$(this).closest('form').submit()">{% trans "Remove" %}</a>
                    </form>
                  </li>
                </ul>
                </li>
              {% endfor %}
            </ul>
          </div>
        </div>
      </div>
    </div>
=======
  <h3> {% trans "Existing Domains" %} </h3>
  <p>
    <ul>
    {% for domain in object_list %}
        <li class="{% if domain.machine %}domain-machine{% endif %} {% if domain.canonical %}domain-canonical{% endif %}" >
        {{ domain.domain }}
        (<a href="{% url 'projects_domains_edit' project.slug domain.pk %}">{% trans "Details" %}</a>)
        (<a href="{% url 'projects_domains_delete' project.slug domain.pk %}">{% trans "Remove" %}</a>)
        </li>
    {% endfor %}
    </ul>
  </p>
>>>>>>> 6a84ae62
  {% endif %}

  <h3> {% trans "Add new Domain" %} </h3>
  <form method="post" action="{% url 'projects_domains_create' project.slug %}">{% csrf_token %}
    {{ form.as_p }}
    <p>
      <input style="display: inline;" type="submit" value="{% trans "Add" %}">
    </p>
  </form>
{% endblock %}

{% block footerjs %}
  function deleteConfirmation() {
    var message = "{% trans 'Do you really want to remove the selected domain?' %}";
    var ans = confirm(message);
    if (ans == true) {
      return true;
    } else {
      return false;
    }
  }
{% endblock %}<|MERGE_RESOLUTION|>--- conflicted
+++ resolved
@@ -17,7 +17,6 @@
   </p>
 
   {% if object_list %}
-<<<<<<< HEAD
     <div class="module">
       <div class="module-wrapper">
         <div class="module-header">
@@ -28,7 +27,7 @@
             <ul>
               {% for domain in object_list %}
                 <li class="module-item">
-                <span class="module-item-title">
+                <span class="module-item-title {% if domain.machine %}domain-machine{% endif %} {% if domain.canonical %}domain-canonical{% endif %}">
                   {{ domain.domain }}
                 </span>
                 <ul class="module-item-menu">
@@ -47,20 +46,6 @@
         </div>
       </div>
     </div>
-=======
-  <h3> {% trans "Existing Domains" %} </h3>
-  <p>
-    <ul>
-    {% for domain in object_list %}
-        <li class="{% if domain.machine %}domain-machine{% endif %} {% if domain.canonical %}domain-canonical{% endif %}" >
-        {{ domain.domain }}
-        (<a href="{% url 'projects_domains_edit' project.slug domain.pk %}">{% trans "Details" %}</a>)
-        (<a href="{% url 'projects_domains_delete' project.slug domain.pk %}">{% trans "Remove" %}</a>)
-        </li>
-    {% endfor %}
-    </ul>
-  </p>
->>>>>>> 6a84ae62
   {% endif %}
 
   <h3> {% trans "Add new Domain" %} </h3>

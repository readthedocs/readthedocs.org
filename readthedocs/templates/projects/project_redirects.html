{% extends "projects/project_edit_base.html" %}

{% load i18n %}

{% block title %}{% trans "Edit Redirects" %}{% endblock %}

{% block project-redirects-active %}active{% endblock %}
{% block project_edit_content_header %}{% trans "Redirects" %}{% endblock %}

{% block extra_scripts %}
<<<<<<< HEAD
  <script type="text/javascript">
    $(document).ready(function() {
      $('#id_from_url').parent().hide()
      $('#id_to_url').parent().hide()
     $('#id_redirect_type').on('change', function() {
        if (this.value == 'prefix') {
            $('#id_from_url').parent().show()
            $('#id_to_url').parent().hide()
        }
        if (this.value == 'page') {
            $('#id_from_url').parent().show()
            $('#id_to_url').parent().show()
        }
        if (this.value == 'exact') {
            $('#id_from_url').parent().show()
            $('#id_to_url').parent().show()
        }
        if (this.value == 'sphinx_html' || this.value == 'sphinx_htmldir') {
=======
    <script type="text/javascript">

        var update_outcome = function(ev) {     
            var field_from_url = $('#id_from_url'); 
                field_to_url =  $('#id_to_url');
                option = $('#id_redirect_type').val();  
                redirect_from = ""; 
                redirect_target = ""; 

            if (option === "prefix") {
                redirect_from = field_from_url.val() + "faq.html";
                redirect_target = "/$lang/$version/faq.html";
            }
            else if (option === "page" ) {
                redirect_from = "/$lang/$version/" + field_from_url.val();
                redirect_target = "/$lang/$version/" + field_to_url.val();
            }

            if (redirect_from && redirect_target) { 
                var result = "Outcome: " + redirect_from + " -> " + redirect_target; 
                $('#dynamic-redirect').text(result).show(); 
            } else { 
                $('#dynamic-redirect').text("").hide(); 
            }
        }; 

        $(document).ready(function() {
>>>>>>> 16899bc0
            $('#id_from_url').parent().hide()
            $('#id_to_url').parent().hide()
            $('#dynamic-redirect').hide()

            $('#id_redirect_type').bind('change click', function(ev) {
                $('#id_from_url').val('');
                $('#id_to_url').val('');
                $('#id_from_url').parent().hide()
                $('#id_to_url').parent().hide()

                if (this.value == 'prefix') {
                    $('#id_from_url').parent().show()
                    $('#id_to_url').parent().hide()
                }
                else if (this.value == 'page') {
                    $('#id_from_url').parent().show()
                    $('#id_to_url').parent().show()
                }
            update_outcome(ev); 
          }); 
          $('#id_from_url, #id_to_url').keyup(update_outcome);
        });

    </script>
{% endblock %}

{% block project_edit_content %}
  <p class="help_text">
    {% trans "Add redirects for your project. This allows you to fix links to old pages that are 404ing." %}
  </p>

  {% if redirects|length >= 1 %}
  <h3>{% trans "Existing Redirects" %}</h3>
  <p>
    <ul>
    {% for redirect in redirects %}
        <li>
        {{ redirect }}
        </a>
        </li>
    {% endfor %}
    </ul>
  {% endif %}

  {% if redirects|length >= 1 %}
  <h3>{% trans "Remove Redirect" %}</h3>
    <p>
        <form method="post" action="{% url "projects_redirects_delete" project.slug %}">
            {% csrf_token %}
          <select id="id_pk" name="pk">
          {% for redirect in redirects %}
            <option value="{{ redirect.pk }}">{{ redirect }}</option>
          {% endfor %}
          </select>
          <input type="submit" value="Remove">
        </form>
    </p>
  {% endif %}

  <form method="post" action=".">{% csrf_token %}
    {{ form.as_p }}
    <div id="dynamic-redirect" class="empty"></div>
    <p>
      <input style="display: inline;" type="submit" value="{% trans "Submit" %}">
    </p>
  </form>
{% endblock %}<|MERGE_RESOLUTION|>--- conflicted
+++ resolved
@@ -8,26 +8,6 @@
 {% block project_edit_content_header %}{% trans "Redirects" %}{% endblock %}
 
 {% block extra_scripts %}
-<<<<<<< HEAD
-  <script type="text/javascript">
-    $(document).ready(function() {
-      $('#id_from_url').parent().hide()
-      $('#id_to_url').parent().hide()
-     $('#id_redirect_type').on('change', function() {
-        if (this.value == 'prefix') {
-            $('#id_from_url').parent().show()
-            $('#id_to_url').parent().hide()
-        }
-        if (this.value == 'page') {
-            $('#id_from_url').parent().show()
-            $('#id_to_url').parent().show()
-        }
-        if (this.value == 'exact') {
-            $('#id_from_url').parent().show()
-            $('#id_to_url').parent().show()
-        }
-        if (this.value == 'sphinx_html' || this.value == 'sphinx_htmldir') {
-=======
     <script type="text/javascript">
 
         var update_outcome = function(ev) {     
@@ -55,7 +35,6 @@
         }; 
 
         $(document).ready(function() {
->>>>>>> 16899bc0
             $('#id_from_url').parent().hide()
             $('#id_to_url').parent().hide()
             $('#dynamic-redirect').hide()

--- conflicted
+++ resolved
@@ -4,20 +4,12 @@
 
   {% if not primary_email.verified %}
     <div class="verification-error-block">
-<<<<<<< HEAD
-      Verify Your Email Address ({{ primary_email.email }})
-=======
       Please verify your email address ({{ primary_email.email }})
->>>>>>> bb09668f
       <br />
       <form action="{% url 'account_email' %}" method="post">
         {% csrf_token %}
         <input type="hidden" value="{{ primary_email.email }}" name="email" />
-<<<<<<< HEAD
-        <button type="submit" name="action_send">Re-send Activation Link</button>
-=======
         <button type="submit" name="action_send">Re-send activation link</button>
->>>>>>> bb09668f
       </form>
     </div>
   {% endif %}

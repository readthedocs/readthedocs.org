--- conflicted
+++ resolved
@@ -25,11 +25,8 @@
     unresolver,
 )
 from readthedocs.core.utils import get_cache_tag
-<<<<<<< HEAD
+from readthedocs.projects.models import Feature, Project
 from readthedocs.proxito.exceptions import ProxitoProjectHttp404
-=======
-from readthedocs.projects.models import Feature, Project
->>>>>>> 940278a3
 
 log = structlog.get_logger(__name__)
 

"""Test hosting views."""

import json
from pathlib import Path
from unittest import mock

import django_dynamic_fixture as fixture
import pytest
from django.contrib.auth.models import User
from django.test import TestCase, override_settings
from django.urls import reverse
from django.utils import timezone
from django_dynamic_fixture import get

from readthedocs.builds.constants import BUILD_STATE_FINISHED, EXTERNAL, LATEST
from readthedocs.builds.models import Build, Version
from readthedocs.filetreediff.dataclasses import FileTreeDiffFile, FileTreeDiffManifest
from readthedocs.projects.constants import (
    ADDONS_FLYOUT_SORTING_ALPHABETICALLY,
    ADDONS_FLYOUT_SORTING_CALVER,
    ADDONS_FLYOUT_SORTING_PYTHON_PACKAGING,
    MULTIPLE_VERSIONS_WITH_TRANSLATIONS,
    PRIVATE,
    PUBLIC,
    SINGLE_VERSION_WITHOUT_TRANSLATIONS,
)
from readthedocs.projects.models import Domain, Project


@override_settings(
    PRODUCTION_DOMAIN="readthedocs.org",
    PUBLIC_DOMAIN="dev.readthedocs.io",
    PUBLIC_DOMAIN_USES_HTTPS=True,
    GLOBAL_ANALYTICS_CODE=None,
    RTD_ALLOW_ORGANIZATIONS=False,
    RTD_EXTERNAL_VERSION_DOMAIN="dev.readthedocs.build",
)
@pytest.mark.proxito
class TestReadTheDocsConfigJson(TestCase):
    def setUp(self):
        self.user = fixture.get(User, username="testuser")
        self.user.set_password("testuser")
        self.user.save()

        self.project = fixture.get(
            Project,
            slug="project",
            name="project",
            language="en",
            privacy_level=PUBLIC,
            external_builds_privacy_level=PUBLIC,
            repo="https://github.com/readthedocs/project",
            programming_language="words",
            users=[self.user],
            main_language_project=None,
            project_url="http://project.com",
            versioning_scheme=MULTIPLE_VERSIONS_WITH_TRANSLATIONS,
        )

        fixture.get(AddonsConfig, project=self.project)

        for tag in ("tag", "project", "test"):
            self.project.tags.add(tag)

        self.project.versions.update(
            privacy_level=PUBLIC,
            built=True,
            active=True,
            type="tag",
            identifier="a1b2c3",
        )
        self.version = self.project.versions.get(slug=LATEST)
        self.build = fixture.get(
            Build,
            project=self.project,
            version=self.version,
            commit="a1b2c3",
            length=60,
            state="finished",
            success=True,
        )

    def _get_response_dict(self, view_name, filepath=None):
        filepath = filepath or __file__
        filename = Path(filepath).absolute().parent / "responses" / f"{view_name}.json"
        return json.load(open(filename))

    def _normalize_datetime_fields(self, obj):
        obj["projects"]["current"]["created"] = "2019-04-29T10:00:00Z"
        obj["projects"]["current"]["modified"] = "2019-04-29T12:00:00Z"
        obj["builds"]["current"]["created"] = "2019-04-29T10:00:00Z"
        obj["builds"]["current"]["finished"] = "2019-04-29T10:01:00Z"
        return obj

    def test_get_config_v1(self):
        r = self.client.get(
            reverse("proxito_readthedocs_docs_addons"),
            {
                "url": "https://project.dev.readthedocs.io/en/latest/",
                "api-version": "1.0.0",
            },
            secure=True,
            headers={
                "host": "project.dev.readthedocs.io",
            },
        )
        assert r.status_code == 200
        assert self._normalize_datetime_fields(r.json()) == self._get_response_dict(
            "v1"
        )

    def test_get_config_v2(self):
        r = self.client.get(
            reverse("proxito_readthedocs_docs_addons"),
            {
                "url": "https://project.dev.readthedocs.io/en/latest/",
                "api-version": "2.0.0",
            },
            secure=True,
            headers={
                "host": "project.dev.readthedocs.io",
            },
        )
        assert r.status_code == 200
        assert r.json() == self._get_response_dict("v2")

    def test_get_config_unsupported_version(self):
        r = self.client.get(
            reverse("proxito_readthedocs_docs_addons"),
            {
                "url": "https://project.dev.readthedocs.io/en/latest/",
                "api-version": "3.0.0",
            },
            secure=True,
            headers={
                "host": "project.dev.readthedocs.io",
            },
        )
        assert r.status_code == 400
        assert r.json() == self._get_response_dict("v3")

    def test_disabled_addons_via_addons_config(self):
<<<<<<< HEAD
        self.project.addons.analytics_enabled = False
        self.project.addons.doc_diff_enabled = False
        self.project.addons.external_version_warning_enabled = False
        self.project.addons.ethicalads_enabled = False
        self.project.addons.flyout_enabled = False
        self.project.addons.hotkeys_enabled = False
        self.project.addons.search_enabled = False
        self.project.addons.notifications_enabled = False
        self.project.addons.notifications_show_on_latest = False
        self.project.addons.notifications_show_on_non_stable = False
        self.project.addons.notifications_show_on_external = False
        self.project.addons.save()
=======
        addons.analytics_enabled = False
        addons.doc_diff_enabled = False
        addons.external_version_warning_enabled = False
        addons.ethicalads_enabled = False
        addons.flyout_enabled = False
        addons.hotkeys_enabled = False
        addons.search_enabled = False
        addons.notifications_enabled = False
        addons.notifications_show_on_latest = False
        addons.notifications_show_on_non_stable = False
        addons.notifications_show_on_external = False
        addons.save()
>>>>>>> c4d822f4

        r = self.client.get(
            reverse("proxito_readthedocs_docs_addons"),
            {
                "url": "https://project.dev.readthedocs.io/en/latest/",
                "client-version": "0.6.0",
                "api-version": "1.0.0",
            },
            secure=True,
            headers={
                "host": "project.dev.readthedocs.io",
            },
        )
        assert r.status_code == 200
        assert r.json()["addons"]["analytics"]["enabled"] is False
        assert r.json()["addons"]["notifications"]["enabled"] is False
        assert r.json()["addons"]["notifications"]["show_on_latest"] is False
        assert r.json()["addons"]["notifications"]["show_on_non_stable"] is False
        assert r.json()["addons"]["notifications"]["show_on_external"] is False
        assert r.json()["addons"]["doc_diff"]["enabled"] is False
        assert r.json()["addons"]["flyout"]["enabled"] is False
        assert r.json()["addons"]["search"]["enabled"] is False
        assert r.json()["addons"]["hotkeys"]["enabled"] is False

    def test_non_latest_version_warning_versions(self):
        fixture.get(
            Version,
            project=self.project,
            privacy_level=PRIVATE,
            slug="private",
            verbose_name="private",
            built=True,
            active=True,
        )
        fixture.get(
            Version,
            project=self.project,
            privacy_level=PUBLIC,
            slug="public-built",
            verbose_name="public-built",
            built=True,
            active=True,
        )
        fixture.get(
            Version,
            project=self.project,
            privacy_level=PUBLIC,
            slug="public-not-built",
            verbose_name="public-not-built",
            built=False,
            active=True,
        )

        r = self.client.get(
            reverse("proxito_readthedocs_docs_addons"),
            {
                "url": "https://project.dev.readthedocs.io/en/latest/",
                "client-version": "0.6.0",
                "api-version": "1.0.0",
            },
            secure=True,
            headers={
                "host": "project.dev.readthedocs.io",
            },
        )
        assert r.status_code == 200

        expected = ["latest", "public-built"]
        assert [v["slug"] for v in r.json()["versions"]["active"]] == expected

    def test_flyout_versions(self):
        fixture.get(
            Version,
            project=self.project,
            privacy_level=PRIVATE,
            slug="private",
            verbose_name="private",
            built=True,
            active=True,
        )
        fixture.get(
            Version,
            project=self.project,
            privacy_level=PUBLIC,
            slug="public-built",
            verbose_name="public-built",
            built=True,
            active=True,
        )
        fixture.get(
            Version,
            project=self.project,
            privacy_level=PUBLIC,
            slug="public-not-built",
            verbose_name="public-not-built",
            built=False,
            active=True,
        )
        fixture.get(
            Version,
            project=self.project,
            privacy_level=PUBLIC,
            slug="hidden",
            verbose_name="hidden",
            built=False,
            hidden=True,
            active=True,
        )

        r = self.client.get(
            reverse("proxito_readthedocs_docs_addons"),
            {
                "url": "https://project.dev.readthedocs.io/en/latest/",
                "client-version": "0.6.0",
                "api-version": "1.0.0",
            },
            secure=True,
            headers={
                "host": "project.dev.readthedocs.io",
            },
        )
        assert r.status_code == 200

        assert len(r.json()["versions"]["active"]) == 2
        assert r.json()["versions"]["active"][0]["slug"] == "latest"
        assert (
            r.json()["versions"]["active"][0]["urls"]["documentation"]
            == "https://project.dev.readthedocs.io/en/latest/"
        )
        assert r.json()["versions"]["active"][1]["slug"] == "public-built"
        assert (
            r.json()["versions"]["active"][1]["urls"]["documentation"]
            == "https://project.dev.readthedocs.io/en/public-built/"
        )

    def test_flyout_translations(self):
        translation_ja = fixture.get(
            Project,
            slug="translation",
            main_language_project=self.project,
            language="ja",
            privacy_level=PUBLIC,
        )
        translation_ja.versions.update(
            built=True,
            active=True,
            privacy_level=PUBLIC,
        )

        r = self.client.get(
            reverse("proxito_readthedocs_docs_addons"),
            {
                "url": "https://project.dev.readthedocs.io/en/latest/",
                "client-version": "0.6.0",
                "api-version": "1.0.0",
            },
            secure=True,
            headers={
                "host": "project.dev.readthedocs.io",
            },
        )
        assert r.status_code == 200

        # Hitting the English version of the docs, will return Japanese as translation
        assert len(r.json()["projects"]["translations"]) == 1
        assert r.json()["projects"]["translations"][0]["slug"] == "translation"
        assert r.json()["projects"]["translations"][0]["language"]["code"] == "ja"
        assert (
            r.json()["projects"]["translations"][0]["urls"]["documentation"]
            == "https://project.dev.readthedocs.io/ja/latest/"
        )

        # Hitting the Japanese version of the docs, will return English as translation
        r = self.client.get(
            reverse("proxito_readthedocs_docs_addons"),
            {
                "url": "https://project.dev.readthedocs.io/ja/latest/",
                "client-version": "0.6.0",
                "api-version": "1.0.0",
            },
            secure=True,
            headers={
                "host": "project.dev.readthedocs.io",
            },
        )
        assert r.status_code == 200
        assert len(r.json()["projects"]["translations"]) == 1
        assert r.json()["projects"]["translations"][0]["slug"] == "project"
        assert r.json()["projects"]["translations"][0]["language"]["code"] == "en"
        assert (
            r.json()["projects"]["translations"][0]["urls"]["documentation"]
            == "https://project.dev.readthedocs.io/en/latest/"
        )

    def test_flyout_downloads(self):
        fixture.get(
            Version,
            project=self.project,
            privacy_level=PUBLIC,
            slug="offline",
            verbose_name="offline",
            built=True,
            has_pdf=True,
            has_epub=True,
            has_htmlzip=True,
            active=True,
        )

        r = self.client.get(
            reverse("proxito_readthedocs_docs_addons"),
            {
                "url": "https://project.dev.readthedocs.io/en/offline/",
                "client-version": "0.6.0",
                "api-version": "1.0.0",
            },
            secure=True,
            headers={
                "host": "project.dev.readthedocs.io",
            },
        )
        assert r.status_code == 200

        expected = {
            "pdf": "https://project.dev.readthedocs.io/_/downloads/en/offline/pdf/",
            "htmlzip": "https://project.dev.readthedocs.io/_/downloads/en/offline/htmlzip/",
            "epub": "https://project.dev.readthedocs.io/_/downloads/en/offline/epub/",
        }
        assert r.json()["versions"]["current"]["downloads"] == expected

    def test_flyout_single_version_project(self):
        self.version.has_pdf = True
        self.version.has_epub = True
        self.version.has_htmlzip = True
        self.version.save()

        # Add extra built and active versions to emulate a project that went
        # from multiple versions to single version.
        # These versions shouldn't be included in the `versions.active` field.
        for i in range(5):
            fixture.get(
                Version,
                privacy_level=PUBLIC,
                active=True,
                built=True,
                project=self.project,
            )

        self.project.versioning_scheme = SINGLE_VERSION_WITHOUT_TRANSLATIONS
        self.project.save()

        r = self.client.get(
            reverse("proxito_readthedocs_docs_addons"),
            {
                "url": "https://project.dev.readthedocs.io/",
                "client-version": "0.6.0",
                "api-version": "1.0.0",
            },
            secure=True,
            headers={
                "host": "project.dev.readthedocs.io",
            },
        )
        assert r.status_code == 200
        expected = ["latest"]
        assert [v["slug"] for v in r.json()["versions"]["active"]] == expected

        expected = {
            "pdf": "https://project.dev.readthedocs.io/_/downloads/en/latest/pdf/",
            "htmlzip": "https://project.dev.readthedocs.io/_/downloads/en/latest/htmlzip/",
            "epub": "https://project.dev.readthedocs.io/_/downloads/en/latest/epub/",
        }
        assert r.json()["versions"]["current"]["downloads"] == expected

    def test_builds_current_is_latest_one(self):
        # Create 10 successful build objects
        # The latest one (ordered by date) will be ``a1b2c3-9``
        for i in range(10):
            fixture.get(
                Build,
                date=timezone.now(),
                project=self.project,
                version=self.version,
                commit=f"a1b2c3-{i}",
                length=60,
                state="finished",
                success=True,
            )

        # Latest failed build
        fixture.get(
            Build,
            date=timezone.now(),
            project=self.project,
            version=self.version,
            commit=f"a1b2c3-failed",
            length=60,
            state="finished",
            success=False,
        )

        r = self.client.get(
            reverse("proxito_readthedocs_docs_addons"),
            {
                "url": "https://project.dev.readthedocs.io/en/latest/",
                "client-version": "0.6.0",
                "api-version": "1.0.0",
            },
            secure=True,
            headers={
                "host": "project.dev.readthedocs.io",
            },
        )
        assert r.status_code == 200

        # ``a1b2c3-9``is the latest successful build object created
        assert r.json()["builds"]["current"]["commit"] == "a1b2c3-9"

    def test_builds_current_is_latest_one_without_url_parameter(self):
        # Create 10 successful build objects
        # The latest one (ordered by date) will be ``a1b2c3-9``
        for i in range(10):
            fixture.get(
                Build,
                date=timezone.now(),
                project=self.project,
                version=self.version,
                commit=f"a1b2c3-{i}",
                length=60,
                state="finished",
                success=True,
            )

        # Latest failed build
        fixture.get(
            Build,
            date=timezone.now(),
            project=self.project,
            version=self.version,
            commit=f"a1b2c3-failed",
            length=60,
            state="finished",
            success=False,
        )

        r = self.client.get(
            reverse("proxito_readthedocs_docs_addons"),
            {
                "project-slug": "project",
                "version-slug": "latest",
                "client-version": "0.6.0",
                "api-version": "1.0.0",
            },
            secure=True,
            headers={
                "host": "project.dev.readthedocs.io",
            },
        )
        assert r.status_code == 200

        # ``a1b2c3-9``is the latest successful build object created
        assert r.json()["builds"]["current"]["commit"] == "a1b2c3-9"

    def test_project_subproject(self):
        subproject = fixture.get(
            Project,
            slug="subproject",
            repo="https://github.com/readthedocs/subproject",
            privacy_level=PUBLIC,
        )
        subproject.versions.update(privacy_level=PUBLIC, built=True, active=True)
        self.project.add_subproject(subproject)

        r = self.client.get(
            reverse("proxito_readthedocs_docs_addons"),
            {
                "url": "https://project.dev.readthedocs.io/projects/subproject/en/latest/",
                "client-version": "0.6.0",
                "api-version": "1.0.0",
            },
            secure=True,
            headers={
                "host": "project.dev.readthedocs.io",
            },
        )
        assert r.status_code == 200

        assert r.json()["projects"]["current"]["id"] == subproject.pk
        assert r.json()["projects"]["current"]["slug"] == subproject.slug
        assert (
            r.json()["projects"]["current"]["repository"]["url"]
            == "https://github.com/readthedocs/subproject"
        )

    def test_flyout_subproject_urls(self):
        translation = fixture.get(
            Project,
            slug="translation",
            language="es",
            repo="https://github.com/readthedocs/subproject",
            privacy_level=PUBLIC,
        )
        translation.versions.update(
            built=True,
            active=True,
        )
        subproject = fixture.get(
            Project,
            slug="subproject",
            repo="https://github.com/readthedocs/subproject",
            privacy_level=PUBLIC,
        )
        self.project.add_subproject(subproject)
        subproject.translations.add(translation)
        subproject.save()

        fixture.get(Version, slug="v1", project=subproject, privacy_level=PUBLIC)
        fixture.get(Version, slug="v2.3", project=subproject, privacy_level=PUBLIC)
        subproject.versions.update(
            privacy_level=PUBLIC,
            built=True,
            active=True,
            hidden=False,
        )

        r = self.client.get(
            reverse("proxito_readthedocs_docs_addons"),
            {
                "url": "https://project.dev.readthedocs.io/projects/subproject/en/latest/",
                "client-version": "0.6.0",
                "api-version": "1.0.0",
            },
            secure=True,
            headers={
                "host": "project.dev.readthedocs.io",
            },
        )
        assert r.status_code == 200

        assert len(r.json()["versions"]["active"]) == 3
        assert r.json()["versions"]["active"][0]["slug"] == "latest"
        assert (
            r.json()["versions"]["active"][0]["urls"]["documentation"]
            == "https://project.dev.readthedocs.io/projects/subproject/en/latest/"
        )
        assert r.json()["versions"]["active"][1]["slug"] == "v2.3"
        assert (
            r.json()["versions"]["active"][1]["urls"]["documentation"]
            == "https://project.dev.readthedocs.io/projects/subproject/en/v2.3/"
        )
        assert r.json()["versions"]["active"][2]["slug"] == "v1"
        assert (
            r.json()["versions"]["active"][2]["urls"]["documentation"]
            == "https://project.dev.readthedocs.io/projects/subproject/en/v1/"
        )

        assert len(r.json()["projects"]["translations"]) == 1
        assert r.json()["projects"]["translations"][0]["slug"] == "translation"
        assert r.json()["projects"]["translations"][0]["language"]["code"] == "es"
        assert (
            r.json()["projects"]["translations"][0]["urls"]["documentation"]
            == "https://project.dev.readthedocs.io/projects/subproject/es/latest/"
        )

    def test_send_project_not_version_slugs(self):
        r = self.client.get(
            reverse("proxito_readthedocs_docs_addons"),
            {
                "api-version": "1.0.0",
                "client-version": "0.6.0",
                "project-slug": self.project.slug,
            },
            secure=True,
            headers={
                "host": "project.dev.readthedocs.io",
            },
        )
        assert r.status_code == 400
        assert r.json() == {
            "error": "'project-slug' and 'version-slug' GET attributes are required when not sending 'url'"
        }

    def test_send_version_not_project_slugs(self):
        r = self.client.get(
            reverse("proxito_readthedocs_docs_addons"),
            {
                "api-version": "1.0.0",
                "client-version": "0.6.0",
                "version-slug": self.version.slug,
            },
            secure=True,
            headers={
                "host": "project.dev.readthedocs.io",
            },
        )
        assert r.status_code == 400
        assert r.json() == {
            "error": "'project-slug' and 'version-slug' GET attributes are required when not sending 'url'"
        }

    def test_send_project_version_slugs(self):
        r = self.client.get(
            reverse("proxito_readthedocs_docs_addons"),
            {
                "api-version": "1.0.0",
                "client-version": "0.6.0",
                "project-slug": self.project.slug,
                "version-slug": self.version.slug,
            },
            secure=True,
            headers={
                "host": "project.dev.readthedocs.io",
            },
        )
        assert r.status_code == 200
        expected_response = self._get_response_dict("v1")
        # Remove `addons.doc_diff` from the response because it's not present when `url=` is not sent
        expected_response["addons"].pop("doc_diff")

        assert self._normalize_datetime_fields(r.json()) == expected_response

    def test_send_project_version_slugs_and_url(self):
        r = self.client.get(
            reverse("proxito_readthedocs_docs_addons"),
            {
                "api-version": "1.0.0",
                "client-version": "0.6.0",
                "url": "https://project.dev.readthedocs.io/en/latest/",
                # When sending `url=`, slugs are ignored
                "project-slug": "different-project-slug-than-url",
                "version-slug": "different-version-slug-than-url",
            },
            secure=True,
            headers={
                "host": "project.dev.readthedocs.io",
            },
        )
        assert r.status_code == 200
        assert self._normalize_datetime_fields(r.json()) == self._get_response_dict(
            "v1"
        )

    def test_custom_domain_url(self):
        fixture.get(
            Domain,
            domain="docs.example.com",
            canonical=True,
            project=self.project,
        )
        r = self.client.get(
            reverse("proxito_readthedocs_docs_addons"),
            {
                "api-version": "1.0.0",
                "client-version": "0.6.0",
                "url": "https://docs.example.com/en/latest/",
            },
            secure=True,
            headers={
                "host": "docs.example.com",
            },
        )
        assert r.status_code == 200
        assert len(r.json()["versions"]["active"]) == 1
        assert r.json()["versions"]["active"][0]["slug"] == "latest"
        assert (
            r.json()["versions"]["active"][0]["urls"]["documentation"]
            == "https://docs.example.com/en/latest/"
        )

    def test_linkpreviews(self):
<<<<<<< HEAD
        self.project.addons.linkpreviews_enabled = True
        self.project.addons.save()
=======
        addons.linkpreviews_enabled = True
        addons.save()
>>>>>>> c4d822f4

        r = self.client.get(
            reverse("proxito_readthedocs_docs_addons"),
            {
                "api-version": "1.0.0",
                "client-version": "0.6.0",
                "url": "https://project.dev.readthedocs.io/en/latest/",
            },
            secure=True,
            headers={
                "host": "project.dev.readthedocs.io",
            },
        )
        expected = {
            "enabled": True,
        }

        assert r.status_code == 200
        assert r.json()["addons"]["linkpreviews"] == expected

    def test_non_existent_project(self):
        r = self.client.get(
            reverse("proxito_readthedocs_docs_addons"),
            {
                "api-version": "1.0.0",
                "client-version": "0.6.0",
                "project-slug": "non-existent-project",
                "version-slug": "latest",
            },
            secure=True,
            headers={
                "host": "project.dev.readthedocs.io",
            },
        )
        assert r.status_code == 404
        assert r.json() == {"detail": "No Project matches the given query."}

    def test_number_of_queries_project_version_slug(self):
        # The number of queries should not increase too much, even if we change
        # some of the responses from the API. This test will help us to
        # understand how much this number varies depending on the changes we do.

        # Create many versions for this project.
        # These versions will call `resolver.resolve` to generate the URL returned for
        # `projects.translations` and `versions.active` fields.
        for i in range(35):
            name = f"public-built-{i}"
            fixture.get(
                Version,
                project=self.project,
                privacy_level=PUBLIC,
                slug=name,
                verbose_name=name,
                built=True,
                active=True,
            )

        with self.assertNumQueries(20):
            r = self.client.get(
                reverse("proxito_readthedocs_docs_addons"),
                {
                    "api-version": "1.0.0",
                    "client-version": "0.6.0",
                    "project-slug": "project",
                    "version-slug": "latest",
                },
                secure=True,
                headers={
                    "host": "project.dev.readthedocs.io",
                },
            )
        assert r.status_code == 200

    def test_number_of_queries_url(self):
        for i in range(35):
            name = f"public-built-{i}"
            fixture.get(
                Version,
                project=self.project,
                privacy_level=PUBLIC,
                slug=name,
                verbose_name=name,
                built=True,
                active=True,
            )

        with self.assertNumQueries(22):
            r = self.client.get(
                reverse("proxito_readthedocs_docs_addons"),
                {
                    "url": "https://project.dev.readthedocs.io/en/latest/",
                    "api-version": "1.0.0",
                },
                secure=True,
                headers={
                    "host": "project.dev.readthedocs.io",
                },
            )
        assert r.status_code == 200

    def test_number_of_queries_url_subproject(self):
        subproject = fixture.get(
            Project,
            slug="subproject",
            repo="https://github.com/readthedocs/subproject",
            privacy_level=PUBLIC,
        )
        subproject.versions.update(privacy_level=PUBLIC, built=True, active=True)
        self.project.add_subproject(subproject)

        for i in range(35):
            name = f"public-built-{i}"
            fixture.get(
                Version,
                project=subproject,
                privacy_level=PUBLIC,
                slug=name,
                verbose_name=name,
                built=True,
                active=True,
            )

        with self.assertNumQueries(31):
            r = self.client.get(
                reverse("proxito_readthedocs_docs_addons"),
                {
                    "url": "https://project.dev.readthedocs.io/projects/subproject/en/latest/",
                    "client-version": "0.6.0",
                    "api-version": "1.0.0",
                },
                secure=True,
                headers={
                    "host": "project.dev.readthedocs.io",
                },
            )
        assert r.status_code == 200

    def test_number_of_queries_url_translations(self):
        # Create multiple translations to be shown in the flyout
        for language in ["ja", "es", "ru", "pt-br"]:
            slug = f"translation-{language}"
            fixture.get(
                Project,
                slug=slug,
                main_language_project=self.project,
                language=language,
            )

        with self.assertNumQueries(58):
            r = self.client.get(
                reverse("proxito_readthedocs_docs_addons"),
                {
                    "url": "https://project.dev.readthedocs.io/en/latest/",
                    "client-version": "0.6.0",
                    "api-version": "1.0.0",
                },
                secure=True,
                headers={
                    "host": "project.dev.readthedocs.io",
                },
            )
        assert r.status_code == 200

    @mock.patch("readthedocs.filetreediff.get_manifest")
    def test_file_tree_diff(self, get_manifest):
        self.project.addons.filetreediff_enabled = True
        self.project.addons.save()
        pr_version = get(
            Version,
            project=self.project,
            slug="123",
            active=True,
            built=True,
            privacy_level=PUBLIC,
            type=EXTERNAL,
        )
        pr_build = get(
            Build,
            project=self.project,
            version=pr_version,
            commit="a1b2c3",
            state=BUILD_STATE_FINISHED,
            success=True,
        )
        get_manifest.side_effect = [
            FileTreeDiffManifest(
                build_id=pr_build.id,
                files=[
                    FileTreeDiffFile(
                        path="index.html",
                        main_content_hash="hash1",
                    ),
                    FileTreeDiffFile(
                        path="tutorial/index.html",
                        main_content_hash="hash1",
                    ),
                    FileTreeDiffFile(
                        path="new-file.html",
                        main_content_hash="hash1",
                    ),
                ],
            ),
            FileTreeDiffManifest(
                build_id=self.build.id,
                files=[
                    FileTreeDiffFile(
                        path="index.html",
                        main_content_hash="hash1",
                    ),
                    FileTreeDiffFile(
                        path="tutorial/index.html",
                        main_content_hash="hash-changed",
                    ),
                    FileTreeDiffFile(
                        path="deleted.html",
                        main_content_hash="hash-deleted",
                    ),
                ],
            ),
        ]
        with self.assertNumQueries(25):
            r = self.client.get(
                reverse("proxito_readthedocs_docs_addons"),
                {
                    "url": "https://project--123.dev.readthedocs.build/en/123/",
                    "client-version": "0.6.0",
                    "api-version": "1.0.0",
                },
                secure=True,
                headers={
                    "host": "project--123.dev.readthedocs.build",
                },
            )
        assert r.status_code == 200
        filetreediff_response = r.json()["addons"]["filetreediff"]
        assert filetreediff_response == {
            "enabled": True,
            "outdated": False,
            "diff": {
                "added": [
                    {
                        "filename": "new-file.html",
                        "urls": {
                            "current": "https://project--123.dev.readthedocs.build/en/123/new-file.html",
                            "base": "https://project.dev.readthedocs.io/en/latest/new-file.html",
                        },
                    },
                ],
                "deleted": [
                    {
                        "filename": "deleted.html",
                        "urls": {
                            "current": "https://project--123.dev.readthedocs.build/en/123/deleted.html",
                            "base": "https://project.dev.readthedocs.io/en/latest/deleted.html",
                        },
                    },
                ],
                "modified": [
                    {
                        "filename": "tutorial/index.html",
                        "urls": {
                            "current": "https://project--123.dev.readthedocs.build/en/123/tutorial/index.html",
                            "base": "https://project.dev.readthedocs.io/en/latest/tutorial/index.html",
                        },
                    },
                ],
            },
        }

    def test_version_ordering(self):
        for slug in ["1.0", "1.2", "1.12", "2.0", "2020.01.05", "a-slug", "z-slug"]:
            fixture.get(
                Version,
                project=self.project,
                privacy_level=PUBLIC,
                slug=slug,
                verbose_name=slug,
                built=True,
                active=True,
            )
        self.project.update_stable_version()
        self.project.versions.update(
            privacy_level=PUBLIC,
            built=True,
            active=True,
        )

        kwargs = {
            "path": reverse("proxito_readthedocs_docs_addons"),
            "data": {
                "url": "https://project.dev.readthedocs.io/en/latest/",
                "client-version": "0.6.0",
                "api-version": "1.0.0",
            },
            "secure": True,
            "headers": {
                "host": "project.dev.readthedocs.io",
            },
        }

        # Default ordering (SemVer)
        expected = [
            "latest",
            "stable",
            "2020.01.05",
            "2.0",
            "1.12",
            "1.2",
            "1.0",
            "z-slug",
            "a-slug",
        ]
        r = self.client.get(**kwargs)
        assert r.status_code == 200
        assert [v["slug"] for v in r.json()["versions"]["active"]] == expected

        self.project.refresh_from_db()
        addons = self.project.addons

        # The order of latest and stable doesn't change when using semver.
        addons.flyout_sorting_latest_stable_at_beginning = False
        addons.save()
        r = self.client.get(**kwargs)
        assert r.status_code == 200
        assert [v["slug"] for v in r.json()["versions"]["active"]] == expected

        addons.flyout_sorting = ADDONS_FLYOUT_SORTING_ALPHABETICALLY
        addons.flyout_sorting_latest_stable_at_beginning = True
        addons.save()
        expected = [
            "z-slug",
            "stable",
            "latest",
            "a-slug",
            "2020.01.05",
            "2.0",
            "1.2",
            "1.12",
            "1.0",
        ]
        r = self.client.get(**kwargs)
        assert r.status_code == 200
        assert [v["slug"] for v in r.json()["versions"]["active"]] == expected

        # The order of latest and stable doesn't change when using alphabetical sorting.
        addons.flyout_sorting_latest_stable_at_beginning = False
        addons.save()
        r = self.client.get(**kwargs)
        assert r.status_code == 200
        assert [v["slug"] for v in r.json()["versions"]["active"]] == expected

        addons.flyout_sorting = ADDONS_FLYOUT_SORTING_PYTHON_PACKAGING
        addons.flyout_sorting_latest_stable_at_beginning = True
        addons.save()
        r = self.client.get(**kwargs)
        assert r.status_code == 200
        expected = [
            "latest",
            "stable",
            "2020.01.05",
            "2.0",
            "1.12",
            "1.2",
            "1.0",
            "z-slug",
            "a-slug",
        ]
        assert [v["slug"] for v in r.json()["versions"]["active"]] == expected

        addons.flyout_sorting_latest_stable_at_beginning = False
        addons.save()
        r = self.client.get(**kwargs)
        assert r.status_code == 200
        expected = [
            "2020.01.05",
            "2.0",
            "1.12",
            "1.2",
            "1.0",
            "z-slug",
            "stable",
            "latest",
            "a-slug",
        ]
        assert [v["slug"] for v in r.json()["versions"]["active"]] == expected

        addons.flyout_sorting = ADDONS_FLYOUT_SORTING_CALVER
        addons.flyout_sorting_latest_stable_at_beginning = True
        addons.save()
        r = self.client.get(**kwargs)
        assert r.status_code == 200
        expected = [
            "latest",
            "stable",
            "2020.01.05",
            "z-slug",
            "a-slug",
            "2.0",
            "1.2",
            "1.12",
            "1.0",
        ]
        assert [v["slug"] for v in r.json()["versions"]["active"]] == expected

        addons.flyout_sorting_latest_stable_at_beginning = False
        addons.save()
        r = self.client.get(**kwargs)
        assert r.status_code == 200
        expected = [
            "2020.01.05",
            "z-slug",
            "stable",
            "latest",
            "a-slug",
            "2.0",
            "1.2",
            "1.12",
            "1.0",
        ]
        assert [v["slug"] for v in r.json()["versions"]["active"]] == expected<|MERGE_RESOLUTION|>--- conflicted
+++ resolved
@@ -140,7 +140,6 @@
         assert r.json() == self._get_response_dict("v3")
 
     def test_disabled_addons_via_addons_config(self):
-<<<<<<< HEAD
         self.project.addons.analytics_enabled = False
         self.project.addons.doc_diff_enabled = False
         self.project.addons.external_version_warning_enabled = False
@@ -153,20 +152,6 @@
         self.project.addons.notifications_show_on_non_stable = False
         self.project.addons.notifications_show_on_external = False
         self.project.addons.save()
-=======
-        addons.analytics_enabled = False
-        addons.doc_diff_enabled = False
-        addons.external_version_warning_enabled = False
-        addons.ethicalads_enabled = False
-        addons.flyout_enabled = False
-        addons.hotkeys_enabled = False
-        addons.search_enabled = False
-        addons.notifications_enabled = False
-        addons.notifications_show_on_latest = False
-        addons.notifications_show_on_non_stable = False
-        addons.notifications_show_on_external = False
-        addons.save()
->>>>>>> c4d822f4
 
         r = self.client.get(
             reverse("proxito_readthedocs_docs_addons"),
@@ -736,13 +721,8 @@
         )
 
     def test_linkpreviews(self):
-<<<<<<< HEAD
         self.project.addons.linkpreviews_enabled = True
         self.project.addons.save()
-=======
-        addons.linkpreviews_enabled = True
-        addons.save()
->>>>>>> c4d822f4
 
         r = self.client.get(
             reverse("proxito_readthedocs_docs_addons"),

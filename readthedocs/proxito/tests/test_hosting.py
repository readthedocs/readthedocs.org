--- conflicted
+++ resolved
@@ -408,11 +408,7 @@
                 active=True,
             )
 
-<<<<<<< HEAD
-        with self.assertNumQueries(14):
-=======
-        with self.assertNumQueries(12):
->>>>>>> 08e83662
+        with self.assertNumQueries(13):
             r = self.client.get(
                 reverse("proxito_readthedocs_docs_addons"),
                 {

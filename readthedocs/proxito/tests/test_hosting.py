--- conflicted
+++ resolved
@@ -785,11 +785,7 @@
                 active=True,
             )
 
-<<<<<<< HEAD
-        with self.assertNumQueries(18):
-=======
         with self.assertNumQueries(17):
->>>>>>> fd4ee722
             r = self.client.get(
                 reverse("proxito_readthedocs_docs_addons"),
                 {
@@ -818,11 +814,7 @@
                 active=True,
             )
 
-<<<<<<< HEAD
-        with self.assertNumQueries(20):
-=======
         with self.assertNumQueries(18):
->>>>>>> fd4ee722
             r = self.client.get(
                 reverse("proxito_readthedocs_docs_addons"),
                 {
@@ -858,11 +850,7 @@
                 active=True,
             )
 
-<<<<<<< HEAD
-        with self.assertNumQueries(24):
-=======
         with self.assertNumQueries(22):
->>>>>>> fd4ee722
             r = self.client.get(
                 reverse("proxito_readthedocs_docs_addons"),
                 {
@@ -878,11 +866,7 @@
         assert r.status_code == 200
 
         # Test parent project has fewer queries
-<<<<<<< HEAD
-        with self.assertNumQueries(19):
-=======
         with self.assertNumQueries(17):
->>>>>>> fd4ee722
             r = self.client.get(
                 reverse("proxito_readthedocs_docs_addons"),
                 {

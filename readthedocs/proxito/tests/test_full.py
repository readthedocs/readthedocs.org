import os
from textwrap import dedent
from unittest import mock

import django_dynamic_fixture as fixture
from django.conf import settings
from django.core.cache import cache
from django.http import HttpResponse
from django.test.utils import override_settings
from django.urls import reverse
from django_dynamic_fixture import get

from readthedocs.analytics.models import PageView
from readthedocs.audit.models import AuditLog
from readthedocs.builds.constants import EXTERNAL, INTERNAL, LATEST
from readthedocs.builds.models import Version
from readthedocs.organizations.models import Organization
from readthedocs.projects import constants
from readthedocs.projects.constants import (
    DOWNLOADABLE_MEDIA_TYPES,
    MEDIA_TYPE_HTMLZIP,
    MKDOCS,
    PRIVATE,
    PUBLIC,
    SPHINX,
    SPHINX_HTMLDIR,
    SPHINX_SINGLEHTML,
)
from readthedocs.projects.models import Domain, Feature, Project
from readthedocs.proxito.views.mixins import ServeDocsMixin
from readthedocs.redirects.models import Redirect
from readthedocs.rtd_tests.storage import (
    BuildMediaFileSystemStorageTest,
    StaticFileSystemStorageTest,
)
from readthedocs.subscriptions.models import Plan, PlanFeature, Subscription

from .base import BaseDocServing


@override_settings(
    PYTHON_MEDIA=False,
    PUBLIC_DOMAIN="dev.readthedocs.io",
    RTD_EXTERNAL_VERSION_DOMAIN="dev.readthedocs.build",
)
class TestFullDocServing(BaseDocServing):
    # Test the full range of possible doc URL's

    def test_health_check(self):
        url = reverse('health_check')
        host = 'project.dev.readthedocs.io'
        resp = self.client.get(url, HTTP_HOST=host)
        self.assertEqual(resp.status_code, 200)
        self.assertEqual(resp.json(), {'status': 200})

        # Test with IP address, which should still work
        # since we're skipping middleware
        host = '127.0.0.1'
        resp = self.client.get(url, HTTP_HOST=host)
        self.assertEqual(resp.status_code, 200)
        self.assertEqual(resp.json(), {"status": 200})
        self.assertEqual(resp["CDN-Cache-Control"], "private")

    def test_subproject_serving(self):
        url = '/projects/subproject/en/latest/awesome.html'
        host = 'project.dev.readthedocs.io'
        resp = self.client.get(url, HTTP_HOST=host)
        self.assertEqual(
            resp['x-accel-redirect'], '/proxito/media/html/subproject/latest/awesome.html',
        )

    def test_subproject_single_version(self):
        self.subproject.single_version = True
        self.subproject.save()
        url = '/projects/subproject/awesome.html'
        host = 'project.dev.readthedocs.io'
        resp = self.client.get(url, HTTP_HOST=host)
        self.assertEqual(
            resp['x-accel-redirect'], '/proxito/media/html/subproject/latest/awesome.html',
        )

    def test_subproject_translation_serving(self):
        url = '/projects/subproject/es/latest/awesome.html'
        host = 'project.dev.readthedocs.io'
        resp = self.client.get(url, HTTP_HOST=host)
        self.assertEqual(
            resp['x-accel-redirect'], '/proxito/media/html/subproject-translation/latest/awesome.html',
        )

    def test_subproject_alias_serving(self):
        url = '/projects/this-is-an-alias/en/latest/awesome.html'
        host = 'project.dev.readthedocs.io'
        resp = self.client.get(url, HTTP_HOST=host)
        self.assertEqual(
            resp['x-accel-redirect'], '/proxito/media/html/subproject-alias/latest/awesome.html',
        )

    def test_translation_serving(self):
        url = '/es/latest/awesome.html'
        host = 'project.dev.readthedocs.io'
        resp = self.client.get(url, HTTP_HOST=host)
        self.assertEqual(
            resp['x-accel-redirect'], '/proxito/media/html/translation/latest/awesome.html',
        )

    def test_normal_serving(self):
        url = '/en/latest/awesome.html'
        host = 'project.dev.readthedocs.io'
        resp = self.client.get(url, HTTP_HOST=host)
        self.assertEqual(
            resp['x-accel-redirect'], '/proxito/media/html/project/latest/awesome.html',
        )

    def test_single_version_serving(self):
        self.project.single_version = True
        self.project.save()
        url = '/awesome.html'
        host = 'project.dev.readthedocs.io'
        resp = self.client.get(url, HTTP_HOST=host)
        self.assertEqual(
            resp['x-accel-redirect'], '/proxito/media/html/project/latest/awesome.html',
        )

    def test_single_version_serving_looks_like_normal(self):
        self.project.single_version = True
        self.project.save()
        url = '/en/stable/awesome.html'
        host = 'project.dev.readthedocs.io'
        resp = self.client.get(url, HTTP_HOST=host)
        self.assertEqual(
            resp['x-accel-redirect'], '/proxito/media/html/project/latest/en/stable/awesome.html',
        )

    def test_index_serving(self):
        host = 'project.dev.readthedocs.io'
        urls = ('/en/latest/awesome/', '/en/latest/awesome/index.html')
        for url in urls:
            resp = self.client.get(url, HTTP_HOST=host)
            self.assertEqual(
                resp['x-accel-redirect'], '/proxito/media/html/project/latest/awesome/index.html',
            )

    def test_single_version_external_serving(self):
        self.project.single_version = True
        self.project.save()
        fixture.get(
            Version,
            verbose_name='10',
            slug='10',
            type=EXTERNAL,
            active=True,
            project=self.project,
        )
        url = '/awesome.html'
        host = 'project--10.dev.readthedocs.build'
        resp = self.client.get(url, HTTP_HOST=host)
        self.assertEqual(
            resp['x-accel-redirect'], '/proxito/media/external/html/project/10/awesome.html',
        )

    def test_external_version_serving(self):
        fixture.get(
            Version,
            verbose_name='10',
            slug='10',
            type=EXTERNAL,
            active=True,
            project=self.project,
        )
        url = "/en/10/awesome.html"
        host = "project--10.dev.readthedocs.build"
        resp = self.client.get(url, HTTP_HOST=host)
        self.assertEqual(
            resp['x-accel-redirect'], '/proxito/media/external/html/project/10/awesome.html',
        )

    def test_external_version_serving_old_slugs(self):
        """
        Test external version serving with projects with `--` in their slug.

        Some old projects may have been created with a slug containg `--`,
        our current code doesn't allow these type of slugs.
        """
        fixture.get(
            Version,
            verbose_name='10',
            slug='10',
            type=EXTERNAL,
            active=True,
            project=self.project,
        )
        self.project.slug = 'test--project'
        self.project.save()

        host = "test--project--10.dev.readthedocs.build"
        resp = self.client.get("/en/10/awesome.html", HTTP_HOST=host)
        self.assertEqual(
            resp['x-accel-redirect'], '/proxito/media/external/html/test--project/10/awesome.html',
        )

    # Invalid tests

    def test_non_existent_version(self):
        url = "/en/non-existent-version/"
        host = "project.dev.readthedocs.io"
        resp = self.client.get(url, HTTP_HOST=host)
        self.assertEqual(resp.status_code, 404)

    def test_non_existent_version_with_filename(self):
        url = "/en/non-existent-version/doesnt-exist.html"
        host = "project.dev.readthedocs.io"
        resp = self.client.get(url, HTTP_HOST=host)
        self.assertEqual(resp.status_code, 404)

    def test_inactive_version(self):
        url = "/en/inactive/"
        host = "project.dev.readthedocs.io"
        fixture.get(
            Version,
            verbose_name="inactive",
            slug="inactive",
            active=False,
            project=self.project,
        )
        resp = self.client.get(url, HTTP_HOST=host)
        self.assertEqual(resp.status_code, 404)

    def test_serve_external_version_on_main_domain(self):
        fixture.get(
            Version,
            verbose_name='10',
            slug='10',
            type=EXTERNAL,
            active=True,
            project=self.project,
        )
        url = "/en/10/awesome.html"
        host = "project.dev.readthedocs.io"
        resp = self.client.get(url, HTTP_HOST=host)
        self.assertEqual(resp.status_code, 404)
        self.assertEqual(resp["X-RTD-Project"], "project")
        self.assertEqual(resp["X-RTD-Version"], "10")

    def test_serve_non_external_version_on_external_domain(self):
        fixture.get(
            Version,
            verbose_name="10",
            slug="10",
            type=EXTERNAL,
            active=True,
            project=self.project,
        )
        url = "/en/latest/awesome.html"
        host = "project--10.dev.readthedocs.build"
        resp = self.client.get(url, HTTP_HOST=host)
        self.assertEqual(resp.status_code, 404)
        self.assertEqual(resp["X-RTD-Project"], "project")
        self.assertEqual(resp["X-RTD-Version"], "10")

    def test_serve_different_external_version_from_domain(self):
        fixture.get(
            Version,
            verbose_name="10",
            slug="10",
            type=EXTERNAL,
            active=True,
            project=self.project,
        )
        fixture.get(
            Version,
            verbose_name="11",
            slug="11",
            type=EXTERNAL,
            active=True,
            project=self.project,
        )
        url = "/en/11/awesome.html"
        host = "project--10.dev.readthedocs.build"
        resp = self.client.get(url, HTTP_HOST=host)
        self.assertEqual(resp.status_code, 404)
        self.assertEqual(resp["X-RTD-Project"], "project")
        self.assertEqual(resp["X-RTD-Version"], "10")

    def test_invalid_language_for_project_with_versions(self):
        url = '/foo/latest/awesome.html'
        host = 'project.dev.readthedocs.io'
        resp = self.client.get(url, HTTP_HOST=host)
        self.assertEqual(resp.status_code, 404)

    def test_invalid_translation_for_project_with_versions(self):
        url = '/cs/latest/awesome.html'
        host = 'project.dev.readthedocs.io'
        resp = self.client.get(url, HTTP_HOST=host)
        self.assertEqual(resp.status_code, 404)

    def test_invalid_subproject(self):
        url = '/projects/doesnt-exist/foo.html'
        host = 'project.dev.readthedocs.io'
        resp = self.client.get(url, HTTP_HOST=host)
        self.assertEqual(resp.status_code, 404)

    # https://github.com/readthedocs/readthedocs.org/pull/6226/files/596aa85a4886407f0eb65233ebf9c38ee3e8d485#r332445803
    def test_valid_project_as_invalid_subproject(self):
        url = '/projects/translation/es/latest/foo.html'
        host = 'project.dev.readthedocs.io'
        resp = self.client.get(url, HTTP_HOST=host)
        self.assertEqual(resp.status_code, 404)

    def test_public_domain_hsts(self):
        host = 'project.dev.readthedocs.io'
        response = self.client.get('/', HTTP_HOST=host)
        self.assertFalse('strict-transport-security' in response)

        response = self.client.get("/", HTTP_HOST=host, secure=True)
        self.assertFalse('strict-transport-security' in response)

        with override_settings(PUBLIC_DOMAIN_USES_HTTPS=True):
            response = self.client.get('/', HTTP_HOST=host)
            self.assertFalse('strict-transport-security' in response)

            response = self.client.get("/", HTTP_HOST=host, secure=True)
            self.assertEqual(
                response['strict-transport-security'],
                'max-age=31536000; includeSubDomains; preload',
            )

    def test_custom_domain_response_hsts(self):
        hostname = 'docs.random.com'
        domain = fixture.get(
            Domain,
            project=self.project,
            domain=hostname,
            hsts_max_age=0,
            hsts_include_subdomains=False,
            hsts_preload=False,
        )

        response = self.client.get("/", HTTP_HOST=hostname)
        self.assertFalse('strict-transport-security' in response)

        response = self.client.get("/", HTTP_HOST=hostname, secure=True)
        self.assertFalse('strict-transport-security' in response)

        domain.hsts_max_age = 3600
        domain.save()

        response = self.client.get("/", HTTP_HOST=hostname)
        self.assertFalse('strict-transport-security' in response)

        response = self.client.get("/", HTTP_HOST=hostname, secure=True)
        self.assertTrue('strict-transport-security' in response)
        self.assertEqual(
            response['strict-transport-security'], 'max-age=3600',
        )

        domain.hsts_include_subdomains = True
        domain.hsts_preload = True
        domain.save()

        response = self.client.get("/", HTTP_HOST=hostname, secure=True)
        self.assertTrue('strict-transport-security' in response)
        self.assertEqual(
            response['strict-transport-security'], 'max-age=3600; includeSubDomains; preload',
        )


class TestDocServingBackends(BaseDocServing):
    # Test that nginx and python backends both work

    @override_settings(PYTHON_MEDIA=True)
    def test_python_media_serving(self):
        with mock.patch(
                'readthedocs.proxito.views.mixins.serve', return_value=HttpResponse()) as serve_mock:
            url = '/en/latest/awesome.html'
            host = 'project.dev.readthedocs.io'
            self.client.get(url, HTTP_HOST=host)
            serve_mock.assert_called_with(
                mock.ANY,
                '/media/html/project/latest/awesome.html',
                os.path.join(settings.SITE_ROOT, 'media'),
            )

    @override_settings(PYTHON_MEDIA=False)
    def test_nginx_media_serving(self):
        resp = self.client.get('/en/latest/awesome.html', HTTP_HOST='project.dev.readthedocs.io')
        self.assertEqual(resp.status_code, 200)
        self.assertEqual(
            resp['x-accel-redirect'], '/proxito/media/html/project/latest/awesome.html',
        )

    @override_settings(PYTHON_MEDIA=False)
    def test_project_nginx_serving_unicode_filename(self):
        resp = self.client.get('/en/latest/úñíčódé.html', HTTP_HOST='project.dev.readthedocs.io')
        self.assertEqual(resp.status_code, 200)
        self.assertEqual(
            resp['x-accel-redirect'],
            '/proxito/media/html/project/latest/%C3%BA%C3%B1%C3%AD%C4%8D%C3%B3d%C3%A9.html',
        )

    @override_settings(PYTHON_MEDIA=False)
    def test_download_files_public_version(self):
        for type_ in DOWNLOADABLE_MEDIA_TYPES:
            resp = self.client.get(
                f"/_/downloads/en/latest/{type_}/",
                HTTP_HOST="project.dev.readthedocs.io",
            )
            self.assertEqual(resp.status_code, 200)
            extension = "zip" if type_ == MEDIA_TYPE_HTMLZIP else type_
            self.assertEqual(
                resp["X-Accel-Redirect"],
                f"/proxito/media/{type_}/project/latest/project.{extension}",
            )
            self.assertEqual(resp["CDN-Cache-Control"], "public")

    @override_settings(PYTHON_MEDIA=False, ALLOW_PRIVATE_REPOS=True)
    def test_download_files_private_version(self):
        self.version.privacy_level = PRIVATE
        self.version.save()
        for type_ in DOWNLOADABLE_MEDIA_TYPES:
            resp = self.client.get(
                f"/_/downloads/en/latest/{type_}/",
                HTTP_HOST="project.dev.readthedocs.io",
            )
            self.assertEqual(resp.status_code, 200)
            extension = "zip" if type_ == MEDIA_TYPE_HTMLZIP else type_
            self.assertEqual(
                resp["X-Accel-Redirect"],
                f"/proxito/media/{type_}/project/latest/project.{extension}",
            )
            self.assertEqual(resp["CDN-Cache-Control"], "private")

    @override_settings(PYTHON_MEDIA=False)
    def test_invalid_download_files(self):
        """
        Making sure we don't serve HTML or other formats here.

        See GHSA-98pf-gfh3-x3mp for more information.
        """
        for type_ in ["html", "foo", "zip"]:
            resp = self.client.get(
                f"/_/downloads/en/latest/{type_}/",
                HTTP_HOST="project.dev.readthedocs.io",
            )
            self.assertEqual(resp.status_code, 404)

    @override_settings(PYTHON_MEDIA=False)
    def test_download_files_from_external_version(self):
        fixture.get(
            Version,
            verbose_name="10",
            slug="10",
            type=EXTERNAL,
            active=True,
            project=self.project,
        )
        for type_ in DOWNLOADABLE_MEDIA_TYPES:
            resp = self.client.get(
                f"/_/downloads/en/10/{type_}/",
                HTTP_HOST="project.dev.readthedocs.io",
            )
            self.assertEqual(resp.status_code, 404)

    @override_settings(PYTHON_MEDIA=False)
    def test_download_files_from_external_version_from_main_domain(self):
        fixture.get(
            Version,
            verbose_name="10",
            slug="10",
            type=EXTERNAL,
            active=True,
            project=self.project,
        )
        for type_ in DOWNLOADABLE_MEDIA_TYPES:
            resp = self.client.get(
                f"/_/downloads/en/latest/{type_}/",
                HTTP_HOST="project--10.dev.readthedocs.build",
            )
            self.assertEqual(resp.status_code, 404)

    @override_settings(PYTHON_MEDIA=False)
    def test_filename_with_parent_paths(self):
        """
        Ensure the project, version, and language match the request

        See GHSA-5w8m-r7jm-mhp9 for more information.
        """
        relative_paths = [
            # Retarget version, lang and version, and project
            "/en/latest/../target/awesome.html",
            "/en/latest/../../en/target/awesome.html",
            "/en/latest/../../../someproject/en/target/awesome.html",
            # Same, but with Windows path separators
            "/en/latest/..\\../en/target/awesome.html",
            "/en/latest/..\\..\\../someproject/en/target/awesome.html",
            "/en/latest/..\\../someproject/en/target/awesome.html",
            "/en/latest/..\\\\../en/target/awesome.html",
            "/en/latest/..\\\\..\\\\../someproject/en/target/awesome.html",
            "/en/latest/..\\\\../someproject/en/target/awesome.html",
        ]
        for _path in relative_paths:
            resp = self.client.get(_path, HTTP_HOST="project.dev.readthedocs.io")
            self.assertEqual(resp.status_code, 400)

    @mock.patch.object(ServeDocsMixin, '_is_audit_enabled')
    def test_track_html_files_only(self, is_audit_enabled):
        is_audit_enabled.return_value = False

        self.assertEqual(AuditLog.objects.all().count(), 0)
        url = '/en/latest/awesome.html'
        host = 'project.dev.readthedocs.io'
        resp = self.client.get(url, HTTP_HOST=host)
        self.assertIn('x-accel-redirect', resp)
        self.assertEqual(AuditLog.objects.all().count(), 0)

        is_audit_enabled.return_value = True
        url = '/en/latest/awesome.html'
        host = 'project.dev.readthedocs.io'
        resp = self.client.get(url, HTTP_HOST=host)
        self.assertIn('x-accel-redirect', resp)
        self.assertEqual(AuditLog.objects.all().count(), 1)

        log = AuditLog.objects.last()
        self.assertEqual(log.user, None)
        self.assertEqual(log.project, self.project)
        self.assertEqual(log.resource, url)
        self.assertEqual(log.action, AuditLog.PAGEVIEW)

        resp = self.client.get('/en/latest/awesome.js', HTTP_HOST=host)
        self.assertIn('x-accel-redirect', resp)
        resp = self.client.get('/en/latest/awesome.css', HTTP_HOST=host)
        self.assertIn('x-accel-redirect', resp)
        self.assertEqual(AuditLog.objects.all().count(), 1)

    @mock.patch.object(ServeDocsMixin, '_is_audit_enabled')
    def test_track_downloads(self, is_audit_enabled):
        is_audit_enabled.return_value = True

        self.project.versions.update(
            has_pdf=True,
            has_epub=True,
            has_htmlzip=True,
        )

        self.assertEqual(AuditLog.objects.all().count(), 0)
        url = '/_/downloads/en/latest/pdf/'
        host = 'project.dev.readthedocs.io'
        resp = self.client.get(url, HTTP_HOST=host)
        self.assertIn('x-accel-redirect', resp)
        self.assertEqual(AuditLog.objects.all().count(), 1)

        log = AuditLog.objects.last()
        self.assertEqual(log.user, None)
        self.assertEqual(log.project, self.project)
        self.assertEqual(log.resource, url)
        self.assertEqual(log.action, AuditLog.DOWNLOAD)


@override_settings(
    PYTHON_MEDIA=False,
    PUBLIC_DOMAIN='readthedocs.io',
)
# We are overriding the storage class instead of using RTD_BUILD_MEDIA_STORAGE,
# since the setting is evaluated just once (first test to use the storage
# backend will set it for the whole test suite).
@mock.patch(
    "readthedocs.proxito.views.mixins.build_media_storage",
    new=BuildMediaFileSystemStorageTest(),
)
@mock.patch(
    "readthedocs.proxito.views.serve.build_media_storage",
    new=BuildMediaFileSystemStorageTest(),
)
class TestAdditionalDocViews(BaseDocServing):
    # Test that robots.txt and sitemap.xml work

    def tearDown(self):
        super().tearDown()
        # Cleanup cache to avoid throttling on tests
        cache.clear()

    @mock.patch.object(BuildMediaFileSystemStorageTest, 'exists')
    def test_default_robots_txt(self, storage_exists):
        storage_exists.return_value = False
        self.project.versions.update(active=True, built=True)
        response = self.client.get(
            reverse('robots_txt'),
            HTTP_HOST='project.readthedocs.io',
        )
        self.assertEqual(response.status_code, 200)
        expected = dedent(
            """
            User-agent: *

            Disallow: # Allow everything

            Sitemap: https://project.readthedocs.io/sitemap.xml
            """
        ).lstrip()
        self.assertEqual(response.content.decode(), expected)

    @mock.patch.object(BuildMediaFileSystemStorageTest, 'exists')
    def test_default_robots_txt_disallow_hidden_versions(self, storage_exists):
        storage_exists.return_value = False
        self.project.versions.update(active=True, built=True)
        fixture.get(
            Version,
            project=self.project,
            slug='hidden',
            active=True,
            hidden=True,
            privacy_level=PUBLIC,
        )
        fixture.get(
            Version,
            project=self.project,
            slug='hidden-2',
            active=True,
            hidden=True,
            privacy_level=PUBLIC,
        )
        fixture.get(
            Version,
            project=self.project,
            slug='hidden-and-inactive',
            active=False,
            hidden=True,
            privacy_level=PUBLIC,
        )
        fixture.get(
            Version,
            project=self.project,
            slug='hidden-and-private',
            active=False,
            hidden=True,
            privacy_level=PRIVATE,
        )

        response = self.client.get(
            reverse('robots_txt'),
            HTTP_HOST='project.readthedocs.io',
        )
        self.assertEqual(response.status_code, 200)
        expected = dedent(
            """
            User-agent: *

            Disallow: /en/hidden-2/ # Hidden version

            Disallow: /en/hidden/ # Hidden version

            Sitemap: https://project.readthedocs.io/sitemap.xml
            """
        ).lstrip()
        self.assertEqual(response.content.decode(), expected)

    @mock.patch.object(BuildMediaFileSystemStorageTest, 'exists')
    def test_default_robots_txt_private_version(self, storage_exists):
        storage_exists.return_value = False
        self.project.versions.update(active=True, built=True, privacy_level=constants.PRIVATE)
        response = self.client.get(
            reverse('robots_txt'),
            HTTP_HOST='project.readthedocs.io',
        )
        self.assertEqual(response.status_code, 404)

    def test_custom_robots_txt(self):
        self.project.versions.update(active=True, built=True)
        response = self.client.get(
            reverse('robots_txt'),
            HTTP_HOST='project.readthedocs.io',
        )
        self.assertEqual(
            response['x-accel-redirect'], '/proxito/media/html/project/latest/robots.txt',
        )

    def test_custom_robots_txt_private_version(self):
        self.project.versions.update(active=True, built=True, privacy_level=constants.PRIVATE)
        response = self.client.get(
            reverse('robots_txt'),
            HTTP_HOST='project.readthedocs.io',
        )
        self.assertEqual(response.status_code, 404)

    def test_directory_indexes(self):
        self.project.versions.update(active=True, built=True)
        # Confirm we've serving from storage for the `index-exists/index.html` file
        response = self.client.get(
            reverse('proxito_404_handler', kwargs={'proxito_path': '/en/latest/index-exists'}),
            HTTP_HOST='project.readthedocs.io',
        )
        self.assertEqual(
            response.status_code, 302
        )
        self.assertEqual(
            response['location'], '/en/latest/index-exists/',
        )

    def test_versioned_no_slash(self):
        self.project.versions.update(active=True, built=True)
        response = self.client.get(
            reverse('proxito_404_handler', kwargs={'proxito_path': '/en/latest'}),
            HTTP_HOST='project.readthedocs.io',
        )
        self.assertEqual(
            response.status_code, 302
        )
        self.assertEqual(
            response['location'], '/en/latest/',
        )

    @mock.patch.object(BuildMediaFileSystemStorageTest, 'exists')
    def test_directory_indexes_readme_serving(self, storage_exists):
        self.project.versions.update(active=True, built=True)

        storage_exists.side_effect = [False, True]
        # Confirm we've serving from storage for the `index-exists/index.html` file
        response = self.client.get(
            reverse('proxito_404_handler', kwargs={'proxito_path': '/en/latest/readme-exists'}),
            HTTP_HOST='project.readthedocs.io',
        )
        self.assertEqual(
            response.status_code, 302
        )
        self.assertEqual(
            response['location'], '/en/latest/readme-exists/README.html',
        )

    def test_directory_indexes_get_args(self):
        self.project.versions.update(active=True, built=True)
        # Confirm we've serving from storage for the `index-exists/index.html` file
        response = self.client.get(
            reverse('proxito_404_handler', kwargs={'proxito_path': '/en/latest/index-exists'}) + '?foo=bar',
            HTTP_HOST='project.readthedocs.io',
        )
        self.assertEqual(
            response.status_code, 302
        )
        self.assertEqual(
            response['location'], '/en/latest/index-exists/?foo=bar',
        )

    @mock.patch.object(BuildMediaFileSystemStorageTest, 'open')
    @mock.patch.object(BuildMediaFileSystemStorageTest, 'exists')
    def test_404_storage_serves_custom_404_sphinx(self, storage_exists, storage_open):
        self.project.versions.update(active=True, built=True)
        fancy_version = fixture.get(
            Version,
            slug='fancy-version',
            privacy_level=constants.PUBLIC,
            active=True,
            built=True,
            project=self.project,
            documentation_type=SPHINX,
        )

        storage_exists.side_effect = [False, False, True]
        response = self.client.get(
            reverse('proxito_404_handler', kwargs={'proxito_path': '/en/fancy-version/not-found'}),
            HTTP_HOST='project.readthedocs.io',
        )
        storage_exists.assert_has_calls(
            [
                mock.call('html/project/fancy-version/not-found/index.html'),
                mock.call('html/project/fancy-version/not-found/README.html'),
                mock.call('html/project/fancy-version/404.html'),
            ]
        )
        self.assertEqual(response.status_code, 404)

    @mock.patch.object(BuildMediaFileSystemStorageTest, 'exists')
    def test_redirects_to_correct_index(self, storage_exists):
        """This case is when the project uses a README.html as index."""
        self.project.versions.update(active=True, built=True)
        fancy_version = fixture.get(
            Version,
            slug='fancy-version',
            privacy_level=constants.PUBLIC,
            active=True,
            built=True,
            project=self.project,
            documentation_type=SPHINX,
        )

        storage_exists.side_effect = [False, True]
        response = self.client.get(
            reverse('proxito_404_handler', kwargs={'proxito_path': '/en/fancy-version/not-found/'}),
            HTTP_HOST='project.readthedocs.io',
        )
        storage_exists.assert_has_calls(
            [
                mock.call('html/project/fancy-version/not-found/index.html'),
                mock.call('html/project/fancy-version/not-found/README.html'),
            ]
        )
        self.assertEqual(response.status_code, 302)
        self.assertEqual(response['location'], '/en/fancy-version/not-found/README.html')

    @mock.patch.object(BuildMediaFileSystemStorageTest, 'open')
    @mock.patch.object(BuildMediaFileSystemStorageTest, 'exists')
    def test_404_storage_serves_custom_404_sphinx_single_html(self, storage_exists, storage_open):
        self.project.versions.update(active=True, built=True)
        fancy_version = fixture.get(
            Version,
            slug='fancy-version',
            privacy_level=constants.PUBLIC,
            active=True,
            built=True,
            project=self.project,
            documentation_type=SPHINX_SINGLEHTML,
        )

        storage_exists.side_effect = [False, False, True]
        response = self.client.get(
            reverse('proxito_404_handler', kwargs={'proxito_path': '/en/fancy-version/not-found'}),
            HTTP_HOST='project.readthedocs.io',
        )
        storage_exists.assert_has_calls(
            [
                mock.call('html/project/fancy-version/not-found/index.html'),
                mock.call('html/project/fancy-version/not-found/README.html'),
                mock.call('html/project/fancy-version/404.html'),
            ]
        )
        self.assertEqual(response.status_code, 404)

    @mock.patch.object(BuildMediaFileSystemStorageTest, 'open')
    @mock.patch.object(BuildMediaFileSystemStorageTest, 'exists')
    def test_404_storage_serves_custom_404_sphinx_htmldir(self, storage_exists, storage_open):
        self.project.versions.update(active=True, built=True)
        fancy_version = fixture.get(
            Version,
            slug='fancy-version',
            privacy_level=constants.PUBLIC,
            active=True,
            built=True,
            project=self.project,
            documentation_type=SPHINX_HTMLDIR,
        )

        storage_exists.side_effect = [False, False, True]
        response = self.client.get(
            reverse('proxito_404_handler', kwargs={'proxito_path': '/en/fancy-version/not-found'}),
            HTTP_HOST='project.readthedocs.io',
        )
        storage_exists.assert_has_calls(
            [
                mock.call('html/project/fancy-version/not-found/index.html'),
                mock.call('html/project/fancy-version/not-found/README.html'),
                mock.call('html/project/fancy-version/404.html'),
            ]
        )
        self.assertEqual(response.status_code, 404)

    @mock.patch.object(BuildMediaFileSystemStorageTest, 'open')
    @mock.patch.object(BuildMediaFileSystemStorageTest, 'exists')
    def test_404_storage_serves_custom_404_mkdocs(self, storage_exists, storage_open):
        self.project.versions.update(active=True, built=True)
        fancy_version = fixture.get(
            Version,
            slug='fancy-version',
            privacy_level=constants.PUBLIC,
            active=True,
            built=True,
            project=self.project,
            documentation_type=MKDOCS,
        )

        storage_exists.side_effect = [False, False, True]
        response = self.client.get(
            reverse('proxito_404_handler', kwargs={'proxito_path': '/en/fancy-version/not-found'}),
            HTTP_HOST='project.readthedocs.io',
        )
        storage_exists.assert_has_calls(
            [
                mock.call('html/project/fancy-version/not-found/index.html'),
                mock.call('html/project/fancy-version/not-found/README.html'),
                mock.call('html/project/fancy-version/404.html'),
            ]
        )
        self.assertEqual(response.status_code, 404)

    @mock.patch.object(BuildMediaFileSystemStorageTest, 'open')
    @mock.patch.object(BuildMediaFileSystemStorageTest, 'exists')
    def test_404_all_paths_checked_sphinx(self, storage_exists, storage_open):
        self.project.versions.update(active=True, built=True)
        fancy_version = fixture.get(
            Version,
            slug='fancy-version',
            privacy_level=constants.PUBLIC,
            active=True,
            built=True,
            project=self.project,
            documentation_type=SPHINX,
        )
        latest = self.project.versions.get(slug=LATEST)
        latest.documentation_type = SPHINX
        latest.save()

        storage_exists.return_value = False
        self.client.get(
            reverse('proxito_404_handler', kwargs={'proxito_path': '/en/fancy-version/not-found'}),
            HTTP_HOST='project.readthedocs.io',
        )
        storage_exists.assert_has_calls(
            [
                mock.call("html/project/fancy-version/404.html"),
                mock.call("html/project/fancy-version/404/index.html"),
                mock.call("html/project/latest/404.html"),
                mock.call("html/project/latest/404/index.html"),
            ]
        )

    @mock.patch.object(BuildMediaFileSystemStorageTest, 'open')
    @mock.patch.object(BuildMediaFileSystemStorageTest, 'exists')
    def test_404_all_paths_checked_sphinx_single_html(self, storage_exists, storage_open):
        self.project.versions.update(active=True, built=True)
        fancy_version = fixture.get(
            Version,
            slug='fancy-version',
            privacy_level=constants.PUBLIC,
            active=True,
            built=True,
            project=self.project,
            documentation_type=SPHINX_SINGLEHTML,
        )
        latest = self.project.versions.get(slug=LATEST)
        latest.documentation_type = SPHINX_SINGLEHTML
        latest.save()

        storage_exists.return_value = False
        self.client.get(
            reverse('proxito_404_handler', kwargs={'proxito_path': '/en/fancy-version/not-found'}),
            HTTP_HOST='project.readthedocs.io',
        )
        storage_exists.assert_has_calls(
            [
                mock.call("html/project/fancy-version/404.html"),
                mock.call("html/project/fancy-version/404/index.html"),
                mock.call("html/project/latest/404.html"),
                mock.call("html/project/latest/404/index.html"),
            ]
        )

    @mock.patch.object(BuildMediaFileSystemStorageTest, 'exists')
    def test_404_all_paths_checked_sphinx_html_dir(self, storage_exists):
        self.project.versions.update(active=True, built=True)
        fancy_version = fixture.get(
            Version,
            slug='fancy-version',
            privacy_level=constants.PUBLIC,
            active=True,
            built=True,
            project=self.project,
            documentation_type=SPHINX_HTMLDIR,
        )
        latest = self.project.versions.get(slug=LATEST)
        latest.documentation_type = SPHINX_HTMLDIR
        latest.save()

        storage_exists.return_value = False
        self.client.get(
            reverse('proxito_404_handler', kwargs={'proxito_path': '/en/fancy-version/not-found'}),
            HTTP_HOST='project.readthedocs.io',
        )
        storage_exists.assert_has_calls(
            [
                mock.call('html/project/fancy-version/not-found/index.html'),
                mock.call('html/project/fancy-version/not-found/README.html'),
                mock.call('html/project/fancy-version/404.html'),
                mock.call('html/project/fancy-version/404/index.html'),
                mock.call('html/project/latest/404.html'),
                mock.call('html/project/latest/404/index.html'),
            ]
        )

    @mock.patch.object(BuildMediaFileSystemStorageTest, 'exists')
    def test_404_all_paths_checked_mkdocs(self,storage_exists):
        self.project.versions.update(active=True, built=True)
        fancy_version = fixture.get(
            Version,
            slug='fancy-version',
            privacy_level=constants.PUBLIC,
            active=True,
            built=True,
            project=self.project,
            documentation_type=MKDOCS,
        )
        latest = self.project.versions.get(slug=LATEST)
        latest.documentation_type = MKDOCS
        latest.save()

        storage_exists.return_value = False
        self.client.get(
            reverse('proxito_404_handler', kwargs={'proxito_path': '/en/fancy-version/not-found'}),
            HTTP_HOST='project.readthedocs.io',
        )
        storage_exists.assert_has_calls(
            [
                mock.call("html/project/fancy-version/not-found/index.html"),
                mock.call("html/project/fancy-version/not-found/README.html"),
                mock.call("html/project/fancy-version/404.html"),
                mock.call("html/project/fancy-version/404/index.html"),
                mock.call("html/project/latest/404.html"),
                mock.call("html/project/latest/404/index.html"),
            ]
        )

    @mock.patch.object(BuildMediaFileSystemStorageTest, 'exists')
    def test_404_all_paths_checked_default_version_different_doc_type(self, storage_exists):
        self.project.versions.update(active=True, built=True)
        fancy_version = fixture.get(
            Version,
            slug='fancy-version',
            privacy_level=constants.PUBLIC,
            active=True,
            built=True,
            project=self.project,
            documentation_type=SPHINX,
        )
        latest = self.project.versions.get(slug=LATEST)
        latest.documentation_type = SPHINX_HTMLDIR
        latest.save()

        storage_exists.return_value = False
        self.client.get(
            reverse('proxito_404_handler', kwargs={'proxito_path': '/en/fancy-version/not-found'}),
            HTTP_HOST='project.readthedocs.io',
        )
        storage_exists.assert_has_calls(
            [
                mock.call("html/project/fancy-version/not-found/index.html"),
                mock.call("html/project/fancy-version/not-found/README.html"),
                mock.call("html/project/fancy-version/404.html"),
                mock.call("html/project/fancy-version/404/index.html"),
                mock.call("html/project/latest/404.html"),
                mock.call("html/project/latest/404/index.html"),
            ]
        )

    @mock.patch.object(BuildMediaFileSystemStorageTest, "exists")
    def test_track_broken_link(self, storage_exists):
        storage_exists.return_value = False
        get(
            Feature,
            feature_id=Feature.RECORD_404_PAGE_VIEWS,
            projects=[self.project],
        )
        self.assertEqual(PageView.objects.all().count(), 0)

        paths = [
            "/en/latest/not-found/",
            "/en/latest/not-found/",
            "/not-found",
            "/en/not-found/",
        ]
        for path in paths:
            resp = self.client.get(
                reverse(
                    "proxito_404_handler",
                    kwargs={"proxito_path": path},
                ),
                HTTP_HOST="project.readthedocs.io",
            )
            self.assertEqual(resp.status_code, 404)

        self.assertEqual(PageView.objects.all().count(), 3)

        version = self.project.versions.get(slug="latest")

        pageview = PageView.objects.get(full_path="/en/latest/not-found/")
        self.assertEqual(pageview.project, self.project)
        self.assertEqual(pageview.version, version)
        self.assertEqual(pageview.path, "/not-found/")
        self.assertEqual(pageview.view_count, 2)
        self.assertEqual(pageview.status, 404)

        pageview = PageView.objects.get(full_path="/not-found")
        self.assertEqual(pageview.project, self.project)
        self.assertEqual(pageview.version, None)
        self.assertEqual(pageview.path, "/not-found")
        self.assertEqual(pageview.view_count, 1)
        self.assertEqual(pageview.status, 404)

        pageview = PageView.objects.get(full_path="/en/not-found/")
        self.assertEqual(pageview.project, self.project)
        self.assertEqual(pageview.version, None)
        self.assertEqual(pageview.path, "/en/not-found/")
        self.assertEqual(pageview.view_count, 1)
        self.assertEqual(pageview.status, 404)

    @mock.patch.object(BuildMediaFileSystemStorageTest, "open")
    @mock.patch.object(BuildMediaFileSystemStorageTest, "exists")
    def test_track_broken_link_custom_404(self, storage_exists, storage_open):
        get(
            Feature,
            feature_id=Feature.RECORD_404_PAGE_VIEWS,
            projects=[self.project],
        )
        self.assertEqual(PageView.objects.all().count(), 0)

        paths = [
            "/en/latest/not-found",
            "/en/latest/not-found",
            "/en/latest/not-found/",
        ]
        for path in paths:
            storage_open.reset_mock()
            storage_exists.reset_mock()
            storage_exists.side_effect = [False, False, True]
            resp = self.client.get(
                reverse(
                    "proxito_404_handler",
                    kwargs={"proxito_path": path},
                ),
                HTTP_HOST="project.readthedocs.io",
            )
            self.assertEqual(resp.status_code, 404)
            storage_open.assert_called_once_with("html/project/latest/404.html")

        self.assertEqual(PageView.objects.all().count(), 2)
        version = self.project.versions.get(slug="latest")

        pageview = PageView.objects.get(path="/not-found")
        self.assertEqual(pageview.project, self.project)
        self.assertEqual(pageview.version, version)
        self.assertEqual(pageview.full_path, "/en/latest/not-found")
        self.assertEqual(pageview.view_count, 2)
        self.assertEqual(pageview.status, 404)

        pageview = PageView.objects.get(path="/not-found/")
        self.assertEqual(pageview.project, self.project)
        self.assertEqual(pageview.version, version)
        self.assertEqual(pageview.full_path, "/en/latest/not-found/")
        self.assertEqual(pageview.view_count, 1)
        self.assertEqual(pageview.status, 404)

    @mock.patch.object(BuildMediaFileSystemStorageTest, "exists")
    def test_track_broken_link_threat_score(self, storage_exists):
        storage_exists.return_value = False
        get(
            Feature,
            feature_id=Feature.RECORD_404_PAGE_VIEWS,
            projects=[self.project],
        )
        self.assertEqual(PageView.objects.all().count(), 0)

        paths = [
            ("/en/latest/one", 1),
            ("/en/latest/two", 7),
            ("/en/latest/three", 13),
            ("/en/latest/four", 57),
        ]
        for path, score in paths:
            resp = self.client.get(
                reverse(
                    "proxito_404_handler",
                    kwargs={"proxito_path": path},
                ),
                HTTP_HOST="project.readthedocs.io",
                HTTP_X_CLOUDFLARE_THREAT_SCORE=score,
            )
            self.assertEqual(resp.status_code, 404)

        # Only requests with threat score below 10 are recorded.
        self.assertEqual(
            {"/en/latest/one", "/en/latest/two"},
            {pageview.full_path for pageview in PageView.objects.all()},
        )

    def test_sitemap_xml(self):
        self.project.versions.update(active=True)
        private_version = fixture.get(
            Version,
            privacy_level=constants.PRIVATE,
            project=self.project,
        )
        not_translated_public_version = fixture.get(
            Version,
            identifier='not-translated-version',
            verbose_name='not-translated-version',
            slug='not-translated-version',
            privacy_level=constants.PUBLIC,
            project=self.project,
            active=True
        )
        stable_version = fixture.get(
            Version,
            identifier='stable',
            verbose_name='stable',
            slug='stable',
            privacy_level=constants.PUBLIC,
            project=self.project,
            active=True
        )
        # This is a EXTERNAL Version
        external_version = fixture.get(
            Version,
            identifier='pr-version',
            verbose_name='pr-version',
            slug='pr-9999',
            project=self.project,
            active=True,
            type=EXTERNAL
        )
        # This also creates a Version `latest` Automatically for this project
        translation = fixture.get(
            Project,
            main_language_project=self.project,
            language='translation-es',
            privacy_level=constants.PUBLIC,
        )
        translation.versions.update(privacy_level=constants.PUBLIC)
        # sitemap hreflang should follow correct format.
        # ref: https://en.wikipedia.org/wiki/Hreflang#Common_Mistakes
        hreflang_test_translation_project = fixture.get(
            Project,
            main_language_project=self.project,
            language='zh_CN',
            privacy_level=constants.PUBLIC,
        )
        hreflang_test_translation_project.versions.update(
            privacy_level=constants.PUBLIC,
        )

        response = self.client.get(
            reverse('sitemap_xml'),
            HTTP_HOST='project.readthedocs.io',
        )
        self.assertEqual(response.status_code, 200)
        self.assertEqual(response['Content-Type'], 'application/xml')
        for version in self.project.versions(manager=INTERNAL).filter(privacy_level=constants.PUBLIC):
            self.assertContains(
                response,
                self.project.get_docs_url(
                    version_slug=version.slug,
                    lang_slug=self.project.language,
                ),
            )

        # PRIVATE version should not appear here
        self.assertNotContains(
            response,
            self.project.get_docs_url(
                version_slug=private_version.slug,
                lang_slug=self.project.language,
            ),
        )
        # The `translation` project doesn't have a version named `not-translated-version`
        # so, the sitemap should not have a doc url for
        # `not-translated-version` with `translation-es` language.
        # ie: http://project.readthedocs.io/translation-es/not-translated-version/
        self.assertNotContains(
            response,
            self.project.get_docs_url(
                version_slug=not_translated_public_version.slug,
                lang_slug=translation.language,
            ),
        )
        # hreflang should use hyphen instead of underscore
        # in language and country value. (zh_CN should be zh-CN)
        self.assertContains(response, 'zh-CN')

        # External Versions should not be in the sitemap_xml.
        self.assertNotContains(
            response,
            self.project.get_docs_url(
                version_slug=external_version.slug,
                lang_slug=self.project.language,
            ),
        )

        # Check if STABLE version has 'priority of 1 and changefreq of weekly.
        self.assertEqual(
            response.context['versions'][0]['loc'],
            self.project.get_docs_url(
                version_slug=stable_version.slug,
                lang_slug=self.project.language,
            ),)
        self.assertEqual(response.context['versions'][0]['priority'], 1)
        self.assertEqual(response.context['versions'][0]['changefreq'], 'weekly')

        # Check if LATEST version has priority of 0.9 and changefreq of daily.
        self.assertEqual(
            response.context['versions'][1]['loc'],
            self.project.get_docs_url(
                version_slug='latest',
                lang_slug=self.project.language,
            ),)
        self.assertEqual(response.context['versions'][1]['priority'], 0.9)
        self.assertEqual(response.context['versions'][1]['changefreq'], 'daily')

    def test_sitemap_all_private_versions(self):
        self.project.versions.update(active=True, built=True, privacy_level=constants.PRIVATE)
        response = self.client.get(
            reverse('sitemap_xml'),
            HTTP_HOST='project.readthedocs.io',
        )
        self.assertEqual(response.status_code, 404)

    @mock.patch(
        "readthedocs.proxito.views.mixins.staticfiles_storage",
        new=StaticFileSystemStorageTest(),
    )
    def test_serve_static_files(self):
        resp = self.client.get(
            reverse(
                "proxito_static_files",
                args=["javascript/readthedocs-doc-embed.js"],
            ),
            HTTP_HOST="project.readthedocs.io",
        )
        self.assertEqual(resp.status_code, 200)
        self.assertEqual(
            resp.headers["x-accel-redirect"],
            "/proxito-static/media/javascript/readthedocs-doc-embed.js",
        )
        self.assertEqual(
            resp.headers["Cache-Tag"], "project,project:rtd-staticfiles,rtd-staticfiles"
        )

    @mock.patch("readthedocs.proxito.views.mixins.staticfiles_storage")
    def test_serve_invalid_static_file(self, staticfiles_storage):
        staticfiles_storage.url.side_effect = Exception
        paths = ["../", "foo/../bar"]
        for path in paths:
            resp = self.client.get(
                reverse(
                    "proxito_static_files",
                    args=[path],
                ),
                HTTP_HOST="project.readthedocs.io",
            )
            self.assertEqual(resp.status_code, 404)


@override_settings(
    ALLOW_PRIVATE_REPOS=True,
    PUBLIC_DOMAIN='dev.readthedocs.io',
    PUBLIC_DOMAIN_USES_HTTPS=True,
)
# We are overriding the storage class instead of using RTD_BUILD_MEDIA_STORAGE,
# since the setting is evaluated just once (first test to use the storage
# backend will set it for the whole test suite).
@mock.patch(
    "readthedocs.proxito.views.mixins.staticfiles_storage",
    new=StaticFileSystemStorageTest(),
)
class TestCDNCache(BaseDocServing):

    def setUp(self):
        super().setUp()
        get(
            Feature,
            feature_id=Feature.CDN_ENABLED,
            projects=list(Project.objects.all()),
        )

    def _test_cache_control_header_project(self, expected_value, host=None):
        """
        Test the CDN-Cache-Control header on requests for `self.project`.

        :param expected_value: The expected value of the header: 'public' or 'private'.
        :param host: Hostname to use in the requests.
        """
        host = host or 'project.dev.readthedocs.io'

        # Normal serving.
        urls = [
            '/en/latest/',
            '/en/latest/foo.html',
        ]
        for url in urls:
            resp = self.client.get(url, secure=True, HTTP_HOST=host)
            self.assertEqual(resp.headers['CDN-Cache-Control'], expected_value, url)
            self.assertEqual(resp.headers['Cache-Tag'], 'project,project:latest', url)

        # Page & system redirects are always cached.
        # Authz is done on the redirected URL.
        location = f'https://{host}/en/latest/'
        urls = [
            ['', location],
            ['/', location],
            ['/page/foo.html', f'https://{host}/en/latest/foo.html'],
        ]
        for url, location in urls:
            resp = self.client.get(url, secure=True, HTTP_HOST=host)
            self.assertEqual(resp['Location'], location, url)
            self.assertEqual(resp.headers['CDN-Cache-Control'], 'public', url)
            self.assertEqual(resp.headers['Cache-Tag'], 'project', url)

        # Proxied static files are always cached.
        resp = self.client.get("/_/static/file.js", secure=True, HTTP_HOST=host)
        self.assertEqual(resp.headers["CDN-Cache-Control"], "public")
        self.assertEqual(
            resp.headers["Cache-Tag"], "project,project:rtd-staticfiles,rtd-staticfiles"
        )

        # Slash redirect is done at the middleware level.
        # So, it doesn't take into consideration the privacy level of the
        # version, and always defaults to private.
        url = '/en//latest//'
        resp = self.client.get(url, secure=True, HTTP_HOST=host)
        self.assertEqual(resp['Location'], '/en/latest/', url)
        self.assertEqual(resp.headers['CDN-Cache-Control'], 'private', url)
        self.assertNotIn('Cache-Tag', resp.headers, url)

        # Forced redirects will be cached only if the version is public.
        get(
            Redirect,
            project=self.project,
            redirect_type="exact",
            from_url="/en/latest/install.html",
            to_url="/en/latest/tutorial/install.html",
            force=True,
        )
        url = "/en/latest/install.html"
        resp = self.client.get(url, secure=True, HTTP_HOST=host)
        self.assertEqual(
            resp["Location"], f"https://{host}/en/latest/tutorial/install.html", url
        )
        self.assertEqual(resp.headers["CDN-Cache-Control"], expected_value, url)
        self.assertEqual(resp.headers["Cache-Tag"], "project,project:latest", url)

    def _test_cache_control_header_subproject(self, expected_value, host=None):
        """
        Test the CDN-Cache-Control header on requests for `self.subproject`.

        :param expected_value: The expected value of the header: 'public' or 'private'.
        :param host: Hostname to use in the requests.
        """
        host = host or 'project.dev.readthedocs.io'

        # Normal serving.
        urls = [
            '/projects/subproject/en/latest/',
            '/projects/subproject/en/latest/foo.html',
        ]
        for url in urls:
            resp = self.client.get(url, secure=True, HTTP_HOST=host)
            self.assertEqual(resp.headers['CDN-Cache-Control'], expected_value, url)
            self.assertEqual(resp.headers['Cache-Tag'], 'subproject,subproject:latest', url)

        # Page & system redirects are always cached.
        # Authz is done on the redirected URL.
        location = f'https://{host}/projects/subproject/en/latest/'
        urls = [
            ['/projects/subproject', location],
            ['/projects/subproject/', location],
        ]
        for url, location in urls:
            resp = self.client.get(url, secure=True, HTTP_HOST=host)
            self.assertEqual(resp['Location'], location, url)
            self.assertEqual(resp.headers['CDN-Cache-Control'], 'public', url)
            self.assertEqual(resp.headers['Cache-Tag'], 'subproject', url)

        # Proxied static files are always cached.
        resp = self.client.get("/_/static/file.js", secure=True, HTTP_HOST=host)
        self.assertEqual(resp.headers["CDN-Cache-Control"], "public")
        self.assertEqual(
            resp.headers["Cache-Tag"], "project,project:rtd-staticfiles,rtd-staticfiles"
        )

        # Slash redirect is done at the middleware level.
        # So, it doesn't take into consideration the privacy level of the
        # version, and always defaults to private.
        url = '/projects//subproject//'
        resp = self.client.get(url, secure=True, HTTP_HOST=host)
        self.assertEqual(resp['Location'], '/projects/subproject/', url)
        self.assertEqual(resp.headers['CDN-Cache-Control'], 'private', url)
        self.assertNotIn('Cache-Tag', resp.headers, url)

    def test_cache_on_private_versions(self):
        self.project.versions.update(privacy_level=PRIVATE)
        self._test_cache_control_header_project(expected_value='private')

    def test_cache_on_private_versions_custom_domain(self):
        self.project.versions.update(privacy_level=PRIVATE)
        self.domain.canonical = True
        self.domain.save()
        self._test_cache_control_header_project(expected_value='private', host=self.domain.domain)

<<<<<<< HEAD
        # HTTPS redirects can always be cached.
=======
        # HTTPS redirect can always be cached.
>>>>>>> 8ba7a050
        resp = self.client.get(
            "/en/latest/", secure=False, HTTP_HOST=self.domain.domain
        )
        self.assertEqual(resp["Location"], f"https://{self.domain.domain}/en/latest/")
        self.assertEqual(resp.headers["CDN-Cache-Control"], "public")
<<<<<<< HEAD
        self.assertEqual(resp.headers["Cache-Tag"], "project")
=======
        self.assertEqual(resp.headers["Cache-Tag"], "project,project:latest")
>>>>>>> 8ba7a050

    def test_cache_public_versions(self):
        self.project.versions.update(privacy_level=PUBLIC)
        self._test_cache_control_header_project(expected_value='public')

    def test_cache_public_versions_custom_domain(self):
        self.project.versions.update(privacy_level=PUBLIC)
        self.domain.canonical = True
        self.domain.save()
        self._test_cache_control_header_project(expected_value='public', host=self.domain.domain)

        # HTTPS redirect respects the privacy level of the version.
        resp = self.client.get('/en/latest/', secure=False, HTTP_HOST=self.domain.domain)
        self.assertEqual(resp['Location'], f'https://{self.domain.domain}/en/latest/')
        self.assertEqual(resp.headers['CDN-Cache-Control'], 'public')
        self.assertEqual(resp.headers['Cache-Tag'], 'project,project:latest')

    def test_cache_on_private_versions_subproject(self):
        self.subproject.versions.update(privacy_level=PRIVATE)
        self._test_cache_control_header_subproject(expected_value='private')

    def test_cache_on_private_versions_custom_domain_subproject(self):
        self.subproject.versions.update(privacy_level=PRIVATE)
        self.domain.canonical = True
        self.domain.save()
        self._test_cache_control_header_subproject(expected_value='private', host=self.domain.domain)

<<<<<<< HEAD
        # HTTPS redirects can always be cached.
=======
        # HTTPS redirect can always be cached.
>>>>>>> 8ba7a050
        resp = self.client.get(
            '/projects/subproject/en/latest/',
            secure=False,
            HTTP_HOST=self.domain.domain,
        )
        self.assertEqual(
            resp["Location"],
            f"https://{self.domain.domain}/projects/subproject/en/latest/",
        )
        self.assertEqual(resp.headers["CDN-Cache-Control"], "public")
<<<<<<< HEAD
        self.assertEqual(resp.headers["Cache-Tag"], "project")
=======
        self.assertEqual(resp.headers["Cache-Tag"], "subproject,subproject:latest")
>>>>>>> 8ba7a050

    def test_cache_public_versions_subproject(self):
        self.subproject.versions.update(privacy_level=PUBLIC)
        self._test_cache_control_header_subproject(expected_value='public')

    def test_cache_public_versions_custom_domain(self):
        self.subproject.versions.update(privacy_level=PUBLIC)
        self.domain.canonical = True
        self.domain.save()
        self._test_cache_control_header_subproject(expected_value='public', host=self.domain.domain)

        # HTTPS redirects can always be cached.
        resp = self.client.get(
            '/projects/subproject/en/latest/',
            secure=False,
            HTTP_HOST=self.domain.domain,
        )
        self.assertEqual(
            resp["Location"],
            f"https://{self.domain.domain}/projects/subproject/en/latest/",
        )
        self.assertEqual(resp.headers["CDN-Cache-Control"], "public")
        self.assertEqual(resp.headers["Cache-Tag"], "project")

    def test_cache_disable_on_rtd_header_resolved_project(self):
        get(
            Feature,
            feature_id=Feature.RESOLVE_PROJECT_FROM_HEADER,
            projects=[self.project],
        )
        resp = self.client.get(
            "/en/latest/index.html",
            secure=True,
            HTTP_HOST="docs.example.com",
            HTTP_X_RTD_SLUG=self.project.slug,
        )
        self.assertEqual(resp.headers["CDN-Cache-Control"], "private")
        self.assertEqual(resp.headers["Cache-Tag"], "project,project:latest")

    def test_cache_on_plan(self):
        self.organization = get(Organization)
        self.plan = get(
            Plan,
            published=True,
        )
        self.subscription = get(
            Subscription,
            plan=self.plan,
            organization=self.organization,
        )
        self.feature = get(
            PlanFeature,
            plan=self.plan,
            feature_type=PlanFeature.TYPE_CDN,
        )

        # Delete feature plan, so we aren't using that logic
        Feature.objects.filter(feature_id=Feature.CDN_ENABLED).delete()

        # Add project to plan, so we're using that to enable CDN
        self.organization.projects.add(self.project)
        self._test_cache_control_header_project(expected_value="public")<|MERGE_RESOLUTION|>--- conflicted
+++ resolved
@@ -1479,21 +1479,13 @@
         self.domain.save()
         self._test_cache_control_header_project(expected_value='private', host=self.domain.domain)
 
-<<<<<<< HEAD
         # HTTPS redirects can always be cached.
-=======
-        # HTTPS redirect can always be cached.
->>>>>>> 8ba7a050
         resp = self.client.get(
             "/en/latest/", secure=False, HTTP_HOST=self.domain.domain
         )
         self.assertEqual(resp["Location"], f"https://{self.domain.domain}/en/latest/")
         self.assertEqual(resp.headers["CDN-Cache-Control"], "public")
-<<<<<<< HEAD
         self.assertEqual(resp.headers["Cache-Tag"], "project")
-=======
-        self.assertEqual(resp.headers["Cache-Tag"], "project,project:latest")
->>>>>>> 8ba7a050
 
     def test_cache_public_versions(self):
         self.project.versions.update(privacy_level=PUBLIC)
@@ -1521,11 +1513,7 @@
         self.domain.save()
         self._test_cache_control_header_subproject(expected_value='private', host=self.domain.domain)
 
-<<<<<<< HEAD
         # HTTPS redirects can always be cached.
-=======
-        # HTTPS redirect can always be cached.
->>>>>>> 8ba7a050
         resp = self.client.get(
             '/projects/subproject/en/latest/',
             secure=False,
@@ -1536,11 +1524,7 @@
             f"https://{self.domain.domain}/projects/subproject/en/latest/",
         )
         self.assertEqual(resp.headers["CDN-Cache-Control"], "public")
-<<<<<<< HEAD
         self.assertEqual(resp.headers["Cache-Tag"], "project")
-=======
-        self.assertEqual(resp.headers["Cache-Tag"], "subproject,subproject:latest")
->>>>>>> 8ba7a050
 
     def test_cache_public_versions_subproject(self):
         self.subproject.versions.update(privacy_level=PUBLIC)

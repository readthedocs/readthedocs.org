--- conflicted
+++ resolved
@@ -1,9 +1,4 @@
 # Copied from .org test_redirects
-<<<<<<< HEAD
-import pytest
-=======
-
->>>>>>> cd8f2da0
 from django.test import override_settings
 from django_dynamic_fixture import get
 

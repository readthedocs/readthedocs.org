"""Views for doc serving."""
import itertools
from urllib.parse import urlparse

import structlog
from django.conf import settings
from django.http import Http404, HttpResponse, HttpResponseRedirect
from django.shortcuts import get_object_or_404, render
from django.views import View

from readthedocs.analytics.models import PageView
from readthedocs.api.mixins import CDNCacheTagsMixin
from readthedocs.builds.constants import EXTERNAL, LATEST, STABLE
from readthedocs.builds.models import Version
from readthedocs.core.mixins import CDNCacheControlMixin
from readthedocs.core.resolver import Resolver
from readthedocs.core.unresolver import (
    InvalidExternalVersionError,
    InvalidPathForVersionedProjectError,
    TranslationNotFoundError,
    TranslationWithoutVersionError,
    VersionNotFoundError,
    unresolver,
)
from readthedocs.core.utils.extend import SettingsOverrideObject
from readthedocs.core.utils.requests import is_suspicious_request
from readthedocs.projects.constants import OLD_LANGUAGES_CODE_MAPPING, PRIVATE
from readthedocs.projects.models import Domain, Feature, HTMLFile
from readthedocs.projects.templatetags.projects_tags import sort_version_aware
from readthedocs.proxito.constants import RedirectType
from readthedocs.proxito.exceptions import (
    ContextualizedHttp404,
    ProjectFilenameHttp404,
    ProjectTranslationHttp404,
    ProjectVersionHttp404,
)
from readthedocs.proxito.redirects import canonical_redirect
from readthedocs.proxito.views.mixins import (
    InvalidPathError,
    ServeDocsMixin,
    ServeRedirectMixin,
    StorageFileNotFound,
)
from readthedocs.redirects.exceptions import InfiniteRedirectException
from readthedocs.storage import build_media_storage

log = structlog.get_logger(__name__)  # noqa


class ServePageRedirect(CDNCacheControlMixin, ServeRedirectMixin, ServeDocsMixin, View):

    """
    Page redirect view.

    This allows users to redirec to the default version of a project.
    For example:

    - /page/api/index.html -> /en/latest/api/index.html
    - /projects/subproject/page/index.html -> /projects/subproject/en/latest/api/index.html
    """

    def get(self, request, subproject_slug=None, filename=""):
        """Handle all page redirects."""

        unresolved_domain = request.unresolved_domain
        project = unresolved_domain.project

        # Use the project from the domain, or use the subproject slug.
        if subproject_slug:
            project = get_object_or_404(
                project.subprojects, alias=subproject_slug
            ).child

        # Get the default version from the current project,
        # or the version from the external domain.
        if unresolved_domain.is_from_external_domain:
            version_slug = unresolved_domain.external_version_slug
        else:
            version_slug = project.get_default_version()

        # TODO: find a better way to pass this to the middleware.
        request.path_project_slug = project.slug

        return self.system_redirect(
            request=request,
            final_project=project,
            version_slug=version_slug,
            filename=filename,
            is_external_version=unresolved_domain.is_from_external_domain,
        )


class ServeDocsBase(CDNCacheControlMixin, ServeRedirectMixin, ServeDocsMixin, View):

    """
    Serve docs view.

    This view serves all the documentation pages,
    and handles canonical redirects.
    """

    def get(self, request, path):
        """
        Serve a file from the resolved project and version from the path.

        Before trying to serve the file, we check for canonical redirects.

        If the path isn't valid for the current project, or if the version/translation
        doesn't exist, we raise a 404. This will be handled by the ``ServeError404``
        view.

        This view handles the following redirects:

        - Redirect to the default version of the project
          from the root path or translation
          (/ -> /en/latest/, /en/ -> /en/latest/).
        - Trailing slash redirect (/en/latest -> /en/latest/).
        - Forced redirects (apply a user defined redirect even if the path exists).

        This view checks if the user is allowed to access the current version,
        and if the project is marked as spam.
        """
        unresolved_domain = request.unresolved_domain
        # Handle requests that need canonicalizing first,
        # e.g. HTTP -> HTTPS, redirect to canonical domain, etc.
        # We run this here to reduce work we need to do on easily cached responses.
        # It's slower for the end user to have multiple HTTP round trips,
        # but reduces chances for URL resolving bugs,
        # and makes caching more effective because we don't care about authz.
        redirect_type = self._get_canonical_redirect_type(request)
        if redirect_type:
            try:
                return canonical_redirect(
                    request,
                    project=unresolved_domain.project,
                    redirect_type=redirect_type,
                    external_version_slug=unresolved_domain.external_version_slug,
                )
            except InfiniteRedirectException:
                # ``canonical_redirect`` raises this when it's redirecting back to itself.
                # We can safely ignore it here because it's logged in ``canonical_redirect``,
                # and we don't want to issue infinite redirects.
                pass

        # Django doesn't include the leading slash in the path, so we normalize it here.
        path = "/" + path
        return self.serve_path(request, path)

    def _get_canonical_redirect_type(self, request):
        """If the current request needs a redirect, return the type of redirect to perform."""
        unresolved_domain = request.unresolved_domain
        project = unresolved_domain.project
        # Check for subprojects before checking for canonical domains,
        # so we can redirect to the main domain first.
        # Custom domains on subprojects are not supported.
        if project.is_subproject:
            log.debug(
                "Proxito Public Domain -> Subproject Main Domain Redirect.",
                project_slug=project.slug,
            )
            return RedirectType.subproject_to_main_domain

        if unresolved_domain.is_from_public_domain:
            canonical_domain = (
                Domain.objects.filter(project=project)
                .filter(canonical=True, https=True)
                .exists()
            )
            # For .com we need to check if the project supports custom domains.
            if canonical_domain and Resolver()._use_cname(project):
                log.debug(
                    "Proxito Public Domain -> Canonical Domain Redirect.",
                    project_slug=project.slug,
                )
                return RedirectType.to_canonical_domain

        return None

    def serve_path(self, request, path):
        unresolved_domain = request.unresolved_domain

        # We force all storage calls to use the external versions storage,
        # since we are serving an external version.
        if unresolved_domain.is_from_external_domain:
            self.version_type = EXTERNAL

        # 404 errors aren't contextualized here because all 404s use the internal nginx redirect,
        # where the path will be 'unresolved' again when handling the 404 error
        # See: ServeError404Base
        try:
            unresolved = unresolver.unresolve_path(
                unresolved_domain=unresolved_domain,
                path=path,
                append_indexhtml=False,
            )
        except VersionNotFoundError as exc:
            # TODO: find a better way to pass this to the middleware.
            request.path_project_slug = exc.project.slug
            request.path_version_slug = exc.version_slug
            raise Http404
        except InvalidExternalVersionError as exc:
            # TODO: find a better way to pass this to the middleware.
            request.path_project_slug = exc.project.slug
            request.path_version_slug = exc.external_version_slug
            raise Http404
        except TranslationNotFoundError as exc:
            # TODO: find a better way to pass this to the middleware.
            request.path_project_slug = exc.project.slug
            raise Http404
        except TranslationWithoutVersionError as exc:
            project = exc.project
            # TODO: find a better way to pass this to the middleware.
            request.path_project_slug = project.slug

            if unresolved_domain.is_from_external_domain:
                version_slug = unresolved_domain.external_version_slug
            else:
                version_slug = None
            # Redirect to the default version of the current translation.
            # This is `/en -> /en/latest/` or
            # `/projects/subproject/en/ -> /projects/subproject/en/latest/`.
            return self.system_redirect(
                request=request,
                final_project=project,
                version_slug=version_slug,
                filename="",
                is_external_version=unresolved_domain.is_from_external_domain,
            )
        except InvalidPathForVersionedProjectError as exc:
            project = exc.project
            if unresolved_domain.is_from_external_domain:
                version_slug = unresolved_domain.external_version_slug
            else:
                version_slug = None

            # TODO: find a better way to pass this to the middleware.
            request.path_project_slug = project.slug
            request.path_version_slug = version_slug

            # Support redirecting to the default version from
            # the root path and the custom path prefix.
            root_paths = ["/"]
            if project.custom_prefix:
                # We need to check custom path prefixes with and without the trailing slash,
                # e.g: /foo and /foo/.
                root_paths.append(project.custom_prefix)
                root_paths.append(project.custom_prefix.rstrip("/"))

            if exc.path in root_paths:
                # When the path is empty, the project didn't have an explicit version,
                # so we need to redirect to the default version.
                # This is `/ -> /en/latest/` or
                # `/projects/subproject/ -> /projects/subproject/en/latest/`.
                return self.system_redirect(
                    request=request,
                    final_project=project,
                    version_slug=version_slug,
                    filename="",
                    is_external_version=unresolved_domain.is_from_external_domain,
                )

            raise Http404

        project = unresolved.project
        version = unresolved.version
        filename = unresolved.filename

        # Inject the UnresolvedURL into the HttpRequest so we can access from the middleware.
        # We could resolve it again from the middleware, but we would duplicating DB queries.
        request.unresolved_url = unresolved

        # Check if the old language code format was used, and redirect to the new one.
        # NOTE: we may have some false positives here, for example for an URL like:
        # /pt-br/latest/pt_BR/index.html, but our protection for infinite redirects
        # will prevent a redirect loop.
        if (
            project.supports_translations
            and project.language in OLD_LANGUAGES_CODE_MAPPING
            and OLD_LANGUAGES_CODE_MAPPING[project.language] in path
        ):
            try:
                return self.system_redirect(
                    request=request,
                    final_project=project,
                    version_slug=version.slug,
                    filename=filename,
                    is_external_version=unresolved_domain.is_from_external_domain,
                )
            except InfiniteRedirectException:
                # A false positive was detected, continue with our normal serve.
                pass

        log.bind(
            project_slug=project.slug,
            version_slug=version.slug,
            filename=filename,
            external=unresolved_domain.is_from_external_domain,
        )

        # TODO: find a better way to pass this to the middleware.
        request.path_project_slug = project.slug
        request.path_version_slug = version.slug

        if not version.active:
            log.warning("Version is not active.")
            raise Http404("Version is not active.")

        # All public versions can be cached.
        self.cache_response = version.is_public

        log.bind(cache_response=self.cache_response)
        log.debug("Serving docs.")

        # Verify if the project is marked as spam and return a 401 in that case
        spam_response = self._spam_response(request, project)
        if spam_response:
            # If a project was marked as spam,
            # all of their responses can be cached.
            self.cache_response = True
            return spam_response

        # Trailing slash redirect.
        # We don't want to serve documentation at:
        # - `/en/latest`
        # - `/projects/subproject/en/latest`
        # - `/projects/subproject`
        # These paths need to end with an slash.
        if filename == "/" and not path.endswith("/"):
            # TODO: We could avoid calling the resolver,
            # and just redirect to the same path with a slash.
            return self.system_redirect(
                request=request,
                final_project=project,
                version_slug=version.slug,
                filename=filename,
                is_external_version=unresolved_domain.is_from_external_domain,
            )

        # Check for forced redirects on non-external domains only.
        if not unresolved_domain.is_from_external_domain:
            try:
                redirect_response = self.get_redirect_response(
                    request=request,
                    project=project,
                    language=project.language,
                    version_slug=version.slug,
                    filename=filename,
                    path=request.path,
                    forced_only=True,
                )
                if redirect_response:
                    return redirect_response
            except InfiniteRedirectException:
                # Continue with our normal serve.
                pass

        # Check user permissions and return an unauthed response if needed.
        if not self.allowed_user(request, version):
            return self.get_unauthed_response(request, project)

        return self._serve_docs(
            request=request,
            project=project,
            version=version,
            filename=filename,
        )


class ServeDocs(SettingsOverrideObject):
    _default_class = ServeDocsBase


class ServeError404Base(CDNCacheControlMixin, ServeRedirectMixin, ServeDocsMixin, View):

    """
    Proxito handler for 404 pages.

    This view is called by an internal nginx redirect when there is a 404.
    """

    def get(self, request, proxito_path):
        """
        Handler for 404 pages on subdomains.

        This does a couple of things:

        * Handles directory indexing for URLs that don't end in a slash
        * Handles directory indexing for README.html (for now)
        * Check for user redirects
        * Record the broken link for analytics
        * Handles custom 404 serving

        For 404's, first search for a 404 page in the current version, then continues
        with the default version and finally, if none of them are found, the Read
        the Docs default page (Maze Found) is rendered by Django and served.
        """
        log.bind(proxito_path=proxito_path)
        log.debug("Executing 404 handler.")
        unresolved_domain = request.unresolved_domain
        # We force all storage calls to use the external versions storage,
        # since we are serving an external version.
        # The version that results from the unresolve_path() call already is
        # validated to use the correct manager, this is here to add defense in
        # depth against serving the wrong version.
        if unresolved_domain.is_from_external_domain:
            self.version_type = EXTERNAL

        project = None
        version = None
        # If we weren't able to resolve a filename,
        # then the path is the filename.
        filename = proxito_path
        lang_slug = None
        version_slug = None
        # Try to map the current path to a project/version/filename.
        # If that fails, we fill the variables with the information we have
        # available in the exceptions.

        contextualized_404_class = ContextualizedHttp404

        try:
            unresolved = unresolver.unresolve_path(
                unresolved_domain=unresolved_domain,
                path=proxito_path,
                append_indexhtml=False,
            )

            # Inject the UnresolvedURL into the HttpRequest so we can access from the middleware.
            # We could resolve it again from the middleware, but we would duplicating DB queries.
            request.unresolved_url = unresolved

            project = unresolved.project
            version = unresolved.version
            filename = unresolved.filename
            lang_slug = project.language
            version_slug = version.slug
            contextualized_404_class = ProjectFilenameHttp404
        except VersionNotFoundError as exc:
            project = exc.project
            lang_slug = project.language
            version_slug = exc.version_slug
            filename = exc.filename
            contextualized_404_class = ProjectVersionHttp404
        except TranslationNotFoundError as exc:
            project = exc.project
            lang_slug = exc.language
            version_slug = exc.version_slug
            filename = exc.filename
            contextualized_404_class = ProjectTranslationHttp404
        except TranslationWithoutVersionError as exc:
            project = exc.project
            lang_slug = exc.language
            # TODO: Use a contextualized 404
        except InvalidExternalVersionError as exc:
            project = exc.project
            # TODO: Use a contextualized 404
        except InvalidPathForVersionedProjectError as exc:
            project = exc.project
            filename = exc.path
            # TODO: Use a contextualized 404

        log.bind(
            project_slug=project.slug,
            version_slug=version_slug,
        )

        # TODO: find a better way to pass this to the middleware.
        request.path_project_slug = project.slug
        request.path_version_slug = version_slug

        # If we were able to resolve to a valid version, it means that the
        # current file doesn't exist. So we check if we can redirect to its
        # index file if it exists before doing anything else.
        # If the version isn't marked as built, we don't check for index files,
        # since the version doesn't have any files.
        # This is /en/latest/foo -> /en/latest/foo/index.html.
        if version and version.built:
            response = self._get_index_file_redirect(
                request=request,
                project=project,
                version=version,
                filename=filename,
                full_path=proxito_path,
            )
            if response:
                return response

        # Check and perform redirects on 404 handler for non-external domains only.
        # NOTE: This redirect check must be done after trying files like
        # ``index.html`` and ``README.html`` to emulate the behavior we had when
        # serving directly from NGINX without passing through Python.
        if not unresolved_domain.is_from_external_domain:
            try:
                redirect_response = self.get_redirect_response(
                    request=request,
                    project=project,
                    language=lang_slug,
                    version_slug=version_slug,
                    filename=filename,
                    path=proxito_path,
                )
                if redirect_response:
                    return redirect_response
            except InfiniteRedirectException:
                # ``get_redirect_response`` raises this when it's redirecting back to itself.
                # We can safely ignore it here because it's logged in ``canonical_redirect``,
                # and we don't want to issue infinite redirects.
                pass

        # Register 404 pages into our database for user's analytics.
        if not unresolved_domain.is_from_external_domain:
            self._register_broken_link(
                project=project,
                version=version,
                filename=filename,
                path=proxito_path,
            )

        response = self._get_custom_404_page(
            request=request,
            project=project,
            version=version,
        )
        if response:
            return response

        # Don't use the custom 404 page, use our general contextualized 404 response
        # Several additional context variables can be added if the templates
        # or other error handling is developed (version, language, filename).
        raise contextualized_404_class(
            project=project,
            path_not_found=proxito_path,
        )

    def _register_broken_link(self, project, version, filename, path):
        try:
            if not project.has_feature(Feature.RECORD_404_PAGE_VIEWS):
                return

            if is_suspicious_request(self.request):
                log.info(
                    "Suspicious request, not recording 404.",
                )
                return

            # If we don't have a version, the filename is the path,
            # otherwise it would be empty.
            if not version:
                filename = path
            PageView.objects.register_page_view(
                project=project,
                version=version,
                filename=filename,
                path=path,
                status=404,
            )
        except Exception:
            # Don't break doc serving if there was an error
            # while recording the broken link.
            log.exception(
                "Error while recording the broken link",
                project_slug=project.slug,
                path=path,
            )

    def _get_custom_404_page(self, request, project, version=None):
        """
        Try to serve a custom 404 page from this project.

        If a version is given, try to serve the 404 page from that version first,
        if it doesn't exist, try to serve the 404 page from the default version.

        We check for a 404.html or 404/index.html file.

        We don't check for a custom 404 page in versions that aren't marked as built,
        since they don't have any files.

        If a 404 page is found, we return a response with the content of that file,
        `None` otherwise.
        """
        versions_404 = [version] if version and version.built else []
        if not version or version.slug != project.default_version:
            default_version = project.versions.filter(
                slug=project.default_version
            ).first()
            if default_version and default_version.built:
                versions_404.append(default_version)

        if not versions_404:
            return None

        tryfiles = ["404.html", "404/index.html"]
        available_404_files = list(
            HTMLFile.objects.filter(
                version__in=versions_404, path__in=tryfiles
            ).values_list("version__slug", "path")
        )
        if not available_404_files:
            return None

        for version_404 in versions_404:
            if not self.allowed_user(request, version_404):
                continue

            for tryfile in tryfiles:
                if (version_404.slug, tryfile) not in available_404_files:
                    continue

                storage_root_path = project.get_storage_path(
                    type_="html",
                    version_slug=version_404.slug,
                    include_file=False,
                    version_type=self.version_type,
                )
                storage_filename_path = build_media_storage.join(
                    storage_root_path, tryfile
                )
                log.debug(
                    "Serving custom 404.html page.",
                    version_slug_404=version_404.slug,
                    storage_filename_path=storage_filename_path,
                )
                try:
                    content = build_media_storage.open(storage_filename_path).read()
                    return HttpResponse(content, status=404)
                except FileNotFoundError:
                    log.warning(
                        "File not found in storage. File out of sync with DB.",
                        file=storage_filename_path,
                    )
                    return None
        return None

    def _get_index_file_redirect(self, request, project, version, filename, full_path):
        """
        Check if a file is a directory and redirect to its index/README file.

        For example:

        - /en/latest/foo -> /en/latest/foo/index.html
        - /en/latest/foo -> /en/latest/foo/README.html
        - /en/latest/foo/ -> /en/latest/foo/README.html
        """
        tryfiles = ["index.html", "README.html"]
        # If the path ends with `/`, we already tried to serve
        # the `/index.html` file, so we only need to test for
        # the `/README.html` file.
        if full_path.endswith("/"):
            tryfiles = ["README.html"]

        tryfiles = [
            (filename.rstrip("/") + f"/{tryfile}").lstrip("/") for tryfile in tryfiles
        ]
        available_index_files = list(
            HTMLFile.objects.filter(version=version, path__in=tryfiles).values_list(
                "path", flat=True
            )
        )

        for tryfile in tryfiles:
            if tryfile not in available_index_files:
                continue

            log.info("Redirecting to index file.", tryfile=tryfile)
            # Use urlparse so that we maintain GET args in our redirect
            parts = urlparse(full_path)
            if tryfile.endswith("README.html"):
                new_path = parts.path.rstrip("/") + "/README.html"
            else:
                new_path = parts.path.rstrip("/") + "/"

            # `full_path` doesn't include query params.`
            query = urlparse(request.get_full_path()).query
            redirect_url = parts._replace(
                path=new_path,
                query=query,
            ).geturl()

            # TODO: decide if we need to check for infinite redirect here
            # (from URL == to URL)
            return HttpResponseRedirect(redirect_url)

        return None


class ServeError404(SettingsOverrideObject):
    _default_class = ServeError404Base


class ServeRobotsTXTBase(CDNCacheControlMixin, CDNCacheTagsMixin, ServeDocsMixin, View):

    """Serve robots.txt from the domain's root."""

    # Always cache this view, since it's the same for all users.
    cache_response = True
    # Extra cache tag to invalidate only this view if needed.
    project_cache_tag = "robots.txt"

    def get(self, request):
        """
        Serve custom user's defined ``/robots.txt``.

        If the project is delisted or is a spam project, we force a special robots.txt.

        If the user added a ``robots.txt`` in the "default version" of the
        project, we serve it directly.
        """
        project = request.unresolved_domain.project

        if project.delisted:
            return render(
                request,
                "robots.delisted.txt",
                content_type="text/plain",
            )

        # Verify if the project is marked as spam and return a custom robots.txt
        if "readthedocsext.spamfighting" in settings.INSTALLED_APPS:
            from readthedocsext.spamfighting.utils import is_robotstxt_denied  # noqa

            if is_robotstxt_denied(project):
                return render(
                    request,
                    "robots.spam.txt",
                    content_type="text/plain",
                )

        # Use the ``robots.txt`` file from the default version configured
        version_slug = project.get_default_version()
        version = project.versions.get(slug=version_slug)

        no_serve_robots_txt = any(
            [
                # If the default version is private or,
                version.privacy_level == PRIVATE,
                # default version is not active or,
                not version.active,
                # default version is not built
                not version.built,
            ]
        )

        if no_serve_robots_txt:
            # ... we do return a 404
            raise Http404()

        log.bind(
            project_slug=project.slug,
            version_slug=version.slug,
        )

        try:
            response = self._serve_docs(
                request=request,
                project=project,
                version=version,
                filename="robots.txt",
                check_if_exists=True,
            )
            log.info("Serving custom robots.txt file.")
            return response
        except StorageFileNotFound:
            pass

        # Serve default robots.txt
<<<<<<< HEAD
        sitemap_url = '{scheme}://{domain}/sitemap_index.xml'.format(
            scheme='https',
=======
        sitemap_url = "{scheme}://{domain}/sitemap.xml".format(
            scheme="https",
>>>>>>> fb90a347
            domain=project.subdomain(),
        )
        context = {
            "sitemap_url": sitemap_url,
            "hidden_paths": self._get_hidden_paths(project),
        }
        return render(
            request,
            "robots.txt",
            context,
            content_type="text/plain",
        )

    def _get_hidden_paths(self, project):
        """Get the absolute paths of the public hidden versions of `project`."""
        hidden_versions = Version.internal.public(project=project).filter(hidden=True)
        resolver = Resolver()
        hidden_paths = [
            resolver.resolve_path(project, version_slug=version.slug)
            for version in hidden_versions
        ]
        return hidden_paths

    def _get_project(self):
        # Method used by the CDNCacheTagsMixin class.
        return self.request.unresolved_domain.project

    def _get_version(self):
        # Method used by the CDNCacheTagsMixin class.
        # This view isn't explicitly mapped to a version,
        # but it can be when we serve a custom robots.txt file.
        # TODO: refactor how we set cache tags to avoid this.
        return None


class ServeRobotsTXT(SettingsOverrideObject):
    _default_class = ServeRobotsTXTBase


class ServeSitemapXMLBase(CDNCacheControlMixin, CDNCacheTagsMixin, View):

    """Serve sitemap.xml from the domain's root."""

    # Always cache this view, since it's the same for all users.
    cache_response = True
    # Extra cache tag to invalidate only this view if needed.
    project_cache_tag = "sitemap.xml"

    def get(self, request, subproject_slug=None):
        """
        Generate and serve a ``sitemap.xml`` for a particular ``project``.

        The sitemap is generated from all the ``active`` and public versions of
        ``project``. These versions are sorted by using semantic versioning
        prepending ``latest`` and ``stable`` (if they are enabled) at the beginning.

        Following this order, the versions are assigned priorities and change
        frequency. Starting from 1 and decreasing by 0.1 for priorities and starting
        from daily, weekly to monthly for change frequency.

        If the project doesn't have any public version, the view raises ``Http404``.

        :param request: Django request object
        :param project: Project instance to generate the sitemap

        :returns: response with the ``sitemap.xml`` template rendered

        :rtype: django.http.HttpResponse
        """
        # pylint: disable=too-many-locals

        def priorities_generator():
            """
            Generator returning ``priority`` needed by sitemap.xml.

            It generates values from 1 to 0.1 by decreasing in 0.1 on each
            iteration. After 0.1 is reached, it will keep returning 0.1.
            """
            priorities = [1, 0.9, 0.8, 0.7, 0.6, 0.5, 0.4, 0.3, 0.2]
            yield from itertools.chain(priorities, itertools.repeat(0.1))

        def hreflang_formatter(lang):
            """
            sitemap hreflang should follow correct format.

            Use hyphen instead of underscore in language and country value.
            ref: https://en.wikipedia.org/wiki/Hreflang#Common_Mistakes
            """
            if "_" in lang:
                return lang.replace("_", "-")
            return lang

        def changefreqs_generator():
            """
            Generator returning ``changefreq`` needed by sitemap.xml.

            It returns ``weekly`` on first iteration, then ``daily`` and then it
            will return always ``monthly``.

            We are using ``monthly`` as last value because ``never`` is too
            aggressive. If the tag is removed and a branch is created with the same
            name, we will want bots to revisit this.
            """
            changefreqs = ["weekly", "daily"]
            yield from itertools.chain(changefreqs, itertools.repeat("monthly"))

        project = request.unresolved_domain.project

        if subproject_slug:
            project = get_object_or_404(
                project.subprojects, alias=subproject_slug
            ).child

        public_versions = Version.internal.public(
            project=project,
            only_active=True,
        )
        if not public_versions.exists():
            raise Http404()

        sorted_versions = sort_version_aware(public_versions)

        # This is a hack to swap the latest version with
        # stable version to get the stable version first in the sitemap.
        # We want stable with priority=1 and changefreq='weekly' and
        # latest with priority=0.9 and changefreq='daily'
        # More details on this: https://github.com/rtfd/readthedocs.org/issues/5447
        if (
            len(sorted_versions) >= 2
            and sorted_versions[0].slug == LATEST
            and sorted_versions[1].slug == STABLE
        ):
            sorted_versions[0], sorted_versions[1] = (
                sorted_versions[1],
                sorted_versions[0],
            )

        versions = []
        for version, priority, changefreq in zip(
            sorted_versions,
            priorities_generator(),
            changefreqs_generator(),
        ):
            element = {
                "loc": version.get_subdomain_url(),
                "priority": priority,
                "changefreq": changefreq,
                "languages": [],
            }

            # Version can be enabled, but not ``built`` yet. We want to show the
            # link without a ``lastmod`` attribute
            last_build = version.builds.order_by("-date").first()
            if last_build:
                element["lastmod"] = last_build.date.isoformat()

            resolver = Resolver()
            if project.translations.exists():
                for translation in project.translations.all():
                    translated_version = (
                        Version.internal.public(project=translation)
                        .filter(slug=version.slug)
                        .first()
                    )
                    if translated_version:
                        href = resolver.resolve_version(
                            project=translation,
                            version=translated_version,
                        )
                        element["languages"].append(
                            {
                                "hreflang": hreflang_formatter(translation.language),
                                "href": href,
                            }
                        )

                # Add itself also as protocol requires
                element["languages"].append(
                    {
                        "hreflang": project.language,
                        "href": element["loc"],
                    }
                )

            versions.append(element)

        context = {
            "versions": versions,
        }
        return render(
            request,
            "sitemap.xml",
            context,
            content_type="application/xml",
        )

    def _get_project(self):
        # Method used by the CDNCacheTagsMixin class.
        return self.request.unresolved_domain.project

    def _get_version(self):
        # Method used by the CDNCacheTagsMixin class.
        # This view isn't explicitly mapped to a version,
        # TODO: refactor how we set cache tags to avoid this.
        return None


class ServeSitemapXML(SettingsOverrideObject):
    _default_class = ServeSitemapXMLBase


class ServeSitemapIndexXMLBase(CDNCacheControlMixin, CDNCacheTagsMixin, View):

    """Serve sitemap_index.xml from the domain's root."""

    cache_response = True
    project_cache_tag = "sitemap.xml"

    def get(self, request):
        """
        Generate and serve a ``sitemap_index.xml`` for a ``project``.

        The sitemap index is generated from the project and all sub-projects.
        """

        project = request.unresolved_domain.project

        locations = [
            "{scheme}://{domain}/sitemap.xml".format(
                scheme="https",
                domain=project.subdomain(),
            )
        ]
        for subproject in project.related_projects.all():
            locations.append(
                "{scheme}://{domain}/projects/{subproject}/sitemap.xml".format(
                    scheme="https",
                    domain=project.subdomain(),
                    subproject=subproject.slug,
                )
            )
        context = {
            "locations": locations,
        }
        return render(
            request,
            "sitemap_index.xml",
            context,
            content_type="application/xml",
        )

    def _get_project(self):
        # Method used by the CDNCacheTagsMixin class.
        return self.request.unresolved_domain.project

    def _get_version(self):
        # This view isn't attached to a version.
        return None


class ServeSitemapIndexXML(SettingsOverrideObject):
    _default_class = ServeSitemapIndexXMLBase


class ServeStaticFiles(CDNCacheControlMixin, CDNCacheTagsMixin, ServeDocsMixin, View):

    """
    Serve static files from the same domain the docs are being served from.

    This is basically a proxy for ``STATIC_URL``.
    """

    project_cache_tag = "rtd-staticfiles"

    # This view can always be cached,
    # since these are static files used for all projects.
    cache_response = True

    def get(self, request, filename):
        try:
            return self._serve_static_file(request=request, filename=filename)
        except InvalidPathError:
            raise Http404

    def _get_cache_tags(self):
        """
        Add an additional *global* tag.

        This is so we can purge all files from all projects
        with one single call.
        """
        tags = super()._get_cache_tags()
        tags.append(self.project_cache_tag)
        return tags

    def _get_project(self):
        # Method used by the CDNCacheTagsMixin class.
        return self.request.unresolved_domain.project

    def _get_version(self):
        # This view isn't attached to a version.
        return None<|MERGE_RESOLUTION|>--- conflicted
+++ resolved
@@ -763,13 +763,8 @@
             pass
 
         # Serve default robots.txt
-<<<<<<< HEAD
         sitemap_url = '{scheme}://{domain}/sitemap_index.xml'.format(
             scheme='https',
-=======
-        sitemap_url = "{scheme}://{domain}/sitemap.xml".format(
-            scheme="https",
->>>>>>> fb90a347
             domain=project.subdomain(),
         )
         context = {

--- conflicted
+++ resolved
@@ -259,8 +259,7 @@
         # If that doesn't work, attempt to serve the 404 of the current version (version_slug)
         # Secondly, try to serve the 404 page for the default version
         # (project.get_default_version())
-<<<<<<< HEAD
-        for version_slug_404 in [version_slug, final_project.get_default_version()]:
+        for version_slug_404 in set([version_slug, final_project.get_default_version()]):
             if not self.allowed_user(request, final_project, version_slug_404):
                 continue
 
@@ -270,9 +269,6 @@
                 include_file=False,
                 version_type=self.version_type,
             )
-=======
-        for version_slug_404 in set([version_slug, final_project.get_default_version()]):
->>>>>>> 24ca737e
             for tryfile in ('404.html', '404/index.html'):
                 storage_filename_path = f'{storage_root_path}/{tryfile}'
                 if storage.exists(storage_filename_path):

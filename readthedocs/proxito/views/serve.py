"""Views for doc serving."""
import itertools
from urllib.parse import urlparse

import structlog
from django.conf import settings
from django.http import Http404, HttpResponse, HttpResponseRedirect
from django.shortcuts import get_object_or_404, render
from django.urls import resolve as url_resolve
from django.views import View

from readthedocs.analytics.models import PageView
from readthedocs.api.mixins import CDNCacheTagsMixin
from readthedocs.builds.constants import EXTERNAL, INTERNAL, LATEST, STABLE
from readthedocs.builds.models import Version
from readthedocs.core.mixins import CDNCacheControlMixin
from readthedocs.core.resolver import resolve_path, resolver
from readthedocs.core.unresolver import (
    InvalidExternalVersionError,
    InvalidPathForVersionedProjectError,
    TranslationNotFoundError,
    VersionNotFoundError,
    unresolver,
)
from readthedocs.core.utils.extend import SettingsOverrideObject
from readthedocs.projects import constants
from readthedocs.projects.models import Domain, Feature
from readthedocs.projects.templatetags.projects_tags import sort_version_aware
from readthedocs.proxito.constants import RedirectType
<<<<<<< HEAD
from readthedocs.proxito.exceptions import (
    ContextualizedHttp404,
    ProjectFilenameHttp404,
    ProjectTranslationHttp404,
    ProjectVersionHttp404,
)
from readthedocs.proxito.views.mixins import (
=======
from readthedocs.proxito.redirects import canonical_redirect
from readthedocs.redirects.exceptions import InfiniteRedirectException
from readthedocs.storage import build_media_storage

from .mixins import (
>>>>>>> 68e070e2
    InvalidPathError,
    ServeDocsMixin,
    ServeRedirectMixin,
    StorageFileNotFound,
)
from readthedocs.redirects.exceptions import InfiniteRedirectException
from readthedocs.storage import build_media_storage

from .utils import _get_project_data_from_request

log = structlog.get_logger(__name__)  # noqa


class ServePageRedirect(CDNCacheControlMixin, ServeRedirectMixin, ServeDocsMixin, View):

    """
    Page redirect view.

    This allows users to redirec to the default version of a project.
    For example:

    - /page/api/index.html -> /en/latest/api/index.html
    - /projects/subproject/page/index.html -> /projects/subproject/en/latest/api/index.html
    """

    def get(self, request, subproject_slug=None, filename=""):
        """Handle all page redirects."""

        unresolved_domain = request.unresolved_domain
        project = unresolved_domain.project

        # Use the project from the domain, or use the subproject slug.
        if subproject_slug:
            project = get_object_or_404(
                project.subprojects, alias=subproject_slug
            ).child

        # Get the default version from the current project,
        # or the version from the external domain.
        if unresolved_domain.is_from_external_domain:
            version_slug = unresolved_domain.external_version_slug
        else:
            version_slug = project.get_default_version()

        # TODO: find a better way to pass this to the middleware.
        request.path_project_slug = project.slug

        return self.system_redirect(
            request=request,
            final_project=project,
            version_slug=version_slug,
            filename=filename,
            is_external_version=unresolved_domain.is_from_external_domain,
        )


class ServeDocsBase(CDNCacheControlMixin, ServeRedirectMixin, ServeDocsMixin, View):

    """
    Serve docs view.

    This view serves all the documentation pages,
    and handles canonical redirects.
    """

    def get(
        self,
        request,
        project_slug=None,
        subproject_slug=None,
        subproject_slash=None,
        lang_slug=None,
        version_slug=None,
        filename="",
    ):
        """
        Take the incoming parsed URL's and figure out what file to serve.

        ``subproject_slash`` is used to determine if the subproject URL has a slash,
        so that we can decide if we need to serve docs or add a /.
        """
        # pylint: disable=too-many-locals
        unresolved_domain = request.unresolved_domain
        # Handle requests that need canonicalizing first,
        # e.g. HTTP -> HTTPS, redirect to canonical domain, etc.
        # We run this here to reduce work we need to do on easily cached responses.
        # It's slower for the end user to have multiple HTTP round trips,
        # but reduces chances for URL resolving bugs,
        # and makes caching more effective because we don't care about authz.
        redirect_type = self._get_canonical_redirect_type(request)
        if redirect_type:
            try:
                return canonical_redirect(
                    request,
                    project=unresolved_domain.project,
                    redirect_type=redirect_type,
                    external_version_slug=unresolved_domain.external_version_slug,
                )
            except InfiniteRedirectException:
                # ``canonical_redirect`` raises this when it's redirecting back to itself.
                # We can safely ignore it here because it's logged in ``canonical_redirect``,
                # and we don't want to issue infinite redirects.
                pass

        if unresolved_domain.project.has_feature(Feature.USE_UNRESOLVER_WITH_PROXITO):
            return self.get_using_unresolver(request)

        original_version_slug = version_slug
        version_slug = self.get_version_from_host(request, version_slug)

        (
            final_project,
            lang_slug,
            version_slug,
            filename,
        ) = _get_project_data_from_request(  # noqa
            request,
            project_slug=project_slug,
            subproject_slug=subproject_slug,
            lang_slug=lang_slug,
            version_slug=version_slug,
            filename=filename,
        )

        is_external = unresolved_domain.is_from_external_domain
        if (
            is_external
            and original_version_slug
            and original_version_slug != version_slug
        ):
            raise Http404("Version doesn't match the version from the domain.")

        manager = EXTERNAL if is_external else INTERNAL
        version = (
            final_project.versions(manager=manager).filter(slug=version_slug).first()
        )

        log.bind(
            project_slug=final_project.slug,
            subproject_slug=subproject_slug,
            lang_slug=lang_slug,
            version_slug=version_slug,
            filename=filename,
            external=is_external,
        )

        # Skip serving versions that are not active (return 404). This is to
        # avoid serving files that we have in the storage, but its associated
        # version does not exist anymore or it was de-activated.
        #
        # Note that we want to serve the page when `version is None` because it
        # could be a valid URL, like `/` or `` (empty) that does not have a
        # version associated to it.
        #
        # However, if there is a `version_slug` in the URL but there is no
        # version on the database we want to return 404.
        if (version and not version.active) or (version_slug and not version):
            log.warning("Version does not exist or is not active.")
            raise Http404("Version does not exist or is not active.")

        if version:
            # All public versions can be cached.
            self.cache_response = version.is_public

        log.bind(cache_response=self.cache_response)
        log.debug('Serving docs.')

        # Verify if the project is marked as spam and return a 401 in that case
        spam_response = self._spam_response(request, final_project)
        if spam_response:
            # If a project was marked as spam,
            # all of their responses can be cached.
            self.cache_response = True
            return spam_response

        # Handle a / redirect when we aren't a single version
        if all([
                lang_slug is None,
                # External versions/builds will always have a version,
                # because it is taken from the host name
                version_slug is None or is_external,
                filename == '',
                not final_project.single_version,
        ]):
            return self.system_redirect(
                request=request,
                final_project=final_project,
                version_slug=version_slug,
                filename=filename,
                is_external_version=is_external,
            )

        # Handle `/projects/subproject` URL redirection:
        # when there _is_ a subproject_slug but not a subproject_slash
        if all([
                final_project.single_version,
                filename == '',
                subproject_slug,
                not subproject_slash,
        ]):
            return self.system_redirect(
                request=request,
                final_project=final_project,
                version_slug=version_slug,
                filename=filename,
                is_external_version=is_external,
            )

        if all([
                (lang_slug is None or version_slug is None),
                not final_project.single_version,
                self.version_type != EXTERNAL,
        ]):
            log.debug(
                'Invalid URL for project with versions.',
                filename=filename,
            )
            raise Http404("Invalid URL for project with versions")

        redirect_path, http_status = self.get_redirect(
            project=final_project,
            lang_slug=lang_slug,
            version_slug=version_slug,
            filename=filename,
            full_path=request.path,
            forced_only=True,
        )
        if redirect_path and http_status:
            log.bind(forced_redirect=True)
            try:
                return self.get_redirect_response(
                    request=request,
                    redirect_path=redirect_path,
                    proxito_path=request.path,
                    http_status=http_status,
                )
            except InfiniteRedirectException:
                # Continue with our normal serve.
                pass

        # Check user permissions and return an unauthed response if needed
        if not version or not self.allowed_user(request, version):
            return self.get_unauthed_response(request, final_project)

        return self._serve_docs(
            request=request,
            project=final_project,
            version=version,
            filename=filename,
        )

    def _get_canonical_redirect_type(self, request):
        """If the current request needs a redirect, return the type of redirect to perform."""
        unresolved_domain = request.unresolved_domain
        project = unresolved_domain.project
        # Check for subprojects before checking for canonical domains,
        # so we can redirect to the main domain first.
        # Custom domains on subprojects are not supported.
        if project.is_subproject:
            log.debug(
                "Proxito Public Domain -> Subproject Main Domain Redirect.",
                project_slug=project.slug,
            )
            return RedirectType.subproject_to_main_domain

        if unresolved_domain.is_from_public_domain:
            canonical_domain = (
                Domain.objects.filter(project=project)
                .filter(canonical=True, https=True)
                .exists()
            )
            # For .com we need to check if the project supports custom domains.
            # pylint: disable=protected-access
            if canonical_domain and resolver._use_cname(project):
                log.debug(
                    "Proxito Public Domain -> Canonical Domain Redirect.",
                    project_slug=project.slug,
                )
                return RedirectType.to_canonical_domain

        return None

    def get_using_unresolver(self, request):
        """
        Resolve the current request using the new proxito implementation.

        This is basically a copy of the get() method,
        but adapted to make use of the unresolved to extract the current project, version, and file.
        """
        unresolved_domain = request.unresolved_domain
        # TODO: We shouldn't use path_info to the get the proxito path,
        # it should be captured in proxito/urls.py.
        path = request.path_info

        # We force all storage calls to use the external versions storage,
        # since we are serving an external version.
        if unresolved_domain.is_from_external_domain:
            self.version_type = EXTERNAL

        # 404 errors aren't contextualized here because all 404s use the internal nginx redirect,
        # where the path will be 'unresolved' again when handling the 404 error
        # See: ServeError404Base
        try:
            unresolved = unresolver.unresolve_path(
                unresolved_domain=unresolved_domain,
                path=path,
                append_indexhtml=False,
            )
        except VersionNotFoundError as exc:
            # TODO: find a better way to pass this to the middleware.
            request.path_project_slug = exc.project.slug
            request.path_version_slug = exc.version_slug
            raise Http404
        except InvalidExternalVersionError as exc:
            # TODO: find a better way to pass this to the middleware.
            request.path_project_slug = exc.project.slug
            request.path_version_slug = exc.external_version_slug
            raise Http404
        except TranslationNotFoundError as exc:
            # TODO: find a better way to pass this to the middleware.
            request.path_project_slug = exc.project.slug
            raise Http404
        except InvalidPathForVersionedProjectError as exc:
            project = exc.project
            if unresolved_domain.is_from_external_domain:
                version_slug = unresolved_domain.external_version_slug
            else:
                version_slug = None

            # TODO: find a better way to pass this to the middleware.
            request.path_project_slug = project.slug
            request.path_version_slug = version_slug

            if exc.path == "/":
                # When the path is empty, the project didn't have an explicit version,
                # so we need to redirect to the default version.
                # This is `/ -> /en/latest/` or
                # `/projects/subproject/ -> /projects/subproject/en/latest/`.
                return self.system_redirect(
                    request=request,
                    final_project=project,
                    version_slug=version_slug,
                    filename=exc.path,
                    is_external_version=unresolved_domain.is_from_external_domain,
                )

            raise Http404

        project = unresolved.project
        version = unresolved.version
        filename = unresolved.filename

        log.bind(
            project_slug=project.slug,
            version_slug=version.slug,
            filename=filename,
            external=unresolved_domain.is_from_external_domain,
        )

        # TODO: find a better way to pass this to the middleware.
        request.path_project_slug = project.slug
        request.path_version_slug = version.slug

        if not version.active:
            log.warning("Version is not active.")
            raise Http404("Version is not active.")

        # All public versions can be cached.
        self.cache_response = version.is_public

        log.bind(cache_response=self.cache_response)
        log.debug("Serving docs.")

        # Verify if the project is marked as spam and return a 401 in that case
        spam_response = self._spam_response(request, project)
        if spam_response:
            # If a project was marked as spam,
            # all of their responses can be cached.
            self.cache_response = True
            return spam_response

        # Trailing slash redirect.
        # We don't want to serve documentation at:
        # - `/en/latest`
        # - `/projects/subproject/en/latest`
        # - `/projects/subproject`
        # These paths need to end with an slash.
        if filename == "/" and not path.endswith("/"):
            # TODO: We could avoid calling the resolver,
            # and just redirect to the same path with a slash.
            return self.system_redirect(
                request=request,
                final_project=project,
                version_slug=version.slug,
                filename=filename,
                is_external_version=unresolved_domain.is_from_external_domain,
            )

        # Check for forced redirects.
        redirect_path, http_status = self.get_redirect(
            project=project,
            lang_slug=project.language,
            version_slug=version.slug,
            filename=filename,
            full_path=request.path,
            forced_only=True,
        )
        if redirect_path and http_status:
            log.bind(forced_redirect=True)
            try:
                return self.get_redirect_response(
                    request=request,
                    redirect_path=redirect_path,
                    proxito_path=request.path,
                    http_status=http_status,
                )
            except InfiniteRedirectException:
                # Continue with our normal serve.
                pass

        # Check user permissions and return an unauthed response if needed.
        if not self.allowed_user(request, version):
            return self.get_unauthed_response(request, project)

        return self._serve_docs(
            request=request,
            project=project,
            version=version,
            filename=filename,
        )


class ServeDocs(SettingsOverrideObject):
    _default_class = ServeDocsBase


class ServeError404Base(CDNCacheControlMixin, ServeRedirectMixin, ServeDocsMixin, View):

    """
    Proxito handler for 404 pages.

    This view is called by an internal nginx redirect when there is a 404.
    """

    # pylint: disable=unused-argument
    def get(self, request, proxito_path, template_name="404.html"):
        """
        Handler for 404 pages on subdomains.

        This does a couple of things:

        * Handles directory indexing for URLs that don't end in a slash
        * Handles directory indexing for README.html (for now)
        * Check for user redirects
        * Record the broken link for analytics
        * Handles custom 404 serving

        For 404's, first search for a 404 page in the current version, then continues
        with the default version and finally, if none of them are found, the Read
        the Docs default page (Maze Found) is rendered by Django and served.
        """
        # pylint: disable=too-many-locals
        log.bind(proxito_path=proxito_path)
        log.debug('Executing 404 handler.')

        unresolved_domain = request.unresolved_domain
        if unresolved_domain.project.has_feature(Feature.USE_UNRESOLVER_WITH_PROXITO):
            return self.get_using_unresolver(request, proxito_path)

        # Parse the URL using the normal urlconf, so we get proper subdomain/translation data
        _, __, kwargs = url_resolve(
            proxito_path,
            urlconf='readthedocs.proxito.urls',
        )

        version_slug = kwargs.get('version_slug')
        version_slug = self.get_version_from_host(request, version_slug)
        (
            final_project,
            lang_slug,
            version_slug,
            filename,
        ) = _get_project_data_from_request(  # noqa
            request,
            project_slug=kwargs.get("project_slug"),
            subproject_slug=kwargs.get("subproject_slug"),
            lang_slug=kwargs.get("lang_slug"),
            version_slug=version_slug,
            filename=kwargs.get("filename", ""),
        )

        log.bind(
            project_slug=final_project.slug,
            version_slug=version_slug,
        )

        version = Version.objects.filter(
            project=final_project, slug=version_slug
        ).first()

        # If we were able to resolve to a valid version, it means that the
        # current file doesn't exist. So we check if we can redirect to its
        # index file if it exists before doing anything else.
        # This is /en/latest/foo -> /en/latest/foo/index.html.
        if version:
            response = self._get_index_file_redirect(
                request=request,
                project=final_project,
                version=version,
                filename=filename,
                full_path=proxito_path,
            )
            if response:
                return response

        # Check and perform redirects on 404 handler
        # NOTE: this redirect check must be done after trying files like
        # ``index.html`` and ``README.html`` to emulate the behavior we had when
        # serving directly from NGINX without passing through Python.
        redirect_path, http_status = self.get_redirect(
            project=final_project,
            lang_slug=lang_slug,
            version_slug=version_slug,
            filename=filename,
            full_path=proxito_path,
        )
        if redirect_path and http_status:
            try:
                return self.get_redirect_response(request, redirect_path, proxito_path, http_status)
            except InfiniteRedirectException:
                # ``get_redirect_response`` raises this when it's redirecting back to itself.
                # We can safely ignore it here because it's logged in ``canonical_redirect``,
                # and we don't want to issue infinite redirects.
                pass

        # Register 404 pages into our database for user's analytics
        self._register_broken_link(
            project=final_project,
            version=version,
            path=filename,
            full_path=proxito_path,
        )

        response = self._get_custom_404_page(
            request=request,
            project=final_project,
            version=version,
        )
        if response:
            return response

        raise Http404("No custom 404 page found.")

    def _register_broken_link(self, project, version, path, full_path):
        try:
            if not project.has_feature(Feature.RECORD_404_PAGE_VIEWS):
                return

            # This header is set from Cloudflare,
            # it goes from 0 to 100, 0 being low risk,
            # and values above 10 are bots/spammers.
            # https://developers.cloudflare.com/ruleset-engine/rules-language/fields/#dynamic-fields.
            threat_score = int(self.request.headers.get("X-Cloudflare-Threat-Score", 0))
            if threat_score > 10:
                log.info(
                    "Suspicious threat score, not recording 404.",
                    threat_score=threat_score,
                )
                return

            # If the path isn't attached to a version
            # it should be the same as the full_path,
            # otherwise it would be empty.
            if not version:
                path = full_path
            PageView.objects.register_page_view(
                project=project,
                version=version,
                path=path,
                full_path=full_path,
                status=404,
            )
        except Exception:
            # Don't break doc serving if there was an error
            # while recording the broken link.
            log.exception(
                "Error while recording the broken link",
                project_slug=project.slug,
                full_path=full_path,
            )

    def _get_custom_404_page(self, request, project, version=None):
        """
        Try to serve a custom 404 page from this project.

        If a version is given, try to serve the 404 page from that version first,
        if it doesn't exist, try to serve the 404 page from the default version.

        We check for a 404.html or 404/index.html file.

        If a 404 page is found, we return a response with the content of that file,
        `None` otherwise.
        """
        versions_404 = [version] if version else []
        if not version or version.slug != project.default_version:
            default_version = project.versions.filter(
                slug=project.default_version
            ).first()
            if default_version:
                versions_404.append(default_version)

        for version_404 in versions_404:
            if not self.allowed_user(request, version_404):
                continue

            storage_root_path = project.get_storage_path(
                type_="html",
                version_slug=version_404.slug,
                include_file=False,
                version_type=self.version_type,
            )
            tryfiles = ["404.html", "404/index.html"]
            for tryfile in tryfiles:
                storage_filename_path = build_media_storage.join(
                    storage_root_path, tryfile
                )
                if build_media_storage.exists(storage_filename_path):
                    log.info(
                        "Serving custom 404.html page.",
                        version_slug_404=version_404.slug,
                        storage_filename_path=storage_filename_path,
                    )
                    resp = HttpResponse(
                        build_media_storage.open(storage_filename_path).read()
                    )
                    resp.status_code = 404
                    return resp
        return None

    def _get_index_file_redirect(self, request, project, version, filename, full_path):
        """
        Check if a file is a directory and redirect to its index/README file.

        For example:

        - /en/latest/foo -> /en/latest/foo/index.html
        - /en/latest/foo -> /en/latest/foo/README.html
        - /en/latest/foo/ -> /en/latest/foo/README.html
        """
        storage_root_path = project.get_storage_path(
            type_="html",
            version_slug=version.slug,
            include_file=False,
            version_type=self.version_type,
        )

        tryfiles = ["index.html", "README.html"]
        # If the path ends with `/`, we already tried to serve
        # the `/index.html` file, so we only need to test for
        # the `/README.html` file.
        if full_path.endswith("/"):
            tryfiles = ["README.html"]

        # First, check for dirhtml with slash
        for tryfile in tryfiles:
            storage_filename_path = build_media_storage.join(
                storage_root_path,
                f"{filename}/{tryfile}".lstrip("/"),
            )
            log.debug("Trying index filename.")
            if build_media_storage.exists(storage_filename_path):
                log.info("Redirecting to index file.", tryfile=tryfile)
                # Use urlparse so that we maintain GET args in our redirect
                parts = urlparse(full_path)
                if tryfile == "README.html":
                    new_path = parts.path.rstrip("/") + f"/{tryfile}"
                else:
                    new_path = parts.path.rstrip("/") + "/"

                # `full_path` doesn't include query params.`
                query = urlparse(request.get_full_path()).query
                redirect_url = parts._replace(
                    path=new_path,
                    query=query,
                ).geturl()

                # TODO: decide if we need to check for infinite redirect here
                # (from URL == to URL)
                return HttpResponseRedirect(redirect_url)

        return None

    def get_using_unresolver(self, request, path):
        """
        404 handler using the new proxito implementation.

        This is basically a copy of the get() method, but adapted to make use
        of the unresolver to extract the current project, version, and file.
        """
        unresolved_domain = request.unresolved_domain
        # We force all storage calls to use the external versions storage,
        # since we are serving an external version.
        # The version that results from the unresolve_path() call already is
        # validated to use the correct manager, this is here to add defense in
        # depth against serving the wrong version.
        if unresolved_domain.is_from_external_domain:
            self.version_type = EXTERNAL

        project = None
        version = None
        filename = None
        lang_slug = None
        version_slug = None
        # Try to map the current path to a project/version/filename.
        # If that fails, we fill the variables with the information we have
        # available in the exceptions.

        contextualized_404_class = ContextualizedHttp404

        try:
            unresolved = unresolver.unresolve_path(
                unresolved_domain=unresolved_domain,
                path=path,
                append_indexhtml=False,
            )
            project = unresolved.project
            version = unresolved.version
            filename = unresolved.filename
            lang_slug = project.language
            version_slug = version.slug
            contextualized_404_class = ProjectFilenameHttp404
        except VersionNotFoundError as exc:
            project = exc.project
            lang_slug = project.language
            version_slug = exc.version_slug
            filename = exc.filename
            contextualized_404_class = ProjectVersionHttp404
        except TranslationNotFoundError as exc:
            project = exc.project
            lang_slug = exc.language
            version_slug = exc.version_slug
            filename = exc.filename
            contextualized_404_class = ProjectTranslationHttp404
        except InvalidExternalVersionError as exc:
            project = exc.project
            # TODO: Use a contextualized 404
        except InvalidPathForVersionedProjectError as exc:
            project = exc.project
            filename = exc.path
            # TODO: Use a contextualized 404

        log.bind(
            project_slug=project.slug,
            version_slug=version_slug,
        )

        # TODO: find a better way to pass this to the middleware.
        request.path_project_slug = project.slug
        request.path_version_slug = version_slug

        # If we were able to resolve to a valid version, it means that the
        # current file doesn't exist. So we check if we can redirect to its
        # index file if it exists before doing anything else.
        # This is /en/latest/foo -> /en/latest/foo/index.html.
        if version:
            response = self._get_index_file_redirect(
                request=request,
                project=project,
                version=version,
                filename=filename,
                full_path=path,
            )
            if response:
                return response

        # Check and perform redirects on 404 handler
        # NOTE: this redirect check must be done after trying files like
        # ``index.html`` and ``README.html`` to emulate the behavior we had when
        # serving directly from NGINX without passing through Python.
        redirect_path, http_status = self.get_redirect(
            project=project,
            lang_slug=lang_slug,
            version_slug=version_slug,
            filename=filename,
            full_path=path,
        )
        if redirect_path and http_status:
            try:
                return self.get_redirect_response(
                    request, redirect_path, path, http_status
                )
            except InfiniteRedirectException:
                # ``get_redirect_response`` raises this when it's redirecting back to itself.
                # We can safely ignore it here because it's logged in ``canonical_redirect``,
                # and we don't want to issue infinite redirects.
                pass

        # Register 404 pages into our database for user's analytics
        self._register_broken_link(
            project=project,
            version=version,
            path=filename,
            full_path=path,
        )

        response = self._get_custom_404_page(
            request=request,
            project=project,
            version=version,
        )
        if response:
            return response

        # No custom 404 page, use our contextualized 404 response
        raise contextualized_404_class(
            project=project,
            version=version,
            filename=filename,
            lang_slug=project.language,
            path_not_found=path,
        )


class ServeError404(SettingsOverrideObject):
    _default_class = ServeError404Base


class ServeRobotsTXTBase(CDNCacheControlMixin, CDNCacheTagsMixin, ServeDocsMixin, View):

    """Serve robots.txt from the domain's root."""

    # Always cache this view, since it's the same for all users.
    cache_response = True
    # Extra cache tag to invalidate only this view if needed.
    project_cache_tag = "robots.txt"

    def get(self, request):
        """
        Serve custom user's defined ``/robots.txt``.

        If the project is delisted or is a spam project, we force a special robots.txt.

        If the user added a ``robots.txt`` in the "default version" of the
        project, we serve it directly.
        """
        project = request.unresolved_domain.project

        if project.delisted:
            return render(
                request,
                "robots.delisted.txt",
                content_type="text/plain",
            )

        # Verify if the project is marked as spam and return a custom robots.txt
        if "readthedocsext.spamfighting" in settings.INSTALLED_APPS:
            from readthedocsext.spamfighting.utils import is_robotstxt_denied  # noqa
            if is_robotstxt_denied(project):
                return render(
                    request,
                    'robots.spam.txt',
                    content_type='text/plain',
                )

        # Use the ``robots.txt`` file from the default version configured
        version_slug = project.get_default_version()
        version = project.versions.get(slug=version_slug)

        no_serve_robots_txt = any([
            # If the default version is private or,
            version.privacy_level == constants.PRIVATE,
            # default version is not active or,
            not version.active,
            # default version is not built
            not version.built,
        ])

        if no_serve_robots_txt:
            # ... we do return a 404
            raise Http404()

        log.bind(
            project_slug=project.slug,
            version_slug=version.slug,
        )

        try:
            response = self._serve_docs(
                request=request,
                project=project,
                version=version,
                filename="robots.txt",
                check_if_exists=True,
            )
            log.info('Serving custom robots.txt file.')
            return response
        except StorageFileNotFound:
            pass

        # Serve default robots.txt
        sitemap_url = '{scheme}://{domain}/sitemap.xml'.format(
            scheme='https',
            domain=project.subdomain(),
        )
        context = {
            'sitemap_url': sitemap_url,
            'hidden_paths': self._get_hidden_paths(project),
        }
        return render(
            request,
            'robots.txt',
            context,
            content_type='text/plain',
        )

    def _get_hidden_paths(self, project):
        """Get the absolute paths of the public hidden versions of `project`."""
        hidden_versions = (
            Version.internal.public(project=project)
            .filter(hidden=True)
        )
        hidden_paths = [
            resolve_path(project, version_slug=version.slug)
            for version in hidden_versions
        ]
        return hidden_paths

    def _get_project(self):
        # Method used by the CDNCacheTagsMixin class.
        return self.request.unresolved_domain.project

    def _get_version(self):
        # Method used by the CDNCacheTagsMixin class.
        # This view isn't explicitly mapped to a version,
        # but it can be when we serve a custom robots.txt file.
        # TODO: refactor how we set cache tags to avoid this.
        return None


class ServeRobotsTXT(SettingsOverrideObject):
    _default_class = ServeRobotsTXTBase


class ServeSitemapXMLBase(CDNCacheControlMixin, CDNCacheTagsMixin, View):

    """Serve sitemap.xml from the domain's root."""

    # Always cache this view, since it's the same for all users.
    cache_response = True
    # Extra cache tag to invalidate only this view if needed.
    project_cache_tag = "sitemap.xml"

    def get(self, request):
        """
        Generate and serve a ``sitemap.xml`` for a particular ``project``.

        The sitemap is generated from all the ``active`` and public versions of
        ``project``. These versions are sorted by using semantic versioning
        prepending ``latest`` and ``stable`` (if they are enabled) at the beginning.

        Following this order, the versions are assigned priorities and change
        frequency. Starting from 1 and decreasing by 0.1 for priorities and starting
        from daily, weekly to monthly for change frequency.

        If the project doesn't have any public version, the view raises ``Http404``.

        :param request: Django request object
        :param project: Project instance to generate the sitemap

        :returns: response with the ``sitemap.xml`` template rendered

        :rtype: django.http.HttpResponse
        """
        # pylint: disable=too-many-locals

        def priorities_generator():
            """
            Generator returning ``priority`` needed by sitemap.xml.

            It generates values from 1 to 0.1 by decreasing in 0.1 on each
            iteration. After 0.1 is reached, it will keep returning 0.1.
            """
            priorities = [1, 0.9, 0.8, 0.7, 0.6, 0.5, 0.4, 0.3, 0.2]
            yield from itertools.chain(priorities, itertools.repeat(0.1))

        def hreflang_formatter(lang):
            """
            sitemap hreflang should follow correct format.

            Use hyphen instead of underscore in language and country value.
            ref: https://en.wikipedia.org/wiki/Hreflang#Common_Mistakes
            """
            if '_' in lang:
                return lang.replace('_', '-')
            return lang

        def changefreqs_generator():
            """
            Generator returning ``changefreq`` needed by sitemap.xml.

            It returns ``weekly`` on first iteration, then ``daily`` and then it
            will return always ``monthly``.

            We are using ``monthly`` as last value because ``never`` is too
            aggressive. If the tag is removed and a branch is created with the same
            name, we will want bots to revisit this.
            """
            changefreqs = ['weekly', 'daily']
            yield from itertools.chain(changefreqs, itertools.repeat('monthly'))

        project = request.unresolved_domain.project
        public_versions = Version.internal.public(
            project=project,
            only_active=True,
        )
        if not public_versions.exists():
            raise Http404()

        sorted_versions = sort_version_aware(public_versions)

        # This is a hack to swap the latest version with
        # stable version to get the stable version first in the sitemap.
        # We want stable with priority=1 and changefreq='weekly' and
        # latest with priority=0.9 and changefreq='daily'
        # More details on this: https://github.com/rtfd/readthedocs.org/issues/5447
        if (len(sorted_versions) >= 2 and sorted_versions[0].slug == LATEST and
                sorted_versions[1].slug == STABLE):
            sorted_versions[0], sorted_versions[1] = sorted_versions[1], sorted_versions[0]

        versions = []
        for version, priority, changefreq in zip(
                sorted_versions,
                priorities_generator(),
                changefreqs_generator(),
        ):
            element = {
                'loc': version.get_subdomain_url(),
                'priority': priority,
                'changefreq': changefreq,
                'languages': [],
            }

            # Version can be enabled, but not ``built`` yet. We want to show the
            # link without a ``lastmod`` attribute
            last_build = version.builds.order_by('-date').first()
            if last_build:
                element['lastmod'] = last_build.date.isoformat()

            if project.translations.exists():
                for translation in project.translations.all():
                    translation_versions = (
                        Version.internal.public(project=translation
                                                ).values_list('slug', flat=True)
                    )
                    if version.slug in translation_versions:
                        href = project.get_docs_url(
                            version_slug=version.slug,
                            lang_slug=translation.language,
                        )
                        element['languages'].append({
                            'hreflang': hreflang_formatter(translation.language),
                            'href': href,
                        })

                # Add itself also as protocol requires
                element['languages'].append({
                    'hreflang': project.language,
                    'href': element['loc'],
                })

            versions.append(element)

        context = {
            'versions': versions,
        }
        return render(
            request,
            'sitemap.xml',
            context,
            content_type='application/xml',
        )

    def _get_project(self):
        # Method used by the CDNCacheTagsMixin class.
        return self.request.unresolved_domain.project

    def _get_version(self):
        # Method used by the CDNCacheTagsMixin class.
        # This view isn't explicitly mapped to a version,
        # TODO: refactor how we set cache tags to avoid this.
        return None


class ServeSitemapXML(SettingsOverrideObject):
    _default_class = ServeSitemapXMLBase


class ServeStaticFiles(CDNCacheControlMixin, CDNCacheTagsMixin, ServeDocsMixin, View):

    """
    Serve static files from the same domain the docs are being served from.

    This is basically a proxy for ``STATIC_URL``.
    """

    project_cache_tag = "rtd-staticfiles"

    # This view can always be cached,
    # since these are static files used for all projects.
    cache_response = True

    def get(self, request, filename):
        try:
            return self._serve_static_file(request=request, filename=filename)
        except InvalidPathError:
            raise Http404

    def _get_cache_tags(self):
        """
        Add an additional *global* tag.

        This is so we can purge all files from all projects
        with one single call.
        """
        tags = super()._get_cache_tags()
        tags.append(self.project_cache_tag)
        return tags

    def _get_project(self):
        # Method used by the CDNCacheTagsMixin class.
        return self.request.unresolved_domain.project

    def _get_version(self):
        # This view isn't attached to a version.
        return None<|MERGE_RESOLUTION|>--- conflicted
+++ resolved
@@ -27,21 +27,14 @@
 from readthedocs.projects.models import Domain, Feature
 from readthedocs.projects.templatetags.projects_tags import sort_version_aware
 from readthedocs.proxito.constants import RedirectType
-<<<<<<< HEAD
 from readthedocs.proxito.exceptions import (
     ContextualizedHttp404,
     ProjectFilenameHttp404,
     ProjectTranslationHttp404,
     ProjectVersionHttp404,
 )
+from readthedocs.proxito.redirects import canonical_redirect
 from readthedocs.proxito.views.mixins import (
-=======
-from readthedocs.proxito.redirects import canonical_redirect
-from readthedocs.redirects.exceptions import InfiniteRedirectException
-from readthedocs.storage import build_media_storage
-
-from .mixins import (
->>>>>>> 68e070e2
     InvalidPathError,
     ServeDocsMixin,
     ServeRedirectMixin,

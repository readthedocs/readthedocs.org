"""Views for doc serving."""
import itertools
from urllib.parse import urlparse

import structlog
from django.conf import settings
from django.http import Http404, HttpResponse, HttpResponseRedirect
from django.shortcuts import render
from django.urls import resolve as url_resolve
from django.utils.decorators import method_decorator
from django.views import View
from django.views.decorators.cache import cache_page

from readthedocs.analytics.models import PageView
from readthedocs.api.mixins import CDNCacheTagsMixin
from readthedocs.builds.constants import EXTERNAL, LATEST, STABLE
from readthedocs.builds.models import Version
from readthedocs.core.mixins import CDNCacheControlMixin
from readthedocs.core.resolver import resolve_path
from readthedocs.core.utils.extend import SettingsOverrideObject
from readthedocs.projects import constants
from readthedocs.projects.models import Domain, Feature, ProjectRelationship
from readthedocs.projects.templatetags.projects_tags import sort_version_aware
from readthedocs.proxito.constants import RedirectType
from readthedocs.proxito.exceptions import (
    ProxitoHttp404,
    ProxitoProjectHttp404,
    ProxitoProjectPageHttp404,
    ProxitoProjectVersionHttp404,
    ProxitoSubProjectHttp404,
)
from readthedocs.redirects.exceptions import InfiniteRedirectException
from readthedocs.storage import build_media_storage

from .mixins import (
    InvalidPathError,
    ServeDocsMixin,
    ServeRedirectMixin,
    StorageFileNotFound,
)
from .utils import _get_project_data_from_request

log = structlog.get_logger(__name__)  # noqa


class ServePageRedirect(CDNCacheControlMixin, ServeRedirectMixin, ServeDocsMixin, View):
    def get(self, request, subproject_slug=None, filename=""):

        unresolved_domain = request.unresolved_domain
        project = unresolved_domain.project
        parent_project = project

        # Use the project from the domain, or use the subproject slug.
        if subproject_slug:
            try:
                project = project.subprojects.get(alias=subproject_slug).child
            except ProjectRelationship.DoesNotExist:
                raise ProxitoSubProjectHttp404(
                    f"Did not find subproject slug {subproject_slug} for project {project.slug}",
                    project=parent_project,
                    project_slug=parent_project.slug,
                    subproject_slug=subproject_slug,
                )

        # Get the default version from the current project,
        # or the version from the external domain.
        if unresolved_domain.is_from_external_domain:
            version_slug = unresolved_domain.external_version_slug
        else:
            version_slug = project.get_default_version()

        if self._is_cache_enabled(project):
            # All requests from this view can be cached.
            # This is since the final URL will check for authz.
            self.cache_request = True

        # TODO: find a better way to pass this to the middleware.
        request.path_project_slug = project.slug

        return self.system_redirect(
            request=request,
            final_project=project,
            version_slug=version_slug,
            filename=filename,
            is_external_version=unresolved_domain.is_from_external_domain,
        )


class ServeDocsBase(CDNCacheControlMixin, ServeRedirectMixin, ServeDocsMixin, View):

    def get(self,
            request,
            project_slug=None,
            subproject_slug=None,
            subproject_slash=None,
            lang_slug=None,
            version_slug=None,
            filename='',
    ):  # noqa
        """
        Take the incoming parsed URL's and figure out what file to serve.

        ``subproject_slash`` is used to determine if the subproject URL has a slash,
        so that we can decide if we need to serve docs or add a /.
        """
        version_slug = self.get_version_from_host(request, version_slug)
        try:
            (
                final_project,
                lang_slug,
                version_slug,
                filename,
            ) = _get_project_data_from_request(  # noqa
                request,
                project_slug,
                subproject_slug,
                lang_slug=lang_slug,
                version_slug=version_slug,
                filename=filename,
            )
        # This special treatment of ProxitoProjectHttp404 happens because the decorator that
        # resolves a project doesn't know if it's resolving a subproject or a normal project
        except ProxitoProjectHttp404 as e:
            if subproject_slug:
                log.debug("Project expected to be a subproject was not found")
                raise ProxitoSubProjectHttp404(
                    f"Could not find subproject for {subproject_slug}",
                    project_slug=e.project_slug,
                    subproject_slug=subproject_slug,
                )
            raise
        version = final_project.versions.filter(slug=version_slug).first()

        is_external = request.unresolved_domain.is_from_external_domain

        log.bind(
            project_slug=final_project.slug,
            subproject_slug=subproject_slug,
            lang_slug=lang_slug,
            version_slug=version_slug,
            filename=filename,
            external=is_external,
        )

        # Skip serving versions that are not active (return 404). This is to
        # avoid serving files that we have in the storage, but its associated
        # version does not exist anymore or it was de-activated.
        #
        # Note that we want to serve the page when `version is None` because it
        # could be a valid URL, like `/` or `` (empty) that does not have a
        # version associated to it.
        #
        # However, if there is a `version_slug` in the URL but there is no
        # version on the database we want to return 404.
        if (version and not version.active) or (version_slug and not version):
            log.warning("Version does not exist or is not active.")
            raise ProxitoHttp404("Version does not exist or is not active.")

        if self._is_cache_enabled(final_project) and version and not version.is_private:
            # All public versions can be cached.
            self.cache_request = True

        log.bind(cache_request=self.cache_request)
        log.debug('Serving docs.')

        # Verify if the project is marked as spam and return a 401 in that case
        spam_response = self._spam_response(request, final_project)
        if spam_response:
            return spam_response

        # Handle requests that need canonicalizing (eg. HTTP -> HTTPS, redirect to canonical domain)
        redirect_type = self._get_canonical_redirect_type(request)
        if redirect_type:
            # A canonical redirect can be cached, if we don't have information
            # about the version, since the final URL will check for authz.
            if not version and self._is_cache_enabled(final_project):
                self.cache_request = True
            try:
                return self.canonical_redirect(
                    request=request,
                    final_project=final_project,
                    version_slug=version_slug,
                    filename=filename,
                    redirect_type=redirect_type,
                    is_external_version=is_external,
                )
            except InfiniteRedirectException:
                # Don't redirect in this case, since it would break things
                pass

        # Handle a / redirect when we aren't a single version
        if all([
                lang_slug is None,
                # External versions/builds will always have a version,
                # because it is taken from the host name
                version_slug is None or is_external,
                filename == '',
                not final_project.single_version,
        ]):
            # A system redirect can be cached if we don't have information
            # about the version, since the final URL will check for authz.
            if not version and self._is_cache_enabled(final_project):
                self.cache_request = True
            return self.system_redirect(
                request=request,
                final_project=final_project,
                version_slug=version_slug,
                filename=filename,
                is_external_version=is_external,
            )

        # Handle `/projects/subproject` URL redirection:
        # when there _is_ a subproject_slug but not a subproject_slash
        if all([
                final_project.single_version,
                filename == '',
                subproject_slug,
                not subproject_slash,
        ]):
            # A system redirect can be cached if we don't have information
            # about the version, since the final URL will check for authz.
            if not version and self._is_cache_enabled(final_project):
                self.cache_request = True
            return self.system_redirect(
                request=request,
                final_project=final_project,
                version_slug=version_slug,
                filename=filename,
                is_external_version=is_external,
            )

        if all([
                (lang_slug is None or version_slug is None),
                not final_project.single_version,
                self.version_type != EXTERNAL,
        ]):
            log.debug(
                'Invalid URL for project with versions.',
                filename=filename,
            )
            raise ProxitoHttp404("Invalid URL for project with versions")

        redirect_path, http_status = self.get_redirect(
            project=final_project,
            lang_slug=lang_slug,
            version_slug=version_slug,
            filename=filename,
            full_path=request.path,
            forced_only=True,
        )
        if redirect_path and http_status:
            log.bind(forced_redirect=True)
            try:
                return self.get_redirect_response(
                    request=request,
                    redirect_path=redirect_path,
                    proxito_path=request.path,
                    http_status=http_status,
                )
            except InfiniteRedirectException:
                # Continue with our normal serve.
                pass

        # Check user permissions and return an unauthed response if needed
        if not self.allowed_user(request, final_project, version_slug):
            return self.get_unauthed_response(request, final_project)

        return self._serve_docs(
            request=request,
            project=final_project,
            version=version,
            filename=filename,
        )

    def _get_canonical_redirect_type(self, request):
        """If the current request needs a redirect, return the type of redirect to perform."""
        unresolved_domain = request.unresolved_domain
        project = unresolved_domain.project
        if unresolved_domain.is_from_custom_domain:
            domain = unresolved_domain.domain
            if domain.https and not request.is_secure():
                # Redirect HTTP -> HTTPS (302) for this custom domain.
                log.debug("Proxito CNAME HTTPS Redirect.", domain=domain.domain)
                return RedirectType.http_to_https

        if unresolved_domain.is_from_public_domain:
            canonical_domain = (
                Domain.objects.filter(project=project)
                .filter(canonical=True, https=True)
                .exists()
            )
            if canonical_domain:
                log.debug(
                    "Proxito Public Domain -> Canonical Domain Redirect.",
                    project_slug=project.slug,
                )
                return RedirectType.to_canonical_domain

        if project.is_subproject:
            log.debug(
                "Proxito Public Domain -> Subproject Main Domain Redirect.",
                project_slug=project.slug,
            )
            return RedirectType.subproject_to_main_domain

        return None


class ServeDocs(SettingsOverrideObject):
    _default_class = ServeDocsBase


class ServeError404Base(ServeRedirectMixin, ServeDocsMixin, View):

    def get(self, request, proxito_path, template_name='404.html'):
        """
        Handler for 404 pages on subdomains.

        This does a couple things:

        * Handles directory indexing for URLs that don't end in a slash
        * Handles directory indexing for README.html (for now)
        * Check for user redirects
        * Record the broken link for analytics
        * Handles custom 404 serving

        For 404's, first search for a 404 page in the current version, then continues
        with the default version and finally, if none of them are found, the Read
        the Docs default page (Maze Found) is rendered by Django and served.
        """
        log.bind(proxito_path=proxito_path)
        log.debug('Executing 404 handler.')

        unresolved_domain = request.unresolved_domain

        if unresolved_domain.is_from_external_domain:
            self.version_type = EXTERNAL
        if unresolved_domain.project.has_feature(Feature.USE_UNRESOLVER_WITH_PROXITO):
            return self.get_using_unresolver(request, proxito_path)


        # Parse the URL using the normal urlconf, so we get proper subdomain/translation data
        _, __, kwargs = url_resolve(
            proxito_path,
            urlconf='readthedocs.proxito.urls',
        )

        version_slug = kwargs.get('version_slug')
        version_slug = self.get_version_from_host(request, version_slug)
        # This special treatment of ProxitoProjectHttp404 happens because the decorator that
        # resolves a project doesn't know if it's resolving a subproject or a normal project
        subproject_slug = kwargs.get("subproject_slug")
        project_slug = kwargs.get("project_slug")
        try:
            (
                final_project,
                lang_slug,
                version_slug,
                filename,
            ) = _get_project_data_from_request(  # noqa
                request,
                project_slug,
                subproject_slug,
                lang_slug=kwargs.get("lang_slug"),
                version_slug=version_slug,
                filename=kwargs.get("filename", ""),
            )
        except ProxitoProjectHttp404 as e:
            if subproject_slug:
                log.debug("Project expected to be a subproject was not found")
                raise ProxitoSubProjectHttp404(
                    f"Could not find subproject for {subproject_slug}",
                    project_slug=e.project_slug,
                    subproject_slug=subproject_slug,
                )
            raise

        log.bind(
            project_slug=final_project.slug,
            version_slug=version_slug,
        )

        version = Version.objects.filter(
            project=final_project, slug=version_slug
        ).first()

<<<<<<< HEAD
                    # TODO: decide if we need to check for infinite redirect here
                    # (from URL == to URL)
                    return HttpResponseRedirect(redirect_url)
        else:
            log.debug("No version in request")
=======
        # Check if an index file exists, redirect to it if so.
        if version:
            response = self._get_index_file_redirect(
                request=request,
                project=final_project,
                version=version,
                filename=filename,
                full_path=proxito_path,
            )
            if response:
                return response
>>>>>>> 38496bc1

        # Check and perform redirects on 404 handler
        # NOTE: this redirect check must be done after trying files like
        # ``index.html`` and ``README.html`` to emulate the behavior we had when
        # serving directly from NGINX without passing through Python.
        redirect_path, http_status = self.get_redirect(
            project=final_project,
            lang_slug=lang_slug,
            version_slug=version_slug,
            filename=filename,
            full_path=proxito_path,
        )
        if redirect_path and http_status:
            try:
                return self.get_redirect_response(request, redirect_path, proxito_path, http_status)
            except InfiniteRedirectException:
                # Continue with our normal 404 handling in this case
                pass

<<<<<<< HEAD
        version = Version.objects.filter(
            project=final_project, slug=version_slug
        ).first()
        version_found = bool(version)

        # If there are no redirect,
        # try to serve the custom 404 of the current version (version_slug)
        # Then, try to serve the custom 404 page for the default version
        # (project.get_default_version())
        versions = []
        if version:
            versions.append(version_slug)
        default_version_slug = final_project.get_default_version()
        if default_version_slug != version_slug:
            versions.append(default_version_slug)

=======
>>>>>>> 38496bc1
        # Register 404 pages into our database for user's analytics
        self._register_broken_link(
            project=final_project,
            version=version,
            path=filename,
            full_path=proxito_path,
        )

        response = self._serve_custom_404_page(
            request=request,
            project=final_project,
            version=version,
        )
        if response:
            return response

        if version_found:
            raise ProxitoProjectPageHttp404(
                "Page not found and no custom 404",
                project=final_project,
                project_slug=final_project.slug,
                proxito_path=proxito_path,
            )
        elif kwargs.get("subproject_slug"):
            raise ProxitoSubProjectHttp404(
                "Subproject not found and no custom 404",
                project=final_project,
                project_slug=final_project.slug,
                subproject_slug=kwargs.get("subproject_slug"),
                proxito_path=proxito_path,
            )
        else:
            raise ProxitoProjectVersionHttp404(
                "Version not found and no custom 404",
                project=final_project,
                project_slug=final_project.slug,
                proxito_path=proxito_path,
            )

    def _register_broken_link(self, project, version, path, full_path):
        try:
            if not project.has_feature(Feature.RECORD_404_PAGE_VIEWS):
                return

            # This header is set from Cloudflare,
            # it goes from 0 to 100, 0 being low risk,
            # and values above 10 are bots/spammers.
            # https://developers.cloudflare.com/ruleset-engine/rules-language/fields/#dynamic-fields.
            threat_score = int(self.request.headers.get("X-Cloudflare-Threat-Score", 0))
            if threat_score > 10:
                log.info(
                    "Suspicious threat score, not recording 404.",
                    threat_score=threat_score,
                )
                return

            # If the path isn't attached to a version
            # it should be the same as the full_path,
            # otherwise it would be empty.
            if not version:
                path = full_path
            PageView.objects.register_page_view(
                project=project,
                version=version,
                path=path,
                full_path=full_path,
                status=404,
            )
        except Exception:
            # Don't break doc serving if there was an error
            # while recording the broken link.
            log.exception(
                "Error while recording the broken link",
                project_slug=project.slug,
                full_path=full_path,
            )

    def _serve_custom_404_page(self, request, project, version=None):
        """
        Try to serve a custom 404 page from this project.

        If a version is given, try to serve the 404 page from that version first,
        if it doesn't exist, try to serve the 404 page from the default version.

        We check for a 404.html or 404/index.html file.

        If a 404 page is found, we return a response with the content of that file,
        `None` otherwise.
        """
        current_version_slug = version.slug if version else None
        versions_slug = []
        if current_version_slug:
            versions_slug.append(current_version_slug)

        default_version_slug = project.get_default_version()
        if default_version_slug != current_version_slug:
            versions_slug.append(default_version_slug)

        for version_slug_404 in versions_slug:
            if not self.allowed_user(request, project, version_slug_404):
                continue

            storage_root_path = project.get_storage_path(
                type_="html",
                version_slug=version_slug_404,
                include_file=False,
                version_type=self.version_type,
            )
            tryfiles = ["404.html", "404/index.html"]
            for tryfile in tryfiles:
                storage_filename_path = build_media_storage.join(
                    storage_root_path, tryfile
                )
                if build_media_storage.exists(storage_filename_path):
                    log.info(
                        "Serving custom 404.html page.",
                        version_slug_404=version_slug_404,
                        storage_filename_path=storage_filename_path,
                    )
                    resp = HttpResponse(
                        build_media_storage.open(storage_filename_path).read()
                    )
                    resp.status_code = 404
                    return resp
        return None

    def _get_index_file_redirect(self, request, project, version, filename, full_path):
        """Check if a file is a directory and redirect to its index/README file."""
        storage_root_path = project.get_storage_path(
            type_="html",
            version_slug=version.slug,
            include_file=False,
            version_type=self.version_type,
        )

        # First, check for dirhtml with slash
        for tryfile in ("index.html", "README.html"):
            storage_filename_path = build_media_storage.join(
                storage_root_path,
                f"{filename}/{tryfile}".lstrip("/"),
            )
            log.debug("Trying index filename.")
            if build_media_storage.exists(storage_filename_path):
                log.info("Redirecting to index file.", tryfile=tryfile)
                # Use urlparse so that we maintain GET args in our redirect
                parts = urlparse(full_path)
                if tryfile == "README.html":
                    new_path = parts.path.rstrip("/") + f"/{tryfile}"
                else:
                    new_path = parts.path.rstrip("/") + "/"

                # `full_path` doesn't include query params.`
                query = urlparse(request.get_full_path()).query
                redirect_url = parts._replace(
                    path=new_path,
                    query=query,
                ).geturl()

                # TODO: decide if we need to check for infinite redirect here
                # (from URL == to URL)
                return HttpResponseRedirect(redirect_url)

        return None

    def get_using_unresolver(self, request, path):
        """
        404 handler using the new proxito implementation.

        This is basically a copy of the get() method, but adapted to make use
        of the unresolver to extract the current project, version, and file.
        """
        unresolved_domain = request.unresolved_domain
        project = None
        version = None
        filename = None
        lang_slug = None
        version_slug = None
        try:
            unresolved = unresolver.unresolve_path(
                unresolved_domain=unresolved_domain,
                path=path,
                append_indexhtml=False,
            )
            project = unresolved.project
            version = unresolved.version
            filename = unresolved.filename
            lang_slug = project.language
            version_slug = version.slug
        except VersionNotFoundError as exc:
            project = exc.project
            lang_slug = project.language
            version_slug = exc.version_slug
            filename = exc.filename
        except TranslationNotFoundError as exc:
            project = exc.project
            lang_slug = exc.language
            version_slug = exc.version_slug
            filename = exc.filename
        except InvalidExternalVersionError as exc:
            project = exc.project
        except UnresolvedPathError as exc:
            project = exc.project
            filename = exc.path

        log.bind(
            project_slug=project.slug,
            version_slug=version_slug,
        )

        request.path_project_slug = project.slug
        request.path_version_slug = version_slug

        if version:
            response = self._get_index_file_redirect(
                request=request,
                project=project,
                version=version,
                filename=filename,
                full_path=path,
            )
            if response:
                return response

        # Check and perform redirects on 404 handler
        # NOTE: this redirect check must be done after trying files like
        # ``index.html`` and ``README.html`` to emulate the behavior we had when
        # serving directly from NGINX without passing through Python.
        redirect_path, http_status = self.get_redirect(
            project=project,
            lang_slug=lang_slug,
            version_slug=version_slug,
            filename=filename,
            full_path=path,
        )
        if redirect_path and http_status:
            try:
                return self.get_redirect_response(
                    request, redirect_path, path, http_status
                )
            except InfiniteRedirectException:
                # Continue with our normal 404 handling in this case
                pass

        # Register 404 pages into our database for user's analytics
        self._register_broken_link(
            project=project,
            version=version,
            path=filename,
            full_path=path,
        )

        response = self._serve_custom_404_page(
            request=request,
            project=project,
            version=version,
        )
        if response:
            return response
        raise Http404("No custom 404 page found.")


class ServeError404(SettingsOverrideObject):
    _default_class = ServeError404Base


class ServeRobotsTXTBase(ServeDocsMixin, View):

    @method_decorator(cache_page(60 * 60))  # 1 hour
    def get(self, request):
        """
        Serve custom user's defined ``/robots.txt``.

        If the user added a ``robots.txt`` in the "default version" of the
        project, we serve it directly.
        """
        project = request.unresolved_domain.project
        # Verify if the project is marked as spam and return a custom robots.txt
        if 'readthedocsext.spamfighting' in settings.INSTALLED_APPS:
            from readthedocsext.spamfighting.utils import is_robotstxt_denied  # noqa
            if is_robotstxt_denied(project):
                return render(
                    request,
                    'robots.spam.txt',
                    content_type='text/plain',
                )

        # Use the ``robots.txt`` file from the default version configured
        version_slug = project.get_default_version()
        version = project.versions.get(slug=version_slug)

        no_serve_robots_txt = any([
            # If the default version is private or,
            version.privacy_level == constants.PRIVATE,
            # default version is not active or,
            not version.active,
            # default version is not built
            not version.built,
        ])

        if no_serve_robots_txt:
            # ... we do return a 404
            raise ProxitoHttp404()

        log.bind(
            project_slug=project.slug,
            version_slug=version.slug,
        )

        try:
            response = self._serve_docs(
                request=request,
                project=project,
                version=version,
                filename="robots.txt",
                check_if_exists=True,
            )
            log.info('Serving custom robots.txt file.')
            return response
        except StorageFileNotFound:
            pass

        # Serve default robots.txt
        sitemap_url = '{scheme}://{domain}/sitemap.xml'.format(
            scheme='https',
            domain=project.subdomain(),
        )
        context = {
            'sitemap_url': sitemap_url,
            'hidden_paths': self._get_hidden_paths(project),
        }
        return render(
            request,
            'robots.txt',
            context,
            content_type='text/plain',
        )

    def _get_hidden_paths(self, project):
        """Get the absolute paths of the public hidden versions of `project`."""
        hidden_versions = (
            Version.internal.public(project=project)
            .filter(hidden=True)
        )
        hidden_paths = [
            resolve_path(project, version_slug=version.slug)
            for version in hidden_versions
        ]
        return hidden_paths


class ServeRobotsTXT(SettingsOverrideObject):
    _default_class = ServeRobotsTXTBase


class ServeSitemapXMLBase(View):

    @method_decorator(cache_page(60 * 60 * 12))  # 12 hours
    def get(self, request):
        """
        Generate and serve a ``sitemap.xml`` for a particular ``project``.

        The sitemap is generated from all the ``active`` and public versions of
        ``project``. These versions are sorted by using semantic versioning
        prepending ``latest`` and ``stable`` (if they are enabled) at the beginning.

        Following this order, the versions are assigned priorities and change
        frequency. Starting from 1 and decreasing by 0.1 for priorities and starting
        from daily, weekly to monthly for change frequency.

        If the project doesn't have any public version, the view raises ``Http404``.

        :param request: Django request object
        :param project: Project instance to generate the sitemap

        :returns: response with the ``sitemap.xml`` template rendered

        :rtype: django.http.HttpResponse
        """
        # pylint: disable=too-many-locals

        def priorities_generator():
            """
            Generator returning ``priority`` needed by sitemap.xml.

            It generates values from 1 to 0.1 by decreasing in 0.1 on each
            iteration. After 0.1 is reached, it will keep returning 0.1.
            """
            priorities = [1, 0.9, 0.8, 0.7, 0.6, 0.5, 0.4, 0.3, 0.2]
            yield from itertools.chain(priorities, itertools.repeat(0.1))

        def hreflang_formatter(lang):
            """
            sitemap hreflang should follow correct format.

            Use hyphen instead of underscore in language and country value.
            ref: https://en.wikipedia.org/wiki/Hreflang#Common_Mistakes
            """
            if '_' in lang:
                return lang.replace('_', '-')
            return lang

        def changefreqs_generator():
            """
            Generator returning ``changefreq`` needed by sitemap.xml.

            It returns ``weekly`` on first iteration, then ``daily`` and then it
            will return always ``monthly``.

            We are using ``monthly`` as last value because ``never`` is too
            aggressive. If the tag is removed and a branch is created with the same
            name, we will want bots to revisit this.
            """
            changefreqs = ['weekly', 'daily']
            yield from itertools.chain(changefreqs, itertools.repeat('monthly'))

        project = request.unresolved_domain.project
        public_versions = Version.internal.public(
            project=project,
            only_active=True,
        )
        if not public_versions.exists():
            raise ProxitoHttp404()

        sorted_versions = sort_version_aware(public_versions)

        # This is a hack to swap the latest version with
        # stable version to get the stable version first in the sitemap.
        # We want stable with priority=1 and changefreq='weekly' and
        # latest with priority=0.9 and changefreq='daily'
        # More details on this: https://github.com/rtfd/readthedocs.org/issues/5447
        if (len(sorted_versions) >= 2 and sorted_versions[0].slug == LATEST and
                sorted_versions[1].slug == STABLE):
            sorted_versions[0], sorted_versions[1] = sorted_versions[1], sorted_versions[0]

        versions = []
        for version, priority, changefreq in zip(
                sorted_versions,
                priorities_generator(),
                changefreqs_generator(),
        ):
            element = {
                'loc': version.get_subdomain_url(),
                'priority': priority,
                'changefreq': changefreq,
                'languages': [],
            }

            # Version can be enabled, but not ``built`` yet. We want to show the
            # link without a ``lastmod`` attribute
            last_build = version.builds.order_by('-date').first()
            if last_build:
                element['lastmod'] = last_build.date.isoformat()

            if project.translations.exists():
                for translation in project.translations.all():
                    translation_versions = (
                        Version.internal.public(project=translation
                                                ).values_list('slug', flat=True)
                    )
                    if version.slug in translation_versions:
                        href = project.get_docs_url(
                            version_slug=version.slug,
                            lang_slug=translation.language,
                        )
                        element['languages'].append({
                            'hreflang': hreflang_formatter(translation.language),
                            'href': href,
                        })

                # Add itself also as protocol requires
                element['languages'].append({
                    'hreflang': project.language,
                    'href': element['loc'],
                })

            versions.append(element)

        context = {
            'versions': versions,
        }
        return render(
            request,
            'sitemap.xml',
            context,
            content_type='application/xml',
        )


class ServeSitemapXML(SettingsOverrideObject):
    _default_class = ServeSitemapXMLBase


class ServeStaticFiles(CDNCacheControlMixin, CDNCacheTagsMixin, ServeDocsMixin, View):

    """
    Serve static files from the same domain the docs are being served from.

    This is basically a proxy for ``STATIC_URL``.
    """

    project_cache_tag = "rtd-staticfiles"

    def get(self, request, filename):
        try:
            return self._serve_static_file(request=request, filename=filename)
        except InvalidPathError:
            raise Http404

    def can_be_cached(self, request):
        project = self._get_project()
        return bool(project and self._is_cache_enabled(project))

    def _get_cache_tags(self):
        """
        Add an additional *global* tag.

        This is so we can purge all files from all projects
        with one single call.
        """
        tags = super()._get_cache_tags()
        tags.append(self.project_cache_tag)
        return tags

    def _get_project(self):
        # Method used by the CDNCacheTagsMixin class.
        return self.request.unresolved_domain.project

    def _get_version(self):
        # This view isn't attached to a version.
        return None<|MERGE_RESOLUTION|>--- conflicted
+++ resolved
@@ -383,14 +383,8 @@
         version = Version.objects.filter(
             project=final_project, slug=version_slug
         ).first()
-
-<<<<<<< HEAD
-                    # TODO: decide if we need to check for infinite redirect here
-                    # (from URL == to URL)
-                    return HttpResponseRedirect(redirect_url)
-        else:
-            log.debug("No version in request")
-=======
+        version_found = bool(version)
+
         # Check if an index file exists, redirect to it if so.
         if version:
             response = self._get_index_file_redirect(
@@ -400,9 +394,9 @@
                 filename=filename,
                 full_path=proxito_path,
             )
+
             if response:
                 return response
->>>>>>> 38496bc1
 
         # Check and perform redirects on 404 handler
         # NOTE: this redirect check must be done after trying files like
@@ -422,25 +416,6 @@
                 # Continue with our normal 404 handling in this case
                 pass
 
-<<<<<<< HEAD
-        version = Version.objects.filter(
-            project=final_project, slug=version_slug
-        ).first()
-        version_found = bool(version)
-
-        # If there are no redirect,
-        # try to serve the custom 404 of the current version (version_slug)
-        # Then, try to serve the custom 404 page for the default version
-        # (project.get_default_version())
-        versions = []
-        if version:
-            versions.append(version_slug)
-        default_version_slug = final_project.get_default_version()
-        if default_version_slug != version_slug:
-            versions.append(default_version_slug)
-
-=======
->>>>>>> 38496bc1
         # Register 404 pages into our database for user's analytics
         self._register_broken_link(
             project=final_project,

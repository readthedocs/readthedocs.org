--- conflicted
+++ resolved
@@ -4,13 +4,8 @@
 
 import structlog
 from django.conf import settings
-<<<<<<< HEAD
-from django.http import HttpResponse, HttpResponseRedirect
-from django.shortcuts import render
-=======
 from django.http import Http404, HttpResponse, HttpResponseRedirect
 from django.shortcuts import get_object_or_404, render
->>>>>>> 870e6648
 from django.urls import resolve as url_resolve
 from django.utils.decorators import method_decorator
 from django.views import View
@@ -26,11 +21,8 @@
 from readthedocs.projects import constants
 from readthedocs.projects.models import Domain, Feature
 from readthedocs.projects.templatetags.projects_tags import sort_version_aware
-<<<<<<< HEAD
+from readthedocs.proxito.constants import RedirectType
 from readthedocs.proxito.exceptions import ProxitoHttp404, ProxitoProjectPageHttp404
-=======
-from readthedocs.proxito.constants import RedirectType
->>>>>>> 870e6648
 from readthedocs.redirects.exceptions import InfiniteRedirectException
 from readthedocs.storage import build_media_storage
 
@@ -52,6 +44,7 @@
         project = unresolved_domain.project
 
         # Use the project from the domain, or use the subproject slug.
+        # TODO: Do not raise a normal Http404 here, use custom...
         if subproject_slug:
             project = get_object_or_404(
                 project.subprojects, alias=subproject_slug
@@ -438,23 +431,12 @@
                     resp.status_code = 404
                     return resp
 
-<<<<<<< HEAD
-        self._register_broken_link(
-            project=final_project,
-            version=version,
-            path=filename,
-            full_path=proxito_path,
-        )
-        log.debug("Raising ProxitoHttp404")
         raise ProxitoProjectPageHttp404(
             "No custom 404 page found.",
             project=final_project,
             project_slug=kwargs.get("project_slug"),
             subproject_slug=kwargs.get("subproject_slug"),
         )
-=======
-        raise Http404('No custom 404 page found.')
->>>>>>> 870e6648
 
     def _register_broken_link(self, project, version, path, full_path):
         try:

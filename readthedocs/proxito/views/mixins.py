import copy
import mimetypes
from urllib.parse import parse_qsl, urlencode, urlparse

import structlog
from django.conf import settings
from django.core.exceptions import BadRequest
from django.http import (
    HttpResponse,
    HttpResponsePermanentRedirect,
    HttpResponseRedirect,
)
from django.shortcuts import render
from django.utils.encoding import iri_to_uri
from django.views.static import serve
from slugify import slugify as unicode_slugify

from readthedocs.analytics.tasks import analytics_event
from readthedocs.analytics.utils import get_client_ip
from readthedocs.audit.models import AuditLog
from readthedocs.builds.constants import EXTERNAL, INTERNAL
from readthedocs.core.resolver import resolve
from readthedocs.projects.constants import MEDIA_TYPE_HTML
from readthedocs.proxito.constants import RedirectType
from readthedocs.redirects.exceptions import InfiniteRedirectException
from readthedocs.storage import build_media_storage, staticfiles_storage
from readthedocs.subscriptions.constants import TYPE_AUDIT_PAGEVIEWS
from readthedocs.subscriptions.models import PlanFeature

log = structlog.get_logger(__name__)


class InvalidPathError(Exception):

    """An invalid path was passed to storage."""


class StorageFileNotFound(Exception):

    """The file wasn't found in the storage backend."""


class ServeDocsMixin:

    """Class implementing all the logic to serve a document."""

    # We force all storage calls to use internal versions
    # unless explicitly set to external.
    version_type = INTERNAL

    def _serve_docs(self, request, project, version, filename, check_if_exists=False):
        """
        Serve a documentation file.

        :param check_if_exists: If `True` we check if the file exists before trying
         to serve it. This will raisen an exception if the file doesn't exists.
         Useful to make sure were are serving a file that exists in storage,
         checking if the file exists will make one additional request to the storage.
        """
        base_storage_path = project.get_storage_path(
            type_=MEDIA_TYPE_HTML,
            version_slug=version.slug,
            include_file=False,
            # Force to always read from the internal or extrernal storage,
            # according to the current request.
            version_type=self.version_type,
        )

        # Handle our backend storage not supporting directory indexes,
        # so we need to append index.html when appropriate.
        if not filename or filename.endswith("/"):
            filename += "index.html"

        # If the filename starts with `/`, the join will fail,
        # so we strip it before joining it.
        try:
            storage_path = build_media_storage.join(
                base_storage_path, filename.lstrip("/")
            )
        except ValueError:
            # We expect this exception from the django storages safe_join
            # function, when the filename resolves to a higher relative path.
            # The request is malicious or malformed in this case.
            raise BadRequest("Invalid URL")

        if check_if_exists and not build_media_storage.exists(storage_path):
            raise StorageFileNotFound

        self._track_pageview(
            project=project,
            path=filename,
            request=request,
            download=False,
        )
        return self._serve_file(
            request=request,
            storage_path=storage_path,
            storage_backend=build_media_storage,
        )

    def _serve_dowload(self, request, project, version, type_):
        """
        Serve downloadable content for the given version.

        The HTTP header ``Content-Disposition`` is added with the proper
        filename (e.g. "pip-pypa-io-en-latest.pdf" or "pip-pypi-io-en-v2.0.pdf"
        or "docs-celeryproject-org-kombu-en-stable.pdf").
        """
        storage_path = project.get_storage_path(
            type_=type_,
            version_slug=version.slug,
            # Force to always read from the internal or extrernal storage,
            # according to the current request.
            version_type=self.version_type,
            include_file=True,
        )
        self._track_pageview(
            project=project,
            path=storage_path,
            request=request,
            download=True,
        )

        # Send media download to analytics - sensitive data is anonymized
        analytics_event.delay(
            event_category="Build Media",
            event_action=f"Download {type_}",
            event_label=str(version),
            ua=request.headers.get("User-Agent"),
            uip=get_client_ip(request),
        )

        response = self._serve_file(
            request=request,
            storage_path=storage_path,
            storage_backend=build_media_storage,
        )

        # Set the filename of the download.
        filename_ext = storage_path.rsplit(".", 1)[-1]
        domain = unicode_slugify(project.subdomain().replace(".", "-"))
        if project.is_subproject:
            filename = f"{domain}-{project.alias}-{project.language}-{version.slug}.{filename_ext}"
        else:
            filename = f"{domain}-{project.language}-{version.slug}.{filename_ext}"
        response["Content-Disposition"] = f"filename={filename}"
        return response

    def _serve_file(self, request, storage_path, storage_backend):
        """
        Serve a file from storage.

        Serve from the filesystem if using ``PYTHON_MEDIA``. We definitely
        shouldn't do this in production, but I don't want to force a check for
        ``DEBUG``.

        :param storage_path: Path to file to serve.
        :param storage_backend: Storage backend class from where to serve the file.
        """
        storage_url = self._get_storage_url(
            request=request,
            storage_path=storage_path,
            storage_backend=storage_backend,
        )
        if settings.PYTHON_MEDIA:
            return self._serve_file_from_python(request, storage_url, storage_backend)

        return self._serve_file_from_nginx(
            storage_url,
            root_path=storage_backend.internal_redirect_root_path,
        )

    def _get_storage_url(self, request, storage_path, storage_backend):
        """
        Get the full storage URL from a storage path.

        The URL will be without scheme and domain,
        this is to perform an NGINX internal redirect.
        Authorization query arguments will stay in place
        (useful for private buckets).
        """
        # We are catching a broader exception,
        # since depending on the storage backend,
        # an invalid path may raise a different exception.
        try:
            # NOTE: calling ``.url`` will remove any double slashes.
            # e.g: '/foo//bar///' -> '/foo/bar/'.
            storage_url = storage_backend.url(storage_path, http_method=request.method)
        except Exception as e:
            log.info("Invalid storage path.", path=storage_path, exc_info=e)
            raise InvalidPathError

        parsed_url = urlparse(storage_url)._replace(scheme="", netloc="")
        return parsed_url.geturl()

    def _track_pageview(self, project, path, request, download):
        """Create an audit log of the page view if audit is enabled."""
        # Remove any query args (like the token access from AWS).
        path_only = urlparse(path).path
        track_file = path_only.endswith(('.html', '.pdf', '.epub', '.zip'))
        if track_file and self._is_audit_enabled(project):
            action = AuditLog.DOWNLOAD if download else AuditLog.PAGEVIEW
            AuditLog.objects.new(
                action=action,
                user=request.user,
                request=request,
                project=project,
            )

    def _is_audit_enabled(self, project):
        """
        Check if the project has the audit feature enabled to track individual page views.

        This feature is different from page views analytics,
        as it records every page view individually with more metadata like the user, IP, etc.
        """
        return PlanFeature.objects.has_feature(project, TYPE_AUDIT_PAGEVIEWS)

    def _serve_static_file(self, request, filename):
        return self._serve_file(
            request=request,
            storage_path=filename,
            storage_backend=staticfiles_storage,
        )

    def _serve_file_from_nginx(self, path, root_path):
        """
        Serve a file from nginx.

        Returns a response with ``X-Accel-Redirect``, which will cause nginx to
        serve it directly as an internal redirect.

        :param path: The path of the file to serve.
        :param root_path: The root path of the internal redirect.
        """
        original_path = copy.copy(path)
        if not path.startswith(f"/{root_path}/"):
            if path[0] == '/':
                path = path[1:]
            path = f"/{root_path}/{path}"

        log.debug(
            'Nginx serve.',
            original_path=original_path,
            path=path,
        )

        content_type, encoding = mimetypes.guess_type(path)
        content_type = content_type or 'application/octet-stream'
        response = HttpResponse(
            f'Serving internal path: {path}', content_type=content_type
        )
        if encoding:
            response['Content-Encoding'] = encoding

        # NGINX does not support non-ASCII characters in the header, so we
        # convert the IRI path to URI so it's compatible with what NGINX expects
        # as the header value.
        # https://github.com/benoitc/gunicorn/issues/1448
        # https://docs.djangoproject.com/en/1.11/ref/unicode/#uri-and-iri-handling
        x_accel_redirect = iri_to_uri(path)
        response['X-Accel-Redirect'] = x_accel_redirect

        # Needed to strip any GET args, etc.
        response.proxito_path = urlparse(path).path
        return response

    def _serve_file_from_python(self, request, path, storage):
        """
        Serve a file from Python.

        .. warning:: Don't use this in production!
        """
        log.debug("Django serve.", path=path)
        root_path = storage.path("")
        return serve(request, path, root_path)

    def _serve_401(self, request, project):
        res = render(request, '401.html')
        res.status_code = 401
        log.debug('Unauthorized access to documentation.', project_slug=project.slug)
        return res

    def allowed_user(self, request, version):
        return True

    def get_version_from_host(self, request, version_slug):
        # Handle external domain
        unresolved_domain = request.unresolved_domain
        if unresolved_domain and unresolved_domain.is_from_external_domain:
            external_version_slug = unresolved_domain.external_version_slug
            self.version_type = EXTERNAL
            log.warning(
                'Using version slug from host.',
                version_slug=version_slug,
                host_version=external_version_slug,
            )
            return external_version_slug
        return version_slug

    def _spam_response(self, request, project):
        if 'readthedocsext.spamfighting' in settings.INSTALLED_APPS:
            from readthedocsext.spamfighting.utils import is_serve_docs_denied  # noqa
            if is_serve_docs_denied(project):
                return render(request, template_name='spam.html', status=410)


class ServeRedirectMixin:
    def system_redirect(
        self, request, final_project, version_slug, filename, is_external_version=False
    ):
        """
        Return a redirect that is defined by RTD instead of the user.

        This is normally used for `/` and `/page/*` redirects.

        :param request: Request object.
        :param final_project: The current project being served.
        :param version_slug: The current version slug being served.
        :param filename: The filename being served.
        :param external: If the version is from a pull request preview.
        """
        urlparse_result = urlparse(request.get_full_path())
        to = resolve(
            project=final_project,
            version_slug=version_slug,
            filename=filename,
            query_params=urlparse_result.query,
            external=is_external_version,
        )
        log.debug(
            "System Redirect.", host=request.get_host(), from_url=filename, to_url=to
        )
        # All system redirects can be cached, since the final URL will check for authz.
        self.cache_response = True
        resp = HttpResponseRedirect(to)
        resp["X-RTD-Redirect"] = RedirectType.system.name
        return resp

<<<<<<< HEAD
    def canonical_redirect(
        self,
        request,
        final_project,
        redirect_type,
        external_version_slug=None,
    ):
        """
        Return a redirect to the canonical domain including scheme.

        The following cases are covered:

        - Redirect a custom domain from http to https (if supported)
          http://project.rtd.io/ -> https://project.rtd.io/
        - Redirect a domain to a canonical domain (http or https).
          http://project.rtd.io/ -> https://docs.test.com/
          http://project.rtd.io/foo/bar/ -> https://docs.test.com/foo/bar/
        - Redirect from a subproject domain to the main domain
          https://subproject.rtd.io/en/latest/foo -> https://main.rtd.io/projects/subproject/en/latest/foo  # noqa
          https://subproject.rtd.io/en/latest/foo -> https://docs.test.com/projects/subproject/en/latest/foo  # noqa

        :param request: Request object.
        :param final_project: The current project being served.
        :param redirect_type: The type of canonical redirect (https, canonical-cname, subproject-main-domain)
        :param external_version_slug: The version slug if the request is from a pull request preview.
        """
        from_url = request.build_absolute_uri()
        parsed_from = urlparse(from_url)

        if redirect_type == RedirectType.http_to_https:
            # We only need to change the protocol.
            to = parsed_from._replace(scheme="https").geturl()
        elif redirect_type == RedirectType.to_canonical_domain:
            # We need to change the domain and protocol.
            canonical_domain = final_project.get_canonical_custom_domain()
            protocol = "https" if canonical_domain.https else "http"
            to = parsed_from._replace(
                scheme=protocol, netloc=canonical_domain.domain
            ).geturl()
        elif redirect_type == RedirectType.subproject_to_main_domain:
            # We need to get the subproject root in the domain of the main
            # project, and append the current path.
            project_doc_prefix = resolver.get_subproject_url_prefix(
                project=final_project,
                external_version_slug=external_version_slug,
            )
            parsed_doc_prefix = urlparse(project_doc_prefix)
            to = parsed_doc_prefix._replace(
                path=unsafe_join_url_path(parsed_doc_prefix.path, parsed_from.path),
                query=parsed_from.query,
            ).geturl()
        else:
            raise NotImplementedError

        if from_url == to:
            # check that we do have a response and avoid infinite redirect
            log.warning(
                'Infinite Redirect: FROM URL is the same than TO URL.',
                url=to,
            )
            raise InfiniteRedirectException()

        log.info(
            "Canonical Redirect.", host=request.get_host(), from_url=from_url, to_url=to
        )
        # All canonical redirects can be cached, since the final URL will check for authz.
        self.cache_response = True
        resp = HttpResponseRedirect(to)
        resp["X-RTD-Redirect"] = redirect_type.name
        return resp

=======
>>>>>>> 51d03d6b
    def get_redirect(
        self, project, lang_slug, version_slug, filename, full_path, forced_only=False
    ):
        """
        Check for a redirect for this project that matches ``full_path``.

        :returns: the path to redirect the request and its status code
        :rtype: tuple
        """
        redirect_path, http_status = project.redirects.get_redirect_path_with_status(
            language=lang_slug,
            version_slug=version_slug,
            path=filename,
            full_path=full_path,
            forced_only=forced_only,
        )
        return redirect_path, http_status

    def get_redirect_response(self, request, redirect_path, proxito_path, http_status):
        """
        Build the response for the ``redirect_path``, ``proxito_path`` and its ``http_status``.

        :returns: redirect response with the correct path
        :rtype: HttpResponseRedirect or HttpResponsePermanentRedirect
        """
        # `proxito_path` doesn't include query params.
        query_list = parse_qsl(
            urlparse(request.get_full_path()).query,
            keep_blank_values=True,
        )

        # Combine the query params from the original request with the ones from the redirect.
        redirect_parsed = urlparse(redirect_path)
        query_list.extend(parse_qsl(redirect_parsed.query, keep_blank_values=True))
        query = urlencode(query_list)
        new_path = redirect_parsed._replace(query=query).geturl()

        # Re-use the domain and protocol used in the current request.
        # Redirects shouldn't change the domain, version or language.
        # However, if the new_path is already an absolute URI, just use it
        new_path = request.build_absolute_uri(new_path)
        log.info(
            'Redirecting...',
            from_url=request.build_absolute_uri(proxito_path),
            to_url=new_path,
            http_status_code=http_status,
        )

        new_path_parsed = urlparse(new_path)
        old_path_parsed = urlparse(request.build_absolute_uri(proxito_path))
        # Check explicitly only the path and hostname, since a different
        # protocol or query parameters could lead to a infinite redirect.
        if (
            new_path_parsed.hostname == old_path_parsed.hostname
            and new_path_parsed.path == old_path_parsed.path
        ):
            # check that we do have a response and avoid infinite redirect
            log.warning(
                'Infinite Redirect: FROM URL is the same than TO URL.',
                url=new_path,
            )
            raise InfiniteRedirectException()

        if http_status and http_status == 301:
            resp = HttpResponsePermanentRedirect(new_path)
        else:
            resp = HttpResponseRedirect(new_path)

        # Add a user-visible header to make debugging easier
        resp["X-RTD-Redirect"] = RedirectType.user.name
        return resp<|MERGE_RESOLUTION|>--- conflicted
+++ resolved
@@ -19,7 +19,8 @@
 from readthedocs.analytics.utils import get_client_ip
 from readthedocs.audit.models import AuditLog
 from readthedocs.builds.constants import EXTERNAL, INTERNAL
-from readthedocs.core.resolver import resolve
+from readthedocs.core.resolver import resolve, resolver
+from readthedocs.core.utils.url import unsafe_join_url_path
 from readthedocs.projects.constants import MEDIA_TYPE_HTML
 from readthedocs.proxito.constants import RedirectType
 from readthedocs.redirects.exceptions import InfiniteRedirectException
@@ -337,7 +338,6 @@
         resp["X-RTD-Redirect"] = RedirectType.system.name
         return resp
 
-<<<<<<< HEAD
     def canonical_redirect(
         self,
         request,
@@ -409,8 +409,6 @@
         resp["X-RTD-Redirect"] = redirect_type.name
         return resp
 
-=======
->>>>>>> 51d03d6b
     def get_redirect(
         self, project, lang_slug, version_slug, filename, full_path, forced_only=False
     ):

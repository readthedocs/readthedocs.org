from functools import wraps

import structlog
<<<<<<< HEAD
=======
from django.db.models import Q
from django.http import Http404
>>>>>>> 870e6648

from readthedocs.projects.models import Project, ProjectRelationship
from readthedocs.proxito.exceptions import (
    ProxitoProjectHttp404,
    ProxitoSubProjectHttp404,
)

log = structlog.get_logger(__name__)  # noqa


def map_subproject_slug(view_func):
    """
    A decorator that maps a ``subproject_slug`` URL param into a Project.

    :raises: Http404 if the Project doesn't exist

    .. warning:: Does not take into account any kind of privacy settings.
    """

    @wraps(view_func)
    def inner_view(  # noqa
            request, subproject=None, subproject_slug=None, *args, **kwargs
    ):
        if subproject is None and subproject_slug:
            # Try to fetch by subproject alias first, otherwise we might end up
            # redirected to an unrelated project.
            # Depends on a project passed into kwargs
            rel = (
                ProjectRelationship.objects.filter(parent=kwargs["project"])
                .filter(Q(alias=subproject_slug) | Q(child__slug=subproject_slug))
                .first()
            )
            if rel:
                subproject = rel.child
            else:
<<<<<<< HEAD
                rel = ProjectRelationship.objects.filter(
                    parent=kwargs['project'],
                    child__slug=subproject_slug,
                ).first()
                if rel:
                    subproject = rel.child
                else:
                    log.warning(
                        'The slug is not subproject of project.',
                        subproject_slug=subproject_slug,
                        project_slug=kwargs['project'].slug,
                    )
                    raise ProxitoSubProjectHttp404(
                        "Invalid subproject slug", subproject_slug=subproject_slug
                    )
=======
                log.warning(
                    "The slug is not subproject of project.",
                    subproject_slug=subproject_slug,
                    project_slug=kwargs["project"].slug,
                )
                raise Http404("Invalid subproject slug")
>>>>>>> 870e6648
        return view_func(request, subproject=subproject, *args, **kwargs)

    return inner_view


def map_project_slug(view_func):
    """
    A decorator that maps a ``project_slug`` URL param into a Project.

    :raises: Http404 if the Project doesn't exist

    .. warning:: Does not take into account any kind of privacy settings.
    """

    @wraps(view_func)
    def inner_view(  # noqa
            request, project=None, project_slug=None, *args, **kwargs
    ):
        if project is None:
            # Get the project from the request if it can't be found in the URL
            unresolved_domain = request.unresolved_domain
            if unresolved_domain and not project_slug:
                log.debug(
                    'Inserting project slug from request.',
                    project_slug=project_slug,
                )
<<<<<<< HEAD
            try:
                project = Project.objects.get(slug=project_slug)
            except Project.DoesNotExist:
                log.debug(
                    "Project not found.",
                    project_slug=project_slug,
                )
                raise ProxitoProjectHttp404(
                    "Project does not exist.", project_slug=project_slug
                )
=======
                project = unresolved_domain.project
            elif project_slug:
                try:
                    project = Project.objects.get(slug=project_slug)
                except Project.DoesNotExist:
                    raise Http404("Project does not exist.")
>>>>>>> 870e6648
        return view_func(request, project=project, *args, **kwargs)

    return inner_view<|MERGE_RESOLUTION|>--- conflicted
+++ resolved
@@ -1,11 +1,7 @@
 from functools import wraps
 
 import structlog
-<<<<<<< HEAD
-=======
 from django.db.models import Q
-from django.http import Http404
->>>>>>> 870e6648
 
 from readthedocs.projects.models import Project, ProjectRelationship
 from readthedocs.proxito.exceptions import (
@@ -41,30 +37,14 @@
             if rel:
                 subproject = rel.child
             else:
-<<<<<<< HEAD
-                rel = ProjectRelationship.objects.filter(
-                    parent=kwargs['project'],
-                    child__slug=subproject_slug,
-                ).first()
-                if rel:
-                    subproject = rel.child
-                else:
-                    log.warning(
-                        'The slug is not subproject of project.',
-                        subproject_slug=subproject_slug,
-                        project_slug=kwargs['project'].slug,
-                    )
-                    raise ProxitoSubProjectHttp404(
-                        "Invalid subproject slug", subproject_slug=subproject_slug
-                    )
-=======
                 log.warning(
                     "The slug is not subproject of project.",
                     subproject_slug=subproject_slug,
                     project_slug=kwargs["project"].slug,
                 )
-                raise Http404("Invalid subproject slug")
->>>>>>> 870e6648
+                raise ProxitoSubProjectHttp404(
+                    "Invalid subproject slug", subproject_slug=subproject_slug
+                )
         return view_func(request, subproject=subproject, *args, **kwargs)
 
     return inner_view
@@ -91,25 +71,14 @@
                     'Inserting project slug from request.',
                     project_slug=project_slug,
                 )
-<<<<<<< HEAD
-            try:
-                project = Project.objects.get(slug=project_slug)
-            except Project.DoesNotExist:
-                log.debug(
-                    "Project not found.",
-                    project_slug=project_slug,
-                )
-                raise ProxitoProjectHttp404(
-                    "Project does not exist.", project_slug=project_slug
-                )
-=======
                 project = unresolved_domain.project
             elif project_slug:
                 try:
                     project = Project.objects.get(slug=project_slug)
                 except Project.DoesNotExist:
-                    raise Http404("Project does not exist.")
->>>>>>> 870e6648
+                    raise ProxitoProjectHttp404(
+                        "Project does not exist.", project_slug=project_slug
+                    )
         return view_func(request, project=project, *args, **kwargs)
 
     return inner_view
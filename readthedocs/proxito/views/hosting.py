"""Views for hosting features."""

from functools import lru_cache

import packaging
import structlog
from django.conf import settings
from django.contrib.auth.models import AnonymousUser
from django.db.models import Q
from django.http import Http404
from django.http import JsonResponse
from django.shortcuts import get_object_or_404
from rest_framework import permissions
from rest_framework.renderers import JSONRenderer
from rest_framework.response import Response
from rest_framework.views import APIView

from readthedocs.api.mixins import CDNCacheTagsMixin
from readthedocs.api.v2.permissions import IsAuthorizedToViewVersion
from readthedocs.api.v3.serializers import BuildSerializer
from readthedocs.api.v3.serializers import ProjectSerializer
from readthedocs.api.v3.serializers import RelatedProjectSerializer
from readthedocs.api.v3.serializers import VersionSerializer
from readthedocs.builds.constants import BUILD_STATE_FINISHED
from readthedocs.builds.constants import LATEST
from readthedocs.builds.models import Build
from readthedocs.builds.models import Version
from readthedocs.core.resolver import Resolver
from readthedocs.core.unresolver import UnresolverError
from readthedocs.core.unresolver import unresolver
from readthedocs.core.utils.extend import SettingsOverrideObject
from readthedocs.filetreediff import get_diff
from readthedocs.projects.constants import ADDONS_FLYOUT_SORTING_CALVER
from readthedocs.projects.constants import ADDONS_FLYOUT_SORTING_CUSTOM_PATTERN
from readthedocs.projects.constants import ADDONS_FLYOUT_SORTING_PYTHON_PACKAGING
from readthedocs.projects.constants import ADDONS_FLYOUT_SORTING_SEMVER_READTHEDOCS_COMPATIBLE
from readthedocs.projects.models import Project
from readthedocs.projects.version_handling import comparable_version
from readthedocs.projects.version_handling import sort_versions_calver
from readthedocs.projects.version_handling import sort_versions_custom_pattern
from readthedocs.projects.version_handling import sort_versions_python_packaging


log = structlog.get_logger(__name__)  # noqa


ADDONS_VERSIONS_SUPPORTED = (1, 2)


class ClientError(Exception):
    VERSION_NOT_CURRENTLY_SUPPORTED = (
        "The version specified in 'api-version' is currently not supported"
    )
    VERSION_INVALID = "The version specifified in 'api-version' is invalid"
    PROJECT_NOT_FOUND = "There is no project with the 'project-slug' requested"


class IsAuthorizedToViewProject(permissions.BasePermission):
    """
    Checks if the user from the request has permissions to see the project.

    This is only valid if the view doesn't have a version,
    since the version permissions must be checked by the
    IsAuthorizedToViewVersion permission.
    """

    def has_permission(self, request, view):
        project = view._get_project()
        version = view._get_version()

        if version:
            return False

        has_access = Project.objects.public(user=request.user).filter(pk=project.pk).exists()
        return has_access


class BaseReadTheDocsConfigJson(CDNCacheTagsMixin, APIView):
    """
    API response consumed by our JavaScript client.

    The code for the JavaScript client lives at:
      https://github.com/readthedocs/addons/

    Attributes:

      api-version (required): API JSON structure version (e.g. ``0``, ``1``, ``2``).

      project-slug (required): slug of the project.
        Optional if "url" is sent.

      version-slug (required): slug of the version.
        Optional if "url" is sent.

      url (optional): absolute URL from where the request is performed.
        When sending "url" attribute, "project-slug" and "version-slug" are ignored.
        (e.g. ``window.location.href``).

      client-version (optional): JavaScript client version (e.g. ``0.6.0``).
    """

    http_method_names = ["get"]
    permission_classes = [IsAuthorizedToViewProject | IsAuthorizedToViewVersion]
    renderer_classes = [JSONRenderer]
    project_cache_tag = "rtd-addons"

    @lru_cache(maxsize=1)
    def _resolve_resources(self):
        url = self.request.GET.get("url")
        project_slug = self.request.GET.get("project-slug")
        version_slug = self.request.GET.get("version-slug")

        project = None
        version = None
        build = None
        filename = None

        if url:
            try:
                unresolved_url = unresolver.unresolve_url(url)
                # Project from the URL: if it's a subproject it will differ from
                # the main project got from the domain.
                project = unresolved_url.project
                version = unresolved_url.version
                filename = unresolved_url.filename
            except UnresolverError as exc:
                # If an exception is raised and there is a ``project`` in the
                # exception, it's a partial match. This could be because of an
                # invalid URL path, but on a valid project domain. In this case, we
                # continue with the ``project``, but without a ``version``.
                # Otherwise, we return 404 NOT FOUND.
                project = getattr(exc, "project", None)
        else:
            # When not sending "url", we require "project-slug" and "version-slug".
            project = get_object_or_404(Project, slug=project_slug)
            version = get_object_or_404(project.versions.all(), slug=version_slug)

        # A project is always required.
        if not project:
            raise Http404(ClientError.PROJECT_NOT_FOUND)

        # If we have a version, we also return its latest successful build.
        if version:
            # This query should use a particular index:
            # ``builds_build_version_id_state_date_success_12dfb214_idx``.
            # Otherwise, if the index is not used, the query gets too slow.
            build = (
                Build.objects.api(user=self.request.user)
                .filter(
                    project=project,
                    version=version,
                    success=True,
                    state=BUILD_STATE_FINISHED,
                )
                .select_related("project", "version")
                .first()
            )

        return project, version, build, filename

    def _get_project(self):
        project, _, _, _ = self._resolve_resources()
        return project

    def _get_version(self):
        _, version, _, _ = self._resolve_resources()
        return version

    def dispatch(self, request, *args, **kwargs):
        # We check if the correct parameters are sent
        # in dispatch, since we want to return a useful error message
        # before checking for permissions.
        url = request.GET.get("url")
        project_slug = request.GET.get("project-slug")
        version_slug = request.GET.get("version-slug")
        if not url and (not project_slug or not version_slug):
            # NOTE: we don't use Response because we can't return it from
            # the dispatch method, we shuould refactor this to raise a subclass of APIException instead.
            return JsonResponse(
                {
                    "error": "'project-slug' and 'version-slug' GET attributes are required when not sending 'url'"
                },
                status=400,
            )
        return super().dispatch(request, *args, **kwargs)

    def get(self, request, *args, **kwargs):
        url = request.GET.get("url")
        addons_version = request.GET.get("api-version")
        if not addons_version:
            return Response(
                {"error": "'api-version' GET attribute is required"},
                status=400,
            )
        try:
            addons_version = packaging.version.parse(addons_version)
            if addons_version.major not in ADDONS_VERSIONS_SUPPORTED:
                raise ClientError
        except packaging.version.InvalidVersion:
            return Response(
                {
                    "error": ClientError.VERSION_INVALID,
                },
                status=400,
            )
        except ClientError:
            return Response(
                {"error": ClientError.VERSION_NOT_CURRENTLY_SUPPORTED},
                status=400,
            )

        project, version, build, filename = self._resolve_resources()

        data = AddonsResponse().get(
            addons_version=addons_version,
            project=project,
            request=request,
            version=version,
            build=build,
            filename=filename,
            url=url,
        )
        return Response(data)


class RemoveFieldsMixin:
    """Mixin to remove fields from serializers."""

    FIELDS_TO_REMOVE = []

    def __init__(self, *args, **kwargs):
        super().__init__(*args, **kwargs)

        for field in self.FIELDS_TO_REMOVE:
            if field in self.fields:
                del self.fields[field]

            if field in self.Meta.fields:
                del self.Meta.fields[self.Meta.fields.index(field)]


# NOTE: the following serializers are required only to remove some fields we
# can't expose yet in this API endpoint because it's running under El Proxito
# which cannot resolve URLs pointing to the APIv3 because they are not defined
# on El Proxito.
#
# See https://github.com/readthedocs/readthedocs-ops/issues/1323
class RelatedProjectAddonsSerializer(RemoveFieldsMixin, RelatedProjectSerializer):
    FIELDS_TO_REMOVE = [
        "_links",
    ]


class ProjectAddonsSerializer(RemoveFieldsMixin, ProjectSerializer):
    FIELDS_TO_REMOVE = [
        "_links",
        # users and tags result in additional queries for fields that we don't use.
        "users",
        "tags",
    ]
    related_project_serializer = RelatedProjectAddonsSerializer


class VersionAddonsSerializer(RemoveFieldsMixin, VersionSerializer):
    FIELDS_TO_REMOVE = [
        "_links",
    ]


class BuildAddonsSerializer(RemoveFieldsMixin, BuildSerializer):
    FIELDS_TO_REMOVE = [
        "_links",
    ]


class AddonsResponseBase:
    def get(
        self,
        addons_version,
        project,
        request,
        version=None,
        build=None,
        filename=None,
        url=None,
    ):
        """
        Unique entry point to get the proper API response.

        It will evaluate the ``addons_version`` passed and decide which is the
        best JSON structure for that particular version.
        """
        if addons_version.major == 1:
            return self._v1(project, version, build, filename, url, request)

        if addons_version.major == 2:
            return self._v2(project, version, build, filename, url, request)

    def _get_versions(self, request, project):
        """
        Get all active for a project that the user has access to.

        This includes versions matching the following conditions:

        - The user has access to it
        - They are built
        - They are active
        - They are not hidden
        """
        return Version.internal.public(
            project=project,
            user=request.user,
            only_active=True,
            only_built=True,
            include_hidden=False,
        )

    def _has_permission(self, request, version):
        """
        Check if user from the request is authorized to access `version`.

        This is mainly to be overridden in .com to make use of
        the auth backends in the proxied API.
        """
        return True

    def _v1(self, project, version, build, filename, url, request):
        """
        Initial JSON data structure consumed by the JavaScript client.

        This response is definitely in *alpha* state currently and shouldn't be
        used for anyone to customize their documentation or the integration
        with the Read the Docs JavaScript client. It's under active development
        and anything can change without notice.

        It tries to follow some similarity with the APIv3 for already-known resources
        (Project, Version, Build, etc).
        """
        resolver = Resolver()
        versions_active_built_not_hidden = Version.objects.none()
        sorted_versions_active_built_not_hidden = Version.objects.none()

        versions_active_built_not_hidden = (
            self._get_versions(request, project).select_related("project").order_by("-slug")
        )
        sorted_versions_active_built_not_hidden = versions_active_built_not_hidden
        if not project.supports_multiple_versions:
            # Return only one version when the project doesn't support multiple versions.
            # That version is the only one the project serves.
            sorted_versions_active_built_not_hidden = (
                sorted_versions_active_built_not_hidden.filter(slug=project.get_default_version())
            )
        else:
            if project.addons.flyout_sorting == ADDONS_FLYOUT_SORTING_SEMVER_READTHEDOCS_COMPATIBLE:
                sorted_versions_active_built_not_hidden = sorted(
                    versions_active_built_not_hidden,
                    key=lambda version: comparable_version(
                        version.verbose_name,
                        repo_type=project.repo_type,
                    ),
                    reverse=True,
                )
            elif project.addons.flyout_sorting == ADDONS_FLYOUT_SORTING_PYTHON_PACKAGING:
                sorted_versions_active_built_not_hidden = sort_versions_python_packaging(
                    versions_active_built_not_hidden,
                    project.addons.flyout_sorting_latest_stable_at_beginning,
                )
            elif project.addons.flyout_sorting == ADDONS_FLYOUT_SORTING_CALVER:
                sorted_versions_active_built_not_hidden = sort_versions_calver(
                    versions_active_built_not_hidden,
                    project.addons.flyout_sorting_latest_stable_at_beginning,
                )
            elif project.addons.flyout_sorting == ADDONS_FLYOUT_SORTING_CUSTOM_PATTERN:
                sorted_versions_active_built_not_hidden = sort_versions_custom_pattern(
                    versions_active_built_not_hidden,
                    project.addons.flyout_sorting_custom_pattern,
                    project.addons.flyout_sorting_latest_stable_at_beginning,
                )

        data = {
            "api_version": "1",
            "projects": self._get_projects_response(
                request=request, project=project, version=version, resolver=resolver
            ),
            "versions": {
                "current": VersionAddonsSerializer(
                    version,
                    resolver=resolver,
                ).data
                if version
                else None,
                # These are "sorted active, built, not hidden versions"
                "active": VersionAddonsSerializer(
                    sorted_versions_active_built_not_hidden,
                    resolver=resolver,
                    many=True,
                ).data,
            },
            "builds": {
                "current": BuildAddonsSerializer(build).data if build else None,
            },
            # TODO: consider creating one serializer per field here.
            # The resulting JSON will be the same, but maybe it's easier/cleaner?
            "domains": {
                "dashboard": settings.PRODUCTION_DOMAIN,
            },
            "readthedocs": {
                "analytics": {
                    "code": settings.GLOBAL_ANALYTICS_CODE,
                },
                "resolver": {
                    "filename": filename,
                },
            },
            # TODO: the ``features`` is not polished and we expect to change drastically.
            # Mainly, all the fields including a Project, Version or Build will use the exact same
            # serializer than the keys ``project``, ``version`` and ``build`` from the top level.
            "addons": {
                "options": {
                    "load_when_embedded": project.addons.options_load_when_embedded,
                    "root_selector": project.addons.options_root_selector,
                },
                "analytics": {
                    "enabled": project.addons.analytics_enabled,
                    # TODO: consider adding this field into the ProjectSerializer itself.
                    # NOTE: it seems we are removing this feature,
                    # so we may not need the ``code`` attribute here
                    # https://github.com/readthedocs/readthedocs.org/issues/9530
                    "code": project.analytics_code,
                },
                "notifications": {
                    "enabled": project.addons.notifications_enabled,
                    "show_on_latest": project.addons.notifications_show_on_latest,
                    "show_on_non_stable": project.addons.notifications_show_on_non_stable,
                    "show_on_external": project.addons.notifications_show_on_external,
                },
                "flyout": {
                    "enabled": project.addons.flyout_enabled,
                    # TODO: find a way to get this data in a reliably way.
                    # We don't have a simple way to map a URL to a file in the repository.
                    # This feature may be deprecated/removed in this implementation since it relies
                    # on data injected at build time and sent as `docroot=`, `source_suffix=` and `page=`.
                    # Example URL:
                    #   /_/api/v2/footer_html/?project=weblate&version=latest&page=index&theme=furo&docroot=/docs/&source_suffix=.rst
                    # Data injected at:
                    #  https://github.com/rtfd/readthedocs-sphinx-ext/blob/7c60d1646c12ac0b83d61abfbdd5bcd77d324124/readthedocs_ext/_templates/readthedocs-insert.html.tmpl#L23
                    #
                    # "vcs": {
                    #     "url": "https://github.com",
                    #     "username": "readthedocs",
                    #     "repository": "test-builds",
                    #     "branch": version.identifier if version else None,
                    #     "filepath": "/docs/index.rst",
                    # },
                    "position": project.addons.flyout_position,
                },
                "customscript": {
                    "enabled": project.addons.customscript_enabled,
                    "src": project.addons.customscript_src,
                },
                "search": {
                    "enabled": project.addons.search_enabled,
                    # TODO: figure it out where this data comes from.
                    #
                    # Originally, this was thought to be customizable by the user
                    # adding these filters from the Admin UI.
                    #
                    # I'm removing this feature for now until we implement it correctly.
                    "filters": [
                        # NOTE: this is an example of the structure of the this object.
                        # It contains the name of the filter and the search syntax to prepend
                        # to the user's query.
                        # It uses "Search query sintax":
                        # https://docs.readthedocs.io/en/stable/server-side-search/syntax.html
                        # [
                        #     "Include subprojects",
                        #     f"subprojects:{project.slug}/{version.slug}",
                        # ],
                    ],
                    "default_filter": f"project:{project.slug}/{version.slug}" if version else None,
                },
                "linkpreviews": {
                    "enabled": project.addons.linkpreviews_enabled,
                    "selector": project.addons.linkpreviews_selector,
                },
                "hotkeys": {
                    "enabled": project.addons.hotkeys_enabled,
                    "doc_diff": {
                        "enabled": True,
                        "trigger": "KeyD",  # Could be something like "Ctrl + D"
                    },
                    "search": {
                        "enabled": True,
                        "trigger": "Slash",  # Could be something like "Ctrl + D"
                    },
                },
                "filetreediff": {
                    "enabled": project.addons.filetreediff_enabled,
                },
            },
        }

        if version:
            response = self._get_filetreediff_response(
                request=request,
                project=project,
                version=version,
                resolver=resolver,
            )
            if response:
                data["addons"]["filetreediff"].update(response)

            # Show the subprojects filter on the parent project and subproject
            # TODO: Remove these queries and try to find a way to get this data
            # from the resolver, which has already done these queries.
            # TODO: Replace this fixed filters with the work proposed in
            # https://github.com/readthedocs/addons/issues/22
            if project.subprojects.exists():
                data["addons"]["search"]["filters"].append(
                    [
                        "Include subprojects",
                        f"subprojects:{project.slug}/{version.slug}",
                        True,
                    ]
                )
            elif project.superprojects.exists():
                superproject = project.superprojects.first().parent
                data["addons"]["search"]["filters"].append(
                    [
                        "Include subprojects",
                        f"subprojects:{superproject.slug}/{version.slug}",
                        True,
                    ]
                )

        # DocDiff depends on `url=` GET attribute.
        # This attribute allows us to know the exact filename where the request was made.
        # If we don't know the filename, we cannot return the data required by DocDiff to work.
        # In that case, we just don't include the `doc_diff` object in the response.
        if url:
            base_version_slug = (
                project.addons.options_base_version.slug
                if project.addons.options_base_version
                else LATEST
            )
            data["addons"].update(
                {
                    "doc_diff": {
                        "enabled": project.addons.doc_diff_enabled,
                        # "http://test-builds-local.devthedocs.org/en/latest/index.html"
                        "base_url": resolver.resolve(
                            project=project,
                            version_slug=base_version_slug,
                            language=project.language,
                            filename=filename,
                        )
                        if filename
                        else None,
                        "inject_styles": True,
                    },
                }
            )

        # Update this data with ethicalads
        if "readthedocsext.donate" in settings.INSTALLED_APPS:
            from readthedocsext.donate.utils import (  # noqa
                get_campaign_types,
                get_project_keywords,
                get_publisher,
                is_ad_free_project,
                is_ad_free_user,
            )

            data["addons"].update(
                {
                    "ethicalads": {
                        "enabled": project.addons.ethicalads_enabled,
                        # NOTE: this endpoint is not authenticated, the user checks are done over an annonymous user for now
                        #
                        # NOTE: it requires ``settings.USE_PROMOS=True`` to return ``ad_free=false`` here
                        "ad_free": is_ad_free_user(AnonymousUser()) or is_ad_free_project(project),
                        "campaign_types": get_campaign_types(AnonymousUser(), project),
                        "keywords": get_project_keywords(project),
                        "publisher": get_publisher(project),
                    },
                }
            )

        return data

    def _get_projects_response(self, *, request, project, version, resolver):
        main_project = project.main_language_project or project

        translation_filter = Q(pk__in=main_project.translations.all())
        # Include main project as translation if the current project is one of the translations
        if main_project != project:
            translation_filter |= Q(pk=main_project.pk)

        translations_qs = (
            Project.objects.public(user=request.user)
            .filter(translation_filter)
            # Exclude the current project since we don't want to return itself as a translation
            .exclude(pk=project.pk)
            .order_by("language")
            .select_related("main_language_project")
<<<<<<< HEAD
            .prefetch_related("domains", "related_projects")
=======
            # NOTE: there is no need to prefetch superprojects,
            # as translations are not expected to have superprojects,
            # and the serializer already checks for that.
            .prefetch_related("tags", "domains", "users")
>>>>>>> 127d6725
        )
        # NOTE: we check if there are translations first,
        # otherwise evaluating the queryset will be more expensive
        # even if there are no results. Django optimizes the queryset
        # if only we need to check if there are results or not.
        if translations_qs.exists():
            translations = ProjectAddonsSerializer(
                translations_qs,
                resolver=resolver,
                version=version,
                many=True,
            ).data
        else:
            translations = []

        return {
            "current": ProjectAddonsSerializer(
                project,
                resolver=resolver,
                version=version,
            ).data,
            "translations": translations,
        }

    def _get_filetreediff_response(self, *, request, project, version, resolver):
        """
        Get the file tree diff response for the given version.

        This response is only enabled for external versions,
        we do the comparison between the current version and the latest version.
        """
        if not version.is_external and not settings.RTD_FILETREEDIFF_ALL:
            return None

        if not project.addons.filetreediff_enabled:
            return None

        base_version = project.addons.options_base_version or project.get_latest_version()
        if not base_version or not self._has_permission(request=request, version=base_version):
            return None

        diff = get_diff(current_version=version, base_version=base_version)
        if not diff:
            return None

        def _serialize_files(files):
            return [
                {
                    "filename": file.path,
                    "urls": {
                        "current": resolver.resolve_version(
                            project=project,
                            filename=file.path,
                            version=version,
                        ),
                        "base": resolver.resolve_version(
                            project=project,
                            filename=file.path,
                            version=base_version,
                        ),
                    },
                }
                for file in files
            ]

        return {
            "outdated": diff.outdated,
            "diff": {
                "added": _serialize_files(diff.added),
                "deleted": _serialize_files(diff.deleted),
                "modified": _serialize_files(diff.modified),
            },
        }

    def _v2(self, project, version, build, filename, url, user):
        return {
            "api_version": "2",
            "comment": "Undefined yet. Use v1 for now",
        }


class AddonsResponse(SettingsOverrideObject):
    _default_class = AddonsResponseBase


class ReadTheDocsConfigJson(SettingsOverrideObject):
    _default_class = BaseReadTheDocsConfigJson<|MERGE_RESOLUTION|>--- conflicted
+++ resolved
@@ -603,14 +603,10 @@
             .exclude(pk=project.pk)
             .order_by("language")
             .select_related("main_language_project")
-<<<<<<< HEAD
-            .prefetch_related("domains", "related_projects")
-=======
             # NOTE: there is no need to prefetch superprojects,
             # as translations are not expected to have superprojects,
             # and the serializer already checks for that.
-            .prefetch_related("tags", "domains", "users")
->>>>>>> 127d6725
+            .prefetch_related("domains")
         )
         # NOTE: we check if there are translations first,
         # otherwise evaluating the queryset will be more expensive

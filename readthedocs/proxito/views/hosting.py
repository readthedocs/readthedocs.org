"""Views for hosting features."""

from functools import lru_cache

import packaging
import structlog
from django.conf import settings
from django.contrib.auth.models import AnonymousUser
from django.http import Http404, JsonResponse
from rest_framework.renderers import JSONRenderer
from rest_framework.views import APIView

from readthedocs.api.mixins import CDNCacheTagsMixin
from readthedocs.api.v2.permissions import IsAuthorizedToViewVersion
from readthedocs.api.v3.serializers import (
    BuildSerializer,
    ProjectSerializer,
    VersionSerializer,
)
from readthedocs.builds.models import Version
from readthedocs.core.resolver import resolver
from readthedocs.core.unresolver import UnresolverError, unresolver
from readthedocs.core.utils.extend import SettingsOverrideObject
from readthedocs.projects.models import Feature

log = structlog.get_logger(__name__)  # noqa


ADDONS_VERSIONS_SUPPORTED = (0, 1)


class ClientError(Exception):
    VERSION_NOT_CURRENTLY_SUPPORTED = (
        "The version specified in 'X-RTD-Hosting-Integrations-Version' "
        "or 'X-RTD-Hosting-Integrations-API-Version' "
        "is currently not supported"
    )
    VERSION_INVALID = (
        "'X-RTD-Hosting-Integrations-Version' or 'X-RTD-Hosting-Integrations-API-Version' "
        "header version is invalid"
    )
    VERSION_HEADER_MISSING = (
        "'X-RTD-Hosting-Integrations-Version' header attribute is required"
    )


class BaseReadTheDocsConfigJson(CDNCacheTagsMixin, APIView):

    """
    API response consumed by our JavaScript client.

    The code for the JavaScript client lives at:
      https://github.com/readthedocs/addons/

    Attributes:

      url (required): absolute URL from where the request is performed
        (e.g. ``window.location.href``)

    Headers:

      X-RTD-Hosting-Integrations-Version (required): javascript client version.
        It's used by the endpoint to decide what's the JSON structure compatible with the client
        (e.g. ``1.0.2``)

      X-RTD-Hosting-Integrations-API-Version (optional): force the endpoint to return a specific
        JSON structure in particular. Used by theme authors to keep compatibility with
        their integration (e.g. ``1``)
    """

    http_method_names = ["get"]
    permission_classes = [IsAuthorizedToViewVersion]
    renderer_classes = [JSONRenderer]
    project_cache_tag = "rtd-addons"

    @lru_cache(maxsize=1)
    def _resolve_resources(self):
        url = self.request.GET.get("url")
        if not url:
            # TODO: not sure what to return here when it fails on the `has_permission`
            return None, None, None, None

        unresolved_domain = self.request.unresolved_domain

        # Main project from the domain.
        project = unresolved_domain.project

        try:
            unresolved_url = unresolver.unresolve_url(url)
            # Project from the URL: if it's a subproject it will differ from
            # the main project got from the domain.
            project = unresolved_url.project
            version = unresolved_url.version
            filename = unresolved_url.filename
            build = version.builds.last()

        except UnresolverError as exc:
            # If an exception is raised and there is a ``project`` in the
            # exception, it's a partial match. This could be because of an
            # invalid URL path, but on a valid project domain. In this case, we
            # continue with the ``project``, but without a ``version``.
            # Otherwise, we return 404 NOT FOUND.
            project = getattr(exc, "project", None)
            if not project:
                raise Http404() from exc

            version = None
            filename = None
            build = None

        return project, version, build, filename

    def _get_project(self):
        project, version, build, filename = self._resolve_resources()
        return project

    def _get_version(self):
        project, version, build, filename = self._resolve_resources()
        return version

    def get(self, request, format=None):
        url = request.GET.get("url")
        if not url:
            return JsonResponse(
                {"error": "'url' GET attribute is required"},
                status=400,
            )

        addons_version = request.headers.get("X-RTD-Hosting-Integrations-Version")
        if not addons_version:
            return JsonResponse(
                {
                    "error": ClientError.VERSION_HEADER_MISSING,
                },
                status=400,
            )

        addons_version_explicit = request.headers.get(
            "X-RTD-Hosting-Integrations-API-Version"
        )
        try:
            addons_version = packaging.version.parse(addons_version)
            if addons_version.major not in ADDONS_VERSIONS_SUPPORTED:
                raise ClientError

            if addons_version_explicit:
                addons_version_explicit = packaging.version.parse(
                    addons_version_explicit
                )
                if addons_version_explicit.major not in ADDONS_VERSIONS_SUPPORTED:
                    raise ClientError

        except packaging.version.InvalidVersion:
            return JsonResponse(
                {
                    "error": ClientError.VERSION_INVALID,
                },
                status=400,
            )
        except ClientError:
            return JsonResponse(
                {"error": ClientError.VERSION_NOT_CURRENTLY_SUPPORTED},
                status=400,
            )

        project, version, build, filename = self._resolve_resources()

<<<<<<< HEAD
        project.get_default_version()
        build = version.builds.last()

        data = AddonsResponse().get(
            addons_version_explicit or addons_version,
=======
        data = AddonsResponse().get(
            addons_version,
>>>>>>> 8566a620
            project,
            version,
            build,
            filename,
<<<<<<< HEAD
        )
        return JsonResponse(data, json_dumps_params=dict(indent=4))
=======
            user=request.user,
        )
        return JsonResponse(data, json_dumps_params={"indent": 4, "sort_keys": True})
>>>>>>> 8566a620


class NoLinksMixin:

    """Mixin to remove conflicting fields from serializers."""

    FIELDS_TO_REMOVE = (
        "_links",
        "urls",
    )

    def __init__(self, *args, **kwargs):
        super().__init__(*args, **kwargs)

        for field in self.FIELDS_TO_REMOVE:
            if field in self.fields:
                del self.fields[field]

            if field in self.Meta.fields:
                del self.Meta.fields[self.Meta.fields.index(field)]


# NOTE: the following serializers are required only to remove some fields we
# can't expose yet in this API endpoint because it's running under El Proxito
# which cannot resolve some dashboard URLs because they are not defined on El
# Proxito.
#
# See https://github.com/readthedocs/readthedocs-ops/issues/1323
class ProjectSerializerNoLinks(NoLinksMixin, ProjectSerializer):
    pass


class VersionSerializerNoLinks(NoLinksMixin, VersionSerializer):
    pass


class BuildSerializerNoLinks(NoLinksMixin, BuildSerializer):
    pass


class AddonsResponse:
    def get(
        self,
        addons_version,
        project,
        version=None,
        build=None,
        filename=None,
        user=None,
    ):
        """
        Unique entry point to get the proper API response.

        It will evaluate the ``addons_version`` passed and decide which is the
        best JSON structure for that particular version.
        """
        if addons_version.major == 0:
            return self._v0(project, version, build, filename, user)

        if addons_version.major == 1:
            return self._v1(project, version, build, filename, user)

    def _v0(self, project, version, build, filename, user):
        """
        Initial JSON data structure consumed by the JavaScript client.

        This response is definitely in *alpha* state currently and shouldn't be
        used for anyone to customize their documentation or the integration
        with the Read the Docs JavaScript client. It's under active development
        and anything can change without notice.

        It tries to follow some similarity with the APIv3 for already-known resources
        (Project, Version, Build, etc).
        """
        version_downloads = []
        versions_active_built_not_hidden = Version.objects.none()

        if not project.single_version:
            versions_active_built_not_hidden = (
                Version.internal.public(
                    project=project,
                    only_active=True,
                    only_built=True,
                    user=user,
                )
                .exclude(hidden=True)
                .only("slug")
                .order_by("slug")
            )
            if version:
                version_downloads = version.get_downloads(pretty=True).items()

        project_translations = (
            project.translations.all().only("language").order_by("language")
        )
        # Make one DB query here and then check on Python code
        # TODO: make usage of ``Project.addons.<name>_enabled`` to decide if enabled
        project_features = project.features.all().values_list("feature_id", flat=True)

        data = {
            "api_version": "0",
            "comment": (
                "THIS RESPONSE IS IN ALPHA FOR TEST PURPOSES ONLY"
                " AND IT'S GOING TO CHANGE COMPLETELY -- DO NOT USE IT!"
            ),
            "projects": {
                # TODO: return the "parent" project here when the "current"
                # project is a subproject/translation.
                "current": ProjectSerializerNoLinks(project).data,
            },
            "versions": {
                "current": VersionSerializerNoLinks(version).data if version else None,
            },
            "builds": {
                "current": BuildSerializerNoLinks(build).data if build else None,
            },
            # TODO: consider creating one serializer per field here.
            # The resulting JSON will be the same, but maybe it's easier/cleaner?
            "domains": {
                "dashboard": settings.PRODUCTION_DOMAIN,
            },
            "readthedocs": {
                "analytics": {
                    "code": settings.GLOBAL_ANALYTICS_CODE,
                },
            },
            # TODO: the ``features`` is not polished and we expect to change drastically.
            # Mainly, all the fields including a Project, Version or Build will use the exact same
            # serializer than the keys ``project``, ``version`` and ``build`` from the top level.
            "addons": {
                "analytics": {
                    "enabled": Feature.ADDONS_ANALYTICS_DISABLED
                    not in project_features,
                    # TODO: consider adding this field into the ProjectSerializer itself.
                    # NOTE: it seems we are removing this feature,
                    # so we may not need the ``code`` attribute here
                    # https://github.com/readthedocs/readthedocs.org/issues/9530
                    "code": project.analytics_code,
                },
                "external_version_warning": {
                    "enabled": Feature.ADDONS_EXTERNAL_VERSION_WARNING_DISABLED
                    not in project_features,
                    # NOTE: I think we are moving away from these selectors
                    # since we are doing floating noticications now.
                    # "query_selector": "[role=main]",
                },
                "non_latest_version_warning": {
                    "enabled": Feature.ADDONS_NON_LATEST_VERSION_WARNING_DISABLED
                    not in project_features,
                    # NOTE: I think we are moving away from these selectors
                    # since we are doing floating noticications now.
                    # "query_selector": "[role=main]",
                    "versions": list(
                        versions_active_built_not_hidden.values_list("slug", flat=True)
                    ),
                },
                "doc_diff": {
                    "enabled": Feature.ADDONS_DOC_DIFF_DISABLED not in project_features,
                    # "http://test-builds-local.devthedocs.org/en/latest/index.html"
                    "base_url": resolver.resolve(
                        project=project,
                        version_slug=project.get_default_version(),
                        language=project.language,
                        filename=filename,
                    )
                    if filename
                    else None,
                    "root_selector": "[role=main]",
                    "inject_styles": True,
                    # NOTE: `base_host` and `base_page` are not required, since
                    # we are constructing the `base_url` in the backend instead
                    # of the frontend, as the doc-diff extension does.
                    "base_host": "",
                    "base_page": "",
                },
                "flyout": {
                    "enabled": Feature.ADDONS_FLYOUT_DISABLED not in project_features,
                    "translations": [
                        {
                            # TODO: name this field "display_name"
                            "slug": translation.language,
                            "url": f"/{translation.language}/",
                        }
                        for translation in project_translations
                    ],
                    "versions": [
                        {
                            # TODO: name this field "display_name"
                            "slug": version.slug,
                            "url": f"/{project.language}/{version.slug}/",
                        }
                        for version in versions_active_built_not_hidden
                    ],
                    "downloads": [
                        {
                            # TODO: name this field "display_name"
                            "name": name,
                            "url": url,
                        }
                        for name, url in version_downloads
                    ],
                    # TODO: find a way to get this data in a reliably way.
                    # We don't have a simple way to map a URL to a file in the repository.
                    # This feature may be deprecated/removed in this implementation since it relies
                    # on data injected at build time and sent as `docroot=`, `source_suffix=` and `page=`.
                    # Example URL:
                    #   /_/api/v2/footer_html/?project=weblate&version=latest&page=index&theme=furo&docroot=/docs/&source_suffix=.rst
                    # Data injected at:
                    #  https://github.com/rtfd/readthedocs-sphinx-ext/blob/7c60d1646c12ac0b83d61abfbdd5bcd77d324124/readthedocs_ext/_templates/readthedocs-insert.html.tmpl#L23
                    #
                    # "vcs": {
                    #     "url": "https://github.com",
                    #     "username": "readthedocs",
                    #     "repository": "test-builds",
                    #     "branch": version.identifier if version else None,
                    #     "filepath": "/docs/index.rst",
                    # },
                },
                "search": {
                    "enabled": Feature.ADDONS_SEARCH_DISABLED not in project_features,
                    "project": project.slug,
                    "version": version.slug if version else None,
                    "api_endpoint": "/_/api/v3/search/",
                    # TODO: figure it out where this data comes from
                    "filters": [
                        [
                            "Search only in this project",
                            f"project:{project.slug}/{version.slug}",
                        ],
                        [
                            "Search subprojects",
                            f"subprojects:{project.slug}/{version.slug}",
                        ],
                    ]
                    if version
                    else [],
                    "default_filter": f"subprojects:{project.slug}/{version.slug}"
                    if version
                    else None,
                },
                "hotkeys": {
                    "enabled": Feature.ADDONS_HOTKEYS_DISABLED not in project_features,
                    "doc_diff": {
                        "enabled": True,
                        "trigger": "KeyD",  # Could be something like "Ctrl + D"
                    },
                    "search": {
                        "enabled": True,
                        "trigger": "Slash",  # Could be something like "Ctrl + D"
                    },
                },
            },
        }

        # Update this data with the one generated at build time by the doctool
        if version and version.build_data:
            data.update(version.build_data)

        # Update this data with ethicalads
        if "readthedocsext.donate" in settings.INSTALLED_APPS:
            from readthedocsext.donate.utils import (  # noqa
                get_campaign_types,
                get_project_keywords,
                get_publisher,
                is_ad_free_project,
                is_ad_free_user,
            )

            data["addons"].update(
                {
                    "ethicalads": {
                        "enabled": Feature.ADDONS_ETHICALADS_DISABLED
                        not in project_features,
                        # NOTE: this endpoint is not authenticated, the user checks are done over an annonymous user for now
                        #
                        # NOTE: it requires ``settings.USE_PROMOS=True`` to return ``ad_free=false`` here
                        "ad_free": is_ad_free_user(AnonymousUser())
                        or is_ad_free_project(project),
                        "campaign_types": get_campaign_types(AnonymousUser(), project),
                        "keywords": get_project_keywords(project),
                        "publisher": get_publisher(project),
                    },
                }
            )

        return data

    def _v1(self, project, version, build, filename, user):
        return {
            "api_version": "1",
            "comment": "Undefined yet. Use v0 for now",
        }


class ReadTheDocsConfigJson(SettingsOverrideObject):
    _default_class = BaseReadTheDocsConfigJson<|MERGE_RESOLUTION|>--- conflicted
+++ resolved
@@ -165,28 +165,15 @@
 
         project, version, build, filename = self._resolve_resources()
 
-<<<<<<< HEAD
-        project.get_default_version()
-        build = version.builds.last()
-
         data = AddonsResponse().get(
             addons_version_explicit or addons_version,
-=======
-        data = AddonsResponse().get(
-            addons_version,
->>>>>>> 8566a620
             project,
             version,
             build,
             filename,
-<<<<<<< HEAD
-        )
-        return JsonResponse(data, json_dumps_params=dict(indent=4))
-=======
             user=request.user,
         )
         return JsonResponse(data, json_dumps_params={"indent": 4, "sort_keys": True})
->>>>>>> 8566a620
 
 
 class NoLinksMixin:

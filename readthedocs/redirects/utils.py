--- conflicted
+++ resolved
@@ -1,8 +1,5 @@
 # -*- coding: utf-8 -*-
-<<<<<<< HEAD
-=======
 
->>>>>>> 59d9e3ec
 """
 Redirection view support.
 
@@ -43,14 +40,10 @@
     elif path.startswith('/docs/'):
         # In this case we use the docs without subdomains. So let's strip the
         # docs prefix.
-<<<<<<< HEAD
-        match = re.match(r'^/docs/(?P<project_slug>[^/]+)(?P<path>/.*)$', path)
-=======
         match = re.match(
             r'^/docs/(?P<project_slug>[^/]+)(?P<path>/.*)$',
             path,
         )
->>>>>>> 59d9e3ec
         if match:
             project_slug = match.groupdict()['project_slug']
             path = match.groupdict()['path']
@@ -69,11 +62,7 @@
 def language_and_version_from_path(path):
     match = re.match(
         r'^/(?P<language>%s)/(?P<version_slug>[^/]+)(?P<path>/.*)$' % LANGUAGES_REGEX,
-<<<<<<< HEAD
-        path
-=======
         path,
->>>>>>> 59d9e3ec
     )
     if match:
         language = match.groupdict()['language']
@@ -94,15 +83,8 @@
     if not project.single_version:
         language, version_slug, path = language_and_version_from_path(path)
 
-<<<<<<< HEAD
     path = project.redirects.get_redirect_path(
         path=path, language=language, version_slug=version_slug
-=======
-    new_path = project.redirects.get_redirect_path(
-        path=path,
-        language=language,
-        version_slug=version_slug,
->>>>>>> 59d9e3ec
     )
 
     if path is None:

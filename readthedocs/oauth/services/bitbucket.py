--- conflicted
+++ resolved
@@ -31,10 +31,6 @@
     # TODO replace this with a less naive check
     url_pattern = re.compile(r"bitbucket.org")
     https_url_pattern = re.compile(r"^https:\/\/[^@]+@bitbucket.org/")
-
-    def __init__(self, *args, **kwargs):
-        super().__init__(*args, **kwargs)
-        self._organizations_cache = {}
 
     def sync_repositories(self):
         """Sync repositories from Bitbucket API."""
@@ -134,11 +130,7 @@
             )
             self._update_repository_from_fields(repo, fields)
 
-<<<<<<< HEAD
-            # The respositories API doesn't return the admin status of the user,
-=======
             # The repositories API doesn't return the admin status of the user,
->>>>>>> 8121bb7d
             # so we default to False, and then update it later using another API call.
             remote_repository_relation = repo.get_remote_repository_relation(
                 self.user, self.account
@@ -153,7 +145,6 @@
             repository=fields["name"],
         )
 
-<<<<<<< HEAD
     def update_repository(self, remote_repository: RemoteRepository):
         if not remote_repository.organization:
             log.warning(
@@ -211,8 +202,6 @@
         )
         return any(repo["uuid"] == remote_repository.remote_id for repo in repos)
 
-=======
->>>>>>> 8121bb7d
     def _update_repository_from_fields(self, repo, fields):
         # All repositories are created under a workspace,
         # which we consider an organization.
@@ -245,11 +234,6 @@
 
         repo.save()
 
-<<<<<<< HEAD
-        return repo
-
-=======
->>>>>>> 8121bb7d
     def create_organization(self, fields):
         """
         Update or create remote organization from Bitbucket API response.

--- conflicted
+++ resolved
@@ -214,14 +214,8 @@
             repo.ssh_url = fields['ssh_url_to_repo']
             repo.html_url = fields['web_url']
             repo.vcs = 'git'
-<<<<<<< HEAD
             repo.default_branch = fields.get('default_branch')
             repo.private = not repo_is_public
-=======
-            repo.private = not repo_is_public
-            repo.default_branch = fields.get('default_branch')
->>>>>>> 9d411484
-
             owner = fields.get('owner') or {}
             repo.avatar_url = (
                 fields.get('avatar_url') or owner.get('avatar_url')

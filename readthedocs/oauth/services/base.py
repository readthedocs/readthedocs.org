"""OAuth utility functions."""

import re
from functools import cached_property

import structlog
from allauth.socialaccount.models import SocialAccount
from allauth.socialaccount.providers.oauth2.provider import OAuth2Provider
from django.conf import settings
from django.urls import reverse
from django.utils.translation import gettext_lazy as _
from oauthlib.oauth2.rfc6749.errors import InvalidClientIdError
from requests.exceptions import RequestException

from readthedocs.core.permissions import AdminPermission
from readthedocs.oauth.clients import get_oauth2_client


log = structlog.get_logger(__name__)


class SyncServiceError(Exception):
    """Error raised when a service failed to sync."""

    INVALID_OR_REVOKED_ACCESS_TOKEN = _(
        "Our access to your following accounts was revoked: {provider}. "
        "Please, reconnect them from your social account connections."
    )


class Service:
    """Base class for service that interacts with a VCS provider and a project."""

    vcs_provider_slug: str
    allauth_provider = type[OAuth2Provider]
    url_pattern: re.Pattern | None = None
    default_user_avatar_url = settings.OAUTH_AVATAR_USER_DEFAULT_URL
    default_org_avatar_url = settings.OAUTH_AVATAR_ORG_DEFAULT_URL
    supports_build_status = False

    @classmethod
    def for_project(cls, project):
        """Return an iterator of services that can be used for the project."""
        raise NotImplementedError

    @classmethod
    def for_user(cls, user):
        """Return an iterator of services that belong to the user."""
        raise NotImplementedError

    @classmethod
    def sync_user_access(cls, user):
        """Sync the user's access to the provider's repositories and organizations."""
        raise NotImplementedError

    def sync(self):
        """
        Sync remote repositories and organizations.

        - Creates a new RemoteRepository/Organization per new repository
        - Updates fields for existing RemoteRepository/Organization
        - Deletes old RemoteRepository/Organization that are no longer present
          in this provider.
        """
        raise NotImplementedError

    def setup_webhook(self, project, integration=None):
        """
        Setup webhook for project.

        :param project: project to set up webhook for
        :type project: Project
        :param integration: Integration for the project
        :type integration: Integration
        :returns: boolean based on webhook set up success, and requests Response object
        :rtype: (Bool, Response)
        """
        raise NotImplementedError

    def update_webhook(self, project, integration):
        """
        Update webhook integration.

        :param project: project to set up webhook for
        :type project: Project
        :param integration: Webhook integration to update
        :type integration: Integration
        :returns: boolean based on webhook update success, and requests Response object
        :rtype: (Bool, Response)
        """
        raise NotImplementedError

    def send_build_status(self, *, build, commit, status):
        """
        Create commit status for project.

        :param build: Build to set up commit status for
        :type build: Build
        :param commit: commit sha of the pull/merge request
        :type commit: str
        :param status: build state failure, pending, or success.
        :type status: str
        :returns: boolean based on commit status creation was successful or not.
        :rtype: Bool
        """
        raise NotImplementedError

    def get_clone_token(self, project):
        """Get a token used for cloning the repository."""
        raise NotImplementedError

    @classmethod
    def is_project_service(cls, project):
        """
        Determine if this is the service the project is using.

        .. note::

            This should be deprecated in favor of attaching the
            :py:class:`RemoteRepository` to the project instance. This is a
            slight improvement on the legacy check for webhooks
        """
        return cls.url_pattern is not None and cls.url_pattern.search(project.repo) is not None


class UserService(Service):
    """
    Subclass of Service that interacts with a VCS provider using the user's OAuth token.

    :param user: User to use in token lookup and session creation
    :param account: :py:class:`SocialAccount` instance for user
    """

    def __init__(self, user, account):
        self.user = user
        self.account = account
        log.bind(
            user_username=self.user.username,
            social_provider=self.allauth_provider.id,
            social_account_id=self.account.pk,
        )

    @classmethod
    def for_project(cls, project):
        users = AdminPermission.admins(project)
        for user in users:
            yield from cls.for_user(user)

    @classmethod
    def for_user(cls, user):
        accounts = SocialAccount.objects.filter(
            user=user,
            provider=cls.allauth_provider.id,
        )
        for account in accounts:
            yield cls(user=user, account=account)

    @classmethod
    def sync_user_access(cls, user):
        """
        Sync the user's access to the provider repositories and organizations.

        Since UserService makes use of the user's OAuth token,
        we can just sync the user's repositories in order to
        update the user access to repositories and organizations.

        :raises SyncServiceError: if the access token is invalid or revoked
        """
        has_error = False
        for service in cls.for_user(user):
            try:
                service.sync()
            except SyncServiceError:
                # Don't stop the sync if one service account fails,
                # as we should try to sync all accounts.
                has_error = True
        if has_error:
            raise SyncServiceError()

    @cached_property
    def session(self):
        return get_oauth2_client(self.account)

    def paginate(self, url, **kwargs):
        """
        Recursively combine results from service's pagination.

        :param url: start url to get the data from.
        :type url: unicode
        :param kwargs: optional parameters passed to .get() method
        :type kwargs: dict
        """
        resp = None
        try:
            resp = self.session.get(url, params=kwargs)

            # TODO: this check of the status_code would be better in the
            # ``create_session`` method since it could be used from outside, but
            # I didn't find a generic way to make a test request to each
            # provider.
            if resp.status_code == 401:
                # Bad credentials: the token we have in our database is not
                # valid. Probably the user has revoked the access to our App. He
                # needs to reconnect his account
                raise SyncServiceError(
                    SyncServiceError.INVALID_OR_REVOKED_ACCESS_TOKEN.format(
                        provider=self.allauth_provider.name
                    )
                )

            next_url = self.get_next_url_to_paginate(resp)
            results = self.get_paginated_results(resp)
            if next_url:
                results.extend(self.paginate(next_url))
            return results
        # Catch specific exception related to OAuth
        except InvalidClientIdError:
            log.warning("access_token or refresh_token failed.", url=url)
            raise SyncServiceError(
                SyncServiceError.INVALID_OR_REVOKED_ACCESS_TOKEN.format(
                    provider=self.allauth_provider.name
                )
            )
        # Catch exceptions with request or deserializing JSON
        except (RequestException, ValueError):
            # Response data should always be JSON, still try to log if not
            # though
            try:
                debug_data = resp.json() if resp else {}
            except ValueError:
                debug_data = resp.content
            log.debug(
                "Paginate failed at URL.",
                url=url,
                debug_data=debug_data,
            )

        return []

    def sync(self):
        """
        Sync repositories (RemoteRepository) and organizations (RemoteOrganization).

        - creates a new RemoteRepository/Organization per new repository
        - updates fields for existing RemoteRepository/Organization
        - deletes old RemoteRepository/Organization that are not present
          for this user in the current provider
        """
        remote_repositories = self.sync_repositories()
        (
            remote_organizations,
            remote_repositories_organizations,
        ) = self.sync_organizations()

        # Delete RemoteRepository where the user doesn't have access anymore
        # (skip RemoteRepository tied to a Project on this user)
        all_remote_repositories = remote_repositories + remote_repositories_organizations
        repository_remote_ids = [r.remote_id for r in all_remote_repositories if r is not None]
        (
            self.user.remote_repository_relations.filter(
                account=self.account,
                remote_repository__vcs_provider=self.vcs_provider_slug,
            )
<<<<<<< HEAD
            .filter(
                account=self.account,
                remote_repository__vcs_provider=self.vcs_provider_slug,
=======
            .exclude(
                remote_repository__remote_id__in=repository_remote_ids,
>>>>>>> 40f7f020
            )
            .delete()
        )

        # Delete RemoteOrganization where the user doesn't have access anymore
        organization_remote_ids = [o.remote_id for o in remote_organizations if o is not None]

        (
            self.user.remote_organization_relations.filter(
                account=self.account,
                remote_organization__vcs_provider=self.vcs_provider_slug,
            )
<<<<<<< HEAD
            .filter(
                account=self.account,
                remote_organization__vcs_provider=self.vcs_provider_slug,
=======
            .exclude(
                remote_organization__remote_id__in=organization_remote_ids,
>>>>>>> 40f7f020
            )
            .delete()
        )

    def get_next_url_to_paginate(self, response):
        """
        Return the next url to feed the `paginate` method.

        :param response: response from where to get the `next_url` attribute
        :type response: requests.Response
        """
        raise NotImplementedError

    def get_paginated_results(self, response):
        """
        Return the results for the current response/page.

        :param response: response from where to get the results.
        :type response: requests.Response
        """
        raise NotImplementedError

    def get_webhook_url(self, project, integration):
        """Get the webhook URL for the project's integration."""
        return "{base_url}{path}".format(
            base_url=settings.PUBLIC_API_URL,
            path=reverse(
                "api_webhook",
                kwargs={
                    "project_slug": project.slug,
                    "integration_pk": integration.pk,
                },
            ),
        )

    def get_provider_data(self, project, integration):
        """
        Gets provider data from Git Providers Webhooks API.

        :param project: project
        :type project: Project
        :param integration: Integration for the project
        :type integration: Integration
        :returns: Dictionary containing provider data from the API or None
        :rtype: dict
        """
        raise NotImplementedError

    def sync_repositories(self):
        raise NotImplementedError

    def sync_organizations(self):
        raise NotImplementedError

    def get_clone_token(self, project):
        """User services make use of SSH keys only for cloning."""
        return None<|MERGE_RESOLUTION|>--- conflicted
+++ resolved
@@ -261,14 +261,8 @@
                 account=self.account,
                 remote_repository__vcs_provider=self.vcs_provider_slug,
             )
-<<<<<<< HEAD
-            .filter(
-                account=self.account,
-                remote_repository__vcs_provider=self.vcs_provider_slug,
-=======
             .exclude(
                 remote_repository__remote_id__in=repository_remote_ids,
->>>>>>> 40f7f020
             )
             .delete()
         )
@@ -281,14 +275,8 @@
                 account=self.account,
                 remote_organization__vcs_provider=self.vcs_provider_slug,
             )
-<<<<<<< HEAD
-            .filter(
-                account=self.account,
-                remote_organization__vcs_provider=self.vcs_provider_slug,
-=======
             .exclude(
                 remote_organization__remote_id__in=organization_remote_ids,
->>>>>>> 40f7f020
             )
             .delete()
         )

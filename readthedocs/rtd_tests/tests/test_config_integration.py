# -*- coding: utf-8 -*-
from __future__ import (
    absolute_import, division, print_function, unicode_literals)

from os import path

import mock
import pytest
import yaml
from django.test import TestCase
from django_dynamic_fixture import get
from mock import MagicMock, PropertyMock, patch

from readthedocs.builds.models import Version
from readthedocs.config import ALL, BuildConfigV1, InvalidConfig, ProjectConfig
from readthedocs.config.tests.utils import apply_fs
from readthedocs.doc_builder.config import load_yaml_config
from readthedocs.doc_builder.environments import LocalBuildEnvironment
from readthedocs.doc_builder.python_environments import Conda, Virtualenv
from readthedocs.projects import tasks
from readthedocs.projects.models import Feature, Project
from readthedocs.rtd_tests.utils import create_git_submodule, make_git_repo


def create_load(config=None):
    """
    Mock out the function of the build load function.

    This will create a ProjectConfig list of BuildConfigV1 objects and validate
    them. The default load function iterates over files and builds up a list of
    objects. Instead of mocking all of this, just mock the end result.
    """
    if config is None:
        config = {}

    def inner(path=None, env_config=None):
        env_config_defaults = {
            'output_base': '',
            'name': '1',
        }
        if env_config is not None:
            env_config_defaults.update(env_config)
        yaml_config = ProjectConfig([
            BuildConfigV1(
                env_config_defaults,
                config,
                source_file='readthedocs.yml',
                source_position=0,
            ),
        ])
        yaml_config.validate()
        return yaml_config

    return inner


@mock.patch('readthedocs.doc_builder.config.load_config')
class LoadConfigTests(TestCase):

    def setUp(self):
        self.project = get(
            Project,
            main_language_project=None,
            install_project=False,
            requirements_file='__init__.py'
        )
        self.version = get(Version, project=self.project)

    def test_python_supported_versions_default_image_1_0(self, load_config):
        load_config.side_effect = create_load()
        self.project.container_image = 'readthedocs/build:1.0'
        self.project.enable_epub_build = True
        self.project.enable_pdf_build = True
        self.project.save()
        config = load_yaml_config(self.version)
        self.assertEqual(load_config.call_count, 1)
        load_config.assert_has_calls([
            mock.call(
                path=mock.ANY,
                env_config={
                    'allow_v2': mock.ANY,
                    'build': {'image': 'readthedocs/build:1.0'},
                    'output_base': '',
                    'name': mock.ANY,
                    'defaults': {
                        'install_project': self.project.install_project,
                        'formats': [
                            'htmlzip',
                            'epub',
                            'pdf'
                        ],
                        'use_system_packages': self.project.use_system_packages,
                        'requirements_file': self.project.requirements_file,
                        'python_version': 2,
                        'sphinx_configuration': mock.ANY,
                        'build_image': 'readthedocs/build:1.0',
                        'doctype': self.project.documentation_type,
                    },
                },
            ),
        ])
        self.assertEqual(config.python.version, 2)

    def test_python_supported_versions_image_1_0(self, load_config):
        load_config.side_effect = create_load()
        self.project.container_image = 'readthedocs/build:1.0'
        self.project.save()
        config = load_yaml_config(self.version)
        self.assertEqual(config.get_valid_python_versions(),
                         [2, 2.7, 3, 3.4])

    def test_python_supported_versions_image_2_0(self, load_config):
        load_config.side_effect = create_load()
        self.project.container_image = 'readthedocs/build:2.0'
        self.project.save()
        config = load_yaml_config(self.version)
        self.assertEqual(config.get_valid_python_versions(),
                         [2, 2.7, 3, 3.5])

    def test_python_supported_versions_image_latest(self, load_config):
        load_config.side_effect = create_load()
        self.project.container_image = 'readthedocs/build:latest'
        self.project.save()
        config = load_yaml_config(self.version)
        self.assertEqual(config.get_valid_python_versions(),
                         [2, 2.7, 3, 3.3, 3.4, 3.5, 3.6])

    def test_python_default_version(self, load_config):
        load_config.side_effect = create_load()
        config = load_yaml_config(self.version)
        self.assertEqual(config.python.version, 2)
        self.assertEqual(config.python_interpreter, 'python2.7')

    def test_python_set_python_version_on_project(self, load_config):
        load_config.side_effect = create_load()
        self.project.container_image = 'readthedocs/build:2.0'
        self.project.python_interpreter = 'python3'
        self.project.save()
        config = load_yaml_config(self.version)
        self.assertEqual(config.python.version, 3)
        self.assertEqual(config.python_interpreter, 'python3.5')

    def test_python_set_python_version_in_config(self, load_config):
        load_config.side_effect = create_load({
            'python': {'version': 3.5},
        })
        self.project.container_image = 'readthedocs/build:2.0'
        self.project.save()
        config = load_yaml_config(self.version)
        self.assertEqual(config.python.version, 3.5)
        self.assertEqual(config.python_interpreter, 'python3.5')

    def test_python_invalid_version_in_config(self, load_config):
        load_config.side_effect = create_load({
            'python': {'version': 2.6}
        })
        self.project.container_image = 'readthedocs/build:2.0'
        self.project.save()
        with self.assertRaises(InvalidConfig):
            load_yaml_config(self.version)

    def test_install_project(self, load_config):
        load_config.side_effect = create_load()
        config = load_yaml_config(self.version)
        self.assertEqual(
            config.python.install_with_pip or config.python.install_with_setup,
            False
        )

        load_config.side_effect = create_load({
            'python': {'setup_py_install': True}
        })
        config = load_yaml_config(self.version)
        self.assertEqual(config.python.install_with_setup, True)

    def test_extra_requirements(self, load_config):
        load_config.side_effect = create_load({
            'python': {
                'pip_install': True,
                'extra_requirements': ['tests', 'docs']
            }
        })
        config = load_yaml_config(self.version)
        self.assertEqual(config.python.extra_requirements, ['tests', 'docs'])

        load_config.side_effect = create_load({
            'python': {
                'extra_requirements': ['tests', 'docs']
            }
        })
        config = load_yaml_config(self.version)
        self.assertEqual(config.python.extra_requirements, [])

        load_config.side_effect = create_load()
        config = load_yaml_config(self.version)
        self.assertEqual(config.python.extra_requirements, [])

        load_config.side_effect = create_load({
            'python': {
                'setup_py_install': True,
                'extra_requirements': ['tests', 'docs']
            }
        })
        config = load_yaml_config(self.version)
        self.assertEqual(config.python.extra_requirements, [])

    def test_conda(self, load_config):
        to_find = '__init__.py'
        load_config.side_effect = create_load({
            'conda': {
                'file': to_find
            }
        })
        config = load_yaml_config(self.version)
        self.assertTrue(config.conda is not None)
        self.assertTrue(config.conda.environment[-len(to_find):] == to_find)

        load_config.side_effect = create_load()
        config = load_yaml_config(self.version)
        self.assertIsNone(config.conda)

    def test_requirements_file(self, load_config):
        requirements_file = '__init__.py'
        load_config.side_effect = create_load({
            'requirements_file': requirements_file
        })
        config = load_yaml_config(self.version)
        self.assertEqual(config.python.requirements, requirements_file)

        # Respects the requirements file from the project settings
        load_config.side_effect = create_load()
        config = load_yaml_config(self.version)
        self.assertEqual(config.python.requirements, '__init__.py')


@pytest.mark.django_db
@mock.patch('readthedocs.projects.models.Project.checkout_path')
class TestLoadConfigV2(object):

    @pytest.fixture(autouse=True)
    def create_project(self):
        self.project = get(
            Project,
            main_language_project=None,
            install_project=False,
            container_image=None,
        )
        self.version = get(Version, project=self.project)
        # TODO: Remove later
        get(
            Feature,
            projects=[self.project],
            feature_id=Feature.ALLOW_V2_CONFIG_FILE,
        )

    def create_config_file(self, tmpdir, config):
        base_path = apply_fs(tmpdir, {
            'readthedocs.yml': '',
        })
        config.setdefault('version', 2)
        config_file = path.join(str(base_path), 'readthedocs.yml')
        yaml.safe_dump(config, open(config_file, 'w'))
        return base_path

    def get_update_docs_task(self):
        build_env = LocalBuildEnvironment(
            self.project, self.version, record=False
        )

        update_docs = tasks.UpdateDocsTaskStep(
            build_env=build_env,
            config=load_yaml_config(self.version),
            project=self.project,
            version=self.version,
        )
        return update_docs

    @pytest.mark.skip
    def test_using_v2(self, checkout_path, tmpdir):
        checkout_path.return_value = str(tmpdir)
        self.create_config_file(tmpdir, {})
        update_docs = self.get_update_docs_task()
        assert update_docs.config.version == '2'

    @pytest.mark.skip
    def test_report_using_invalid_version(self, checkout_path, tmpdir):
        checkout_path.return_value = str(tmpdir)
        self.create_config_file(tmpdir, {'version': 12})
        with pytest.raises(InvalidConfig) as exinfo:
            self.get_update_docs_task()
        assert exinfo.value.key == 'version'

    @pytest.mark.skip
    @pytest.mark.parametrize('config', [{}, {'formats': []}])
    @patch('readthedocs.projects.models.Project.repo_nonblockinglock', new=MagicMock())
    @patch('readthedocs.doc_builder.backends.sphinx.HtmlBuilder.build')
    @patch('readthedocs.doc_builder.backends.sphinx.HtmlBuilder.append_conf')
    def test_build_formats_default_empty(
            self, append_conf, html_build, checkout_path, config, tmpdir):
        """
        The default value for formats is [], which means no extra
        formats are build.
        """
        checkout_path.return_value = str(tmpdir)
        self.create_config_file(tmpdir, config)

        update_docs = self.get_update_docs_task()
        python_env = Virtualenv(
            version=self.version,
            build_env=update_docs.build_env,
            config=update_docs.config
        )
        update_docs.python_env = python_env
        outcomes = update_docs.build_docs()

        # No extra formats were triggered
        assert outcomes['html']
        assert not outcomes['localmedia']
        assert not outcomes['pdf']
        assert not outcomes['epub']

    @pytest.mark.skip
    @patch('readthedocs.projects.models.Project.repo_nonblockinglock', new=MagicMock())
    @patch('readthedocs.projects.tasks.UpdateDocsTaskStep.build_docs_class')
    @patch('readthedocs.doc_builder.backends.sphinx.HtmlBuilder.build')
    @patch('readthedocs.doc_builder.backends.sphinx.HtmlBuilder.append_conf')
    def test_build_formats_only_pdf(
            self, append_conf, html_build, build_docs_class,
            checkout_path, tmpdir):
        """
        Only the pdf format is build.
        """
        checkout_path.return_value = str(tmpdir)
        self.create_config_file(tmpdir, {'formats': ['pdf']})

        update_docs = self.get_update_docs_task()
        python_env = Virtualenv(
            version=self.version,
            build_env=update_docs.build_env,
            config=update_docs.config
        )
        update_docs.python_env = python_env

        outcomes = update_docs.build_docs()

        # Only pdf extra format was triggered
        assert outcomes['html']
        build_docs_class.assert_called_with('sphinx_pdf')
        assert outcomes['pdf']
        assert not outcomes['localmedia']
        assert not outcomes['epub']

<<<<<<< HEAD
    @pytest.mark.skip
    @patch('readthedocs.projects.tasks.UpdateDocsTaskStep.update_documentation_type', new=MagicMock())
=======
>>>>>>> df715ded
    @patch('readthedocs.projects.tasks.UpdateDocsTaskStep.setup_python_environment', new=MagicMock())
    @patch('readthedocs.projects.tasks.UpdateDocsTaskStep.build_docs', new=MagicMock())
    @patch('readthedocs.doc_builder.environments.BuildEnvironment.failed', new_callable=PropertyMock)
    def test_conda_environment(self, build_failed, checkout_path, tmpdir):
        build_failed.return_value = False
        checkout_path.return_value = str(tmpdir)
        conda_file = 'environmemt.yml'
        apply_fs(tmpdir, {conda_file: ''})
        base_path = self.create_config_file(
            tmpdir,
            {
                'conda': {'environment': conda_file}
            }
        )

        update_docs = self.get_update_docs_task()
        update_docs.run_build(docker=False, record=False)

        conda_file = path.join(str(base_path), conda_file)
        assert update_docs.config.conda.environment == conda_file
        assert isinstance(update_docs.python_env, Conda)

    @pytest.mark.skip
    def test_default_build_image(self, checkout_path, tmpdir):
        checkout_path.return_value = str(tmpdir)
        build_image = 'readthedocs/build:latest'
        self.create_config_file(tmpdir, {})
        update_docs = self.get_update_docs_task()
        assert update_docs.config.build.image == build_image

    @pytest.mark.skip
    def test_build_image(self, checkout_path, tmpdir):
        checkout_path.return_value = str(tmpdir)
        build_image = 'readthedocs/build:stable'
        self.create_config_file(
            tmpdir,
            {'build': {'image': 'stable'}},
        )
        update_docs = self.get_update_docs_task()
        assert update_docs.config.build.image == build_image

    @pytest.mark.skip
    def test_custom_build_image(self, checkout_path, tmpdir):
        checkout_path.return_value = str(tmpdir)

        build_image = 'readthedocs/build:3.0'
        self.project.container_image = build_image
        self.project.save()

        self.create_config_file(tmpdir, {})
        update_docs = self.get_update_docs_task()
        assert update_docs.config.build.image == build_image

    @pytest.mark.skip
    def test_python_version(self, checkout_path, tmpdir):
        checkout_path.return_value = str(tmpdir)
        self.create_config_file(tmpdir, {})
        # The default version is always 3
        self.project.python_interpreter = 'python2'
        self.project.save()

        config = self.get_update_docs_task().config
        assert config.python.version == 3
        assert config.python_full_version == 3.6

    @pytest.mark.skip
    @patch('readthedocs.doc_builder.environments.BuildEnvironment.run')
    def test_python_requirements(self, run, checkout_path, tmpdir):
        checkout_path.return_value = str(tmpdir)
        requirements_file = 'requirements.txt'
        apply_fs(tmpdir, {requirements_file: ''})
        base_path = self.create_config_file(
            tmpdir,
            {
                'python': {'requirements': requirements_file}
            }
        )

        update_docs = self.get_update_docs_task()
        config = update_docs.config

        python_env = Virtualenv(
            version=self.version,
            build_env=update_docs.build_env,
            config=config
        )
        update_docs.python_env = python_env
        update_docs.python_env.install_user_requirements()

        args, kwargs = run.call_args
        requirements_file = path.join(str(base_path), requirements_file)

        assert config.python.requirements == requirements_file
        assert requirements_file in args

    @pytest.mark.skip
    @patch('readthedocs.doc_builder.environments.BuildEnvironment.run')
    def test_python_requirements_empty(self, run, checkout_path, tmpdir):
        checkout_path.return_value = str(tmpdir)
        self.create_config_file(
            tmpdir,
            {
                'python': {'requirements': ''}
            }
        )

        update_docs = self.get_update_docs_task()
        config = update_docs.config

        python_env = Virtualenv(
            version=self.version,
            build_env=update_docs.build_env,
            config=config
        )
        update_docs.python_env = python_env
        update_docs.python_env.install_user_requirements()

        assert config.python.requirements == ''
        assert not run.called

    @pytest.mark.skip
    @patch('readthedocs.doc_builder.environments.BuildEnvironment.run')
    def test_python_install_setup(self, run, checkout_path, tmpdir):
        checkout_path.return_value = str(tmpdir)
        self.create_config_file(
            tmpdir,
            {
                'python': {'install': 'setup.py'}
            }
        )

        update_docs = self.get_update_docs_task()
        config = update_docs.config

        python_env = Virtualenv(
            version=self.version,
            build_env=update_docs.build_env,
            config=config
        )
        update_docs.python_env = python_env
        update_docs.python_env.install_package()

        args, kwargs = run.call_args

        assert 'setup.py' in args
        assert 'install' in args
        assert config.python.install_with_setup
        assert not config.python.install_with_pip

    @pytest.mark.skip
    @patch('readthedocs.doc_builder.environments.BuildEnvironment.run')
    def test_python_install_pip(self, run, checkout_path, tmpdir):
        checkout_path.return_value = str(tmpdir)
        self.create_config_file(
            tmpdir,
            {
                'python': {'install': 'pip'}
            }
        )

        update_docs = self.get_update_docs_task()
        config = update_docs.config

        python_env = Virtualenv(
            version=self.version,
            build_env=update_docs.build_env,
            config=config
        )
        update_docs.python_env = python_env
        update_docs.python_env.install_package()

        args, kwargs = run.call_args

        assert 'setup.py' not in args
        assert 'install' in args
        assert config.python.install_with_pip
        assert not config.python.install_with_setup

    @pytest.mark.skip
    def test_python_install_project(self, checkout_path, tmpdir):
        checkout_path.return_value = str(tmpdir)
        self.create_config_file(tmpdir, {})

        self.project.install_project = True
        self.project.save()

        config = self.get_update_docs_task().config

        assert config.python.install_with_setup
        assert not config.python.install_with_pip

    @pytest.mark.skip
    @patch('readthedocs.doc_builder.environments.BuildEnvironment.run')
    def test_python_extra_requirements(self, run, checkout_path, tmpdir):
        checkout_path.return_value = str(tmpdir)
        self.create_config_file(
            tmpdir,
            {
                'python': {
                    'install': 'pip',
                    'extra_requirements': ['docs'],
                }
            }
        )

        update_docs = self.get_update_docs_task()
        config = update_docs.config

        python_env = Virtualenv(
            version=self.version,
            build_env=update_docs.build_env,
            config=config
        )
        update_docs.python_env = python_env
        update_docs.python_env.install_package()

        args, kwargs = run.call_args

        assert 'setup.py' not in args
        assert 'install' in args
        assert '.[docs]' in args
        assert config.python.install_with_pip
        assert not config.python.install_with_setup

    @pytest.mark.skip
    @patch('readthedocs.doc_builder.environments.BuildEnvironment.run')
    def test_system_packages(self, run, checkout_path, tmpdir):
        checkout_path.return_value = str(tmpdir)
        self.create_config_file(
            tmpdir,
            {
                'python': {
                    'system_packages': True,
                }
            }
        )

        update_docs = self.get_update_docs_task()
        config = update_docs.config

        python_env = Virtualenv(
            version=self.version,
            build_env=update_docs.build_env,
            config=config
        )
        update_docs.python_env = python_env
        update_docs.python_env.setup_base()

        args, kwargs = run.call_args

        assert '--system-site-packages' in args
        assert config.python.use_system_site_packages

    @pytest.mark.skip
    @pytest.mark.parametrize('value,result',
                             [('html', 'sphinx'),
                              ('htmldir', 'sphinx_htmldir'),
                              ('singlehtml', 'sphinx_singlehtml')])
    @patch('readthedocs.projects.tasks.get_builder_class')
    def test_sphinx_builder(
            self, get_builder_class, checkout_path, value, result, tmpdir):
        checkout_path.return_value = str(tmpdir)
        self.create_config_file(tmpdir, {'sphinx': {'builder': value}})

        self.project.documentation_type = result
        self.project.save()

        update_docs = self.get_update_docs_task()
        update_docs.build_docs_html()

        get_builder_class.assert_called_with(result)

<<<<<<< HEAD
    @pytest.mark.skip
=======
    @pytest.mark.skip(
        'This test is not compatible with the new validation around doctype.')
>>>>>>> df715ded
    @patch('readthedocs.projects.tasks.get_builder_class')
    def test_sphinx_builder_default(
            self, get_builder_class, checkout_path, tmpdir):
        checkout_path.return_value = str(tmpdir)
        self.create_config_file(tmpdir, {})

        self.project.documentation_type = 'mkdocs'
        self.project.save()

        update_docs = self.get_update_docs_task()
        update_docs.build_docs_html()

        get_builder_class.assert_called_with('sphinx')

    @pytest.mark.skip
    @patch('readthedocs.doc_builder.backends.sphinx.BaseSphinx.move')
    @patch('readthedocs.doc_builder.backends.sphinx.BaseSphinx.append_conf')
    @patch('readthedocs.doc_builder.backends.sphinx.BaseSphinx.run')
    def test_sphinx_configuration_default(
            self, run, append_conf, move, checkout_path, tmpdir):
        """Should be default to find a conf.py file."""
        checkout_path.return_value = str(tmpdir)

        apply_fs(tmpdir, {'conf.py': ''})
        self.create_config_file(tmpdir, {})
        self.project.conf_py_file = ''
        self.project.save()

        update_docs = self.get_update_docs_task()
        config = update_docs.config
        python_env = Virtualenv(
            version=self.version,
            build_env=update_docs.build_env,
            config=config
        )
        update_docs.python_env = python_env

        update_docs.build_docs_html()

        args, kwargs = run.call_args
        assert kwargs['cwd'] == str(tmpdir)
        append_conf.assert_called_once()
        move.assert_called_once()

    @pytest.mark.skip
    @patch('readthedocs.doc_builder.backends.sphinx.BaseSphinx.move')
    @patch('readthedocs.doc_builder.backends.sphinx.BaseSphinx.append_conf')
    @patch('readthedocs.doc_builder.backends.sphinx.BaseSphinx.run')
    def test_sphinx_configuration_default(
            self, run, append_conf, move, checkout_path, tmpdir):
        """Should be default to find a conf.py file."""
        checkout_path.return_value = str(tmpdir)

        apply_fs(tmpdir, {'conf.py': ''})
        self.create_config_file(tmpdir, {})
        self.project.conf_py_file = ''
        self.project.save()

        update_docs = self.get_update_docs_task()
        config = update_docs.config
        python_env = Virtualenv(
            version=self.version,
            build_env=update_docs.build_env,
            config=config
        )
        update_docs.python_env = python_env

        update_docs.build_docs_html()

        args, kwargs = run.call_args
        assert kwargs['cwd'] == str(tmpdir)
        append_conf.assert_called_once()
        move.assert_called_once()

    @patch('readthedocs.doc_builder.backends.sphinx.BaseSphinx.move')
    @patch('readthedocs.doc_builder.backends.sphinx.BaseSphinx.append_conf')
    @patch('readthedocs.doc_builder.backends.sphinx.BaseSphinx.run')
    def test_sphinx_configuration(
            self, run, append_conf, move, checkout_path, tmpdir):
        checkout_path.return_value = str(tmpdir)
        apply_fs(tmpdir, {
            'conf.py': '',
            'docx': {
                'conf.py': '',
            },
        })
        self.create_config_file(
            tmpdir,
            {
                'sphinx': {
                    'configuration': 'docx/conf.py',
                },
            }
        )

        update_docs = self.get_update_docs_task()
        config = update_docs.config
        python_env = Virtualenv(
            version=self.version,
            build_env=update_docs.build_env,
            config=config
        )
        update_docs.python_env = python_env

        update_docs.build_docs_html()

        args, kwargs = run.call_args
        assert kwargs['cwd'] == path.join(str(tmpdir), 'docx')
        append_conf.assert_called_once()
        move.assert_called_once()

    @pytest.mark.skip
    @patch('readthedocs.doc_builder.backends.sphinx.BaseSphinx.move')
    @patch('readthedocs.doc_builder.backends.sphinx.BaseSphinx.append_conf')
    @patch('readthedocs.doc_builder.backends.sphinx.BaseSphinx.run')
    def test_sphinx_fail_on_warning(
            self, run, append_conf, move, checkout_path, tmpdir):
        checkout_path.return_value = str(tmpdir)
        apply_fs(tmpdir, {
            'docx': {
                'conf.py': '',
            },
        })
        self.create_config_file(
            tmpdir,
            {
                'sphinx': {
                    'configuration': 'docx/conf.py',
                    'fail_on_warning': True,
                },
            }
        )

        update_docs = self.get_update_docs_task()
        config = update_docs.config
        python_env = Virtualenv(
            version=self.version,
            build_env=update_docs.build_env,
            config=config
        )
        update_docs.python_env = python_env

        update_docs.build_docs_html()

        args, kwargs = run.call_args
        assert '-W' in args
        append_conf.assert_called_once()
        move.assert_called_once()

    @patch('readthedocs.doc_builder.backends.mkdocs.BaseMkdocs.move')
    @patch('readthedocs.doc_builder.backends.mkdocs.BaseMkdocs.append_conf')
    @patch('readthedocs.doc_builder.backends.mkdocs.BaseMkdocs.run')
    def test_mkdocs_configuration(
            self, run, append_conf, move, checkout_path, tmpdir):
        checkout_path.return_value = str(tmpdir)
        apply_fs(tmpdir, {
            'mkdocs.yml': '',
            'docx': {
                'mkdocs.yml': '',
            },
        })
        self.create_config_file(
            tmpdir,
            {
                'mkdocs': {
                    'configuration': 'docx/mkdocs.yml',
                },
            }
        )
        self.project.documentation_type = 'mkdocs'
        self.project.save()

        update_docs = self.get_update_docs_task()
        config = update_docs.config
        python_env = Virtualenv(
            version=self.version,
            build_env=update_docs.build_env,
            config=config
        )
        update_docs.python_env = python_env

        update_docs.build_docs_html()

        args, kwargs = run.call_args
        assert '--config-file' in args
        assert path.join(str(tmpdir), 'docx/mkdocs.yml') in args
        append_conf.assert_called_once()
        move.assert_called_once()

    @patch('readthedocs.doc_builder.backends.mkdocs.BaseMkdocs.move')
    @patch('readthedocs.doc_builder.backends.mkdocs.BaseMkdocs.append_conf')
    @patch('readthedocs.doc_builder.backends.mkdocs.BaseMkdocs.run')
    def test_mkdocs_fail_on_warning(
            self, run, append_conf, move, checkout_path, tmpdir):
        checkout_path.return_value = str(tmpdir)
        apply_fs(tmpdir, {
            'docx': {
                'mkdocs.yml': '',
            },
        })
        self.create_config_file(
            tmpdir,
            {
                'mkdocs': {
                    'configuration': 'docx/mkdocs.yml',
                    'fail_on_warning': True,
                },
            }
        )
        self.project.documentation_type = 'mkdocs'
        self.project.save()

        update_docs = self.get_update_docs_task()
        config = update_docs.config
        python_env = Virtualenv(
            version=self.version,
            build_env=update_docs.build_env,
            config=config
        )
        update_docs.python_env = python_env

        update_docs.build_docs_html()

        args, kwargs = run.call_args
        assert '--strict' in args
        append_conf.assert_called_once()
        move.assert_called_once()

    @pytest.mark.parametrize('value,expected', [(ALL, ['one', 'two', 'three']),
                                                (['one', 'two'], ['one', 'two'])])
    @patch('readthedocs.vcs_support.backends.git.Backend.checkout_submodules')
    def test_submodules_include(self, checkout_submodules,
                                checkout_path, tmpdir, value, expected):
        checkout_path.return_value = str(tmpdir)
        self.create_config_file(
            tmpdir,
            {
                'submodules': {
                    'include': value,
                },
            }
        )

        git_repo = make_git_repo(str(tmpdir))
        create_git_submodule(git_repo, 'one')
        create_git_submodule(git_repo, 'two')
        create_git_submodule(git_repo, 'three')

        update_docs = self.get_update_docs_task()
        checkout_path.return_value = git_repo
        update_docs.additional_vcs_operations()

        args, kwargs = checkout_submodules.call_args
        assert set(args[0]) == set(expected)
        assert update_docs.config.submodules.recursive is False

    @patch('readthedocs.vcs_support.backends.git.Backend.checkout_submodules')
    def test_submodules_exclude(self, checkout_submodules,
                                checkout_path, tmpdir):
        checkout_path.return_value = str(tmpdir)
        self.create_config_file(
            tmpdir,
            {
                'submodules': {
                    'exclude': ['one'],
                    'recursive': True,
                },
            }
        )

        git_repo = make_git_repo(str(tmpdir))
        create_git_submodule(git_repo, 'one')
        create_git_submodule(git_repo, 'two')
        create_git_submodule(git_repo, 'three')

        update_docs = self.get_update_docs_task()
        checkout_path.return_value = git_repo
        update_docs.additional_vcs_operations()

        args, kwargs = checkout_submodules.call_args
        assert set(args[0]) == {'two', 'three'}
        assert update_docs.config.submodules.recursive is True

    @patch('readthedocs.vcs_support.backends.git.Backend.checkout_submodules')
    def test_submodules_exclude_all(self, checkout_submodules,
                                checkout_path, tmpdir):
        checkout_path.return_value = str(tmpdir)
        self.create_config_file(
            tmpdir,
            {
                'submodules': {
                    'exclude': ALL,
                    'recursive': True,
                },
            }
        )

        git_repo = make_git_repo(str(tmpdir))
        create_git_submodule(git_repo, 'one')
        create_git_submodule(git_repo, 'two')
        create_git_submodule(git_repo, 'three')

        update_docs = self.get_update_docs_task()
        checkout_path.return_value = git_repo
        update_docs.additional_vcs_operations()

        checkout_submodules.assert_not_called()<|MERGE_RESOLUTION|>--- conflicted
+++ resolved
@@ -350,11 +350,6 @@
         assert not outcomes['localmedia']
         assert not outcomes['epub']
 
-<<<<<<< HEAD
-    @pytest.mark.skip
-    @patch('readthedocs.projects.tasks.UpdateDocsTaskStep.update_documentation_type', new=MagicMock())
-=======
->>>>>>> df715ded
     @patch('readthedocs.projects.tasks.UpdateDocsTaskStep.setup_python_environment', new=MagicMock())
     @patch('readthedocs.projects.tasks.UpdateDocsTaskStep.build_docs', new=MagicMock())
     @patch('readthedocs.doc_builder.environments.BuildEnvironment.failed', new_callable=PropertyMock)
@@ -627,12 +622,8 @@
 
         get_builder_class.assert_called_with(result)
 
-<<<<<<< HEAD
-    @pytest.mark.skip
-=======
     @pytest.mark.skip(
         'This test is not compatible with the new validation around doctype.')
->>>>>>> df715ded
     @patch('readthedocs.projects.tasks.get_builder_class')
     def test_sphinx_builder_default(
             self, get_builder_class, checkout_path, tmpdir):

# -*- coding: utf-8 -*-
from __future__ import (
    absolute_import, division, print_function, unicode_literals)

import mock
from django.test import TestCase
from django_dynamic_fixture import get

from readthedocs.builds.models import Version
from readthedocs.config import BuildConfigV1, InvalidConfig, ProjectConfig
from readthedocs.doc_builder.config import load_yaml_config
from readthedocs.projects.models import Project


def create_load(config=None):
    """
    Mock out the function of the build load function.

    This will create a ProjectConfig list of BuildConfigV1 objects and validate
    them. The default load function iterates over files and builds up a list of
    objects. Instead of mocking all of this, just mock the end result.
    """
    if config is None:
        config = {}

    def inner(path=None, env_config=None):
        env_config_defaults = {
            'output_base': '',
            'name': '1',
        }
        if env_config is not None:
            env_config_defaults.update(env_config)
        yaml_config = ProjectConfig([
            BuildConfigV1(
                env_config_defaults,
                config,
                source_file='readthedocs.yml',
                source_position=0,
            ),
        ])
        yaml_config.validate()
        return yaml_config

    return inner


@mock.patch('readthedocs.doc_builder.config.load_config')
class LoadConfigTests(TestCase):

    def setUp(self):
<<<<<<< HEAD
        self.project = get(
            Project,
            main_language_project=None,
            install_project=False,
            requirements_file='urls.py',
        )
=======
        self.project = get(Project, main_language_project=None,
                           install_project=False, requirements_file='__init__.py')
>>>>>>> 6dbf1c1b
        self.version = get(Version, project=self.project)

    def test_python_supported_versions_default_image_1_0(self, load_config):
        load_config.side_effect = create_load()
        self.project.container_image = 'readthedocs/build:1.0'
        self.project.enable_epub_build = True
        self.project.enable_pdf_build = True
        self.project.save()
        config = load_yaml_config(self.version)
        self.assertEqual(load_config.call_count, 1)
        load_config.assert_has_calls([
            mock.call(
                path=mock.ANY,
                env_config={
                    'allow_v2': mock.ANY,
                    'build': {'image': 'readthedocs/build:1.0'},
                    'output_base': '',
                    'name': mock.ANY,
                    'defaults': {
                        'install_project': self.project.install_project,
                        'formats': [
                            'htmlzip',
                            'epub',
                            'pdf'
                        ],
                        'use_system_packages': self.project.use_system_packages,
                        'requirements_file': self.project.requirements_file,
                        'python_version': 2,
                        'sphinx_configuration': mock.ANY,
                        'build_image': 'readthedocs/build:1.0',
                    },
                },
            ),
        ])
        self.assertEqual(config.python_version, 2)

    def test_python_supported_versions_image_1_0(self, load_config):
        load_config.side_effect = create_load()
        self.project.container_image = 'readthedocs/build:1.0'
        self.project.save()
        config = load_yaml_config(self.version)
        self.assertEqual(config.get_valid_python_versions(),
                         [2, 2.7, 3, 3.4])

    def test_python_supported_versions_image_2_0(self, load_config):
        load_config.side_effect = create_load()
        self.project.container_image = 'readthedocs/build:2.0'
        self.project.save()
        config = load_yaml_config(self.version)
        self.assertEqual(config.get_valid_python_versions(),
                         [2, 2.7, 3, 3.5])

    def test_python_supported_versions_image_latest(self, load_config):
        load_config.side_effect = create_load()
        self.project.container_image = 'readthedocs/build:latest'
        self.project.save()
        config = load_yaml_config(self.version)
        self.assertEqual(config.get_valid_python_versions(),
                         [2, 2.7, 3, 3.3, 3.4, 3.5, 3.6])

    def test_python_default_version(self, load_config):
        load_config.side_effect = create_load()
        config = load_yaml_config(self.version)
        self.assertEqual(config.python_version, 2)
        self.assertEqual(config.python_interpreter, 'python2.7')

    def test_python_set_python_version_on_project(self, load_config):
        load_config.side_effect = create_load()
        self.project.container_image = 'readthedocs/build:2.0'
        self.project.python_interpreter = 'python3'
        self.project.save()
        config = load_yaml_config(self.version)
        self.assertEqual(config.python_version, 3)
        self.assertEqual(config.python_interpreter, 'python3.5')

    def test_python_set_python_version_in_config(self, load_config):
        load_config.side_effect = create_load({
            'python': {'version': 3.5},
        })
        self.project.container_image = 'readthedocs/build:2.0'
        self.project.save()
        config = load_yaml_config(self.version)
        self.assertEqual(config.python_version, 3.5)
        self.assertEqual(config.python_interpreter, 'python3.5')

    def test_python_invalid_version_in_config(self, load_config):
        load_config.side_effect = create_load({
            'python': {'version': 2.6}
        })
        self.project.container_image = 'readthedocs/build:2.0'
        self.project.save()
        with self.assertRaises(InvalidConfig):
            load_yaml_config(self.version)

    def test_install_project(self, load_config):
        load_config.side_effect = create_load()
        config = load_yaml_config(self.version)
        self.assertEqual(config.install_project, False)

        load_config.side_effect = create_load({
            'python': {'setup_py_install': True}
        })
        config = load_yaml_config(self.version)
        self.assertEqual(config.install_project, True)

    def test_extra_requirements(self, load_config):
        load_config.side_effect = create_load({
            'python': {
                'pip_install': True,
                'extra_requirements': ['tests', 'docs']
            }
        })
        config = load_yaml_config(self.version)
        self.assertEqual(config.extra_requirements, ['tests', 'docs'])

        load_config.side_effect = create_load({
            'python': {
                'extra_requirements': ['tests', 'docs']
            }
        })
        config = load_yaml_config(self.version)
        self.assertEqual(config.extra_requirements, [])

        load_config.side_effect = create_load()
        config = load_yaml_config(self.version)
        self.assertEqual(config.extra_requirements, [])

        load_config.side_effect = create_load({
            'python': {
                'setup_py_install': True,
                'extra_requirements': ['tests', 'docs']
            }
        })
        config = load_yaml_config(self.version)
        self.assertEqual(config.extra_requirements, [])

    def test_conda(self, load_config):
        to_find = '__init__.py'
        load_config.side_effect = create_load({
            'conda': {
                'file': to_find
            }
        })
        config = load_yaml_config(self.version)
        self.assertEqual(config.use_conda, True)
        self.assertTrue(config.conda_file[-len(to_find):] == to_find)

        load_config.side_effect = create_load()
        config = load_yaml_config(self.version)
        self.assertEqual(config.use_conda, False)
        self.assertEqual(config.conda_file, None)

    def test_requirements_file(self, load_config):
        requirements_file = '__init__.py'
        load_config.side_effect = create_load({
            'requirements_file': requirements_file
        })
        config = load_yaml_config(self.version)
        self.assertEqual(config.requirements_file, requirements_file)

        # Respects the requirements file from the project settings
        load_config.side_effect = create_load()
        config = load_yaml_config(self.version)
        self.assertEqual(config.requirements_file, '__init__.py')<|MERGE_RESOLUTION|>--- conflicted
+++ resolved
@@ -48,17 +48,12 @@
 class LoadConfigTests(TestCase):
 
     def setUp(self):
-<<<<<<< HEAD
         self.project = get(
             Project,
             main_language_project=None,
             install_project=False,
-            requirements_file='urls.py',
+            requirements_file='__init__.py'
         )
-=======
-        self.project = get(Project, main_language_project=None,
-                           install_project=False, requirements_file='__init__.py')
->>>>>>> 6dbf1c1b
         self.version = get(Version, project=self.project)
 
     def test_python_supported_versions_default_image_1_0(self, load_config):

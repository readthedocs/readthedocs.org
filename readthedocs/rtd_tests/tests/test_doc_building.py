--- conflicted
+++ resolved
@@ -449,47 +449,6 @@
         args = self.pip_install_args + requirements
         self.assertArgsStartsWith(args, calls[1])
 
-<<<<<<< HEAD
-    @mock.patch('readthedocs.doc_builder.config.load_config')
-    @patch('readthedocs.projects.models.Project.checkout_path')
-    def test_install_core_requirements_sphinx_system_packages_caps_setuptools(self, checkout_path, load_config):
-        config_data = {
-            'python': {
-                'use_system_site_packages': True,
-            },
-        }
-        load_config.side_effect = create_load(config_data)
-        config = load_yaml_config(self.version_sphinx)
-
-        tmpdir = tempfile.mkdtemp()
-        checkout_path.return_value = tmpdir
-        python_env = Virtualenv(
-            version=self.version_sphinx,
-            build_env=self.build_env_mock,
-            config=config,
-        )
-        python_env.install_core_requirements()
-        requirements_sphinx = [
-            "commonmark",
-            "recommonmark",
-            "sphinx",
-            "sphinx-rtd-theme",
-            "readthedocs-sphinx-ext",
-            "setuptools",
-        ]
-
-        self.assertEqual(self.build_env_mock.run.call_count, 2)
-        calls = self.build_env_mock.run.call_args_list
-
-        core_args = self.pip_install_args + ["pip", "setuptools"]
-        self.assertArgsStartsWith(core_args, calls[0])
-
-        requirements = self.base_requirements + requirements_sphinx
-        args = self.pip_install_args + ['-I'] + requirements
-        self.assertArgsStartsWith(args, calls[1])
-
-=======
->>>>>>> 575ac35a
     @patch('readthedocs.projects.models.Project.checkout_path')
     def test_install_core_requirements_mkdocs(self, checkout_path):
         tmpdir = tempfile.mkdtemp()

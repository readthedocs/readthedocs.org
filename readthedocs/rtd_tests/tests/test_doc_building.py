# -*- coding: utf-8 -*-
"""
Things to know:

* raw subprocess calls like .communicate expects bytes
* the Command wrappers encapsulate the bytes and expose unicode
"""
import hashlib
import json
import os
import re
import tempfile
import uuid

from unittest import mock
import pytest
from django.test import TestCase
from django_dynamic_fixture import get
from docker.errors import APIError as DockerAPIError
from docker.errors import DockerException
from unittest.mock import Mock, PropertyMock, mock_open, patch

from readthedocs.builds.constants import BUILD_STATE_CLONING
from readthedocs.builds.models import Version
from readthedocs.doc_builder.config import load_yaml_config
from readthedocs.doc_builder.environments import (
    BuildCommand,
    DockerBuildCommand,
    DockerBuildEnvironment,
    LocalBuildEnvironment,
)
from readthedocs.doc_builder.exceptions import BuildEnvironmentError
from readthedocs.doc_builder.python_environments import Conda, Virtualenv
from readthedocs.projects.models import Project, EnvironmentVariable
from readthedocs.rtd_tests.mocks.environment import EnvironmentMockGroup
from readthedocs.rtd_tests.mocks.paths import fake_paths_lookup
from readthedocs.rtd_tests.tests.test_config_integration import create_load


DUMMY_BUILD_ID = 123
SAMPLE_UNICODE = 'HérÉ îß sömê ünïçó∂é'
SAMPLE_UTF8_BYTES = SAMPLE_UNICODE.encode('utf-8')


class TestLocalBuildEnvironment(TestCase):

    """Test execution and exception handling in environment."""
    fixtures = ['test_data', 'eric']

    def setUp(self):
        self.project = Project.objects.get(slug='pip')
        self.version = Version(slug='foo', verbose_name='foobar')
        self.project.versions.add(self.version, bulk=False)
        self.mocks = EnvironmentMockGroup()
        self.mocks.start()

    def tearDown(self):
        self.mocks.stop()

    def test_normal_execution(self):
        """Normal build in passing state."""
        self.mocks.configure_mock(
            'process', {
                'communicate.return_value': (b'This is okay', ''),
            },
        )
        type(self.mocks.process).returncode = PropertyMock(return_value=0)

        build_env = LocalBuildEnvironment(
            version=self.version,
            project=self.project,
            build={'id': DUMMY_BUILD_ID},
        )

        with build_env:
            build_env.run('echo', 'test')
        self.assertTrue(self.mocks.process.communicate.called)
        self.assertTrue(build_env.done)
        self.assertTrue(build_env.successful)
        self.assertEqual(len(build_env.commands), 1)
        self.assertEqual(build_env.commands[0].output, 'This is okay')

        # api() is not called anymore, we use api_v2 instead
        self.assertFalse(self.mocks.api()(DUMMY_BUILD_ID).put.called)
        # The command was saved
        command = build_env.commands[0]
        self.mocks.mocks['api_v2.command'].post.assert_called_once_with({
            'build': DUMMY_BUILD_ID,
            'command': command.get_command(),
            'description': command.description,
            'output': command.output,
            'exit_code': 0,
            'start_time': command.start_time,
            'end_time': command.end_time,
        })
        self.mocks.mocks['api_v2.build']().put.assert_called_with({
            'id': DUMMY_BUILD_ID,
            'version': self.version.pk,
            'success': True,
            'project': self.project.pk,
            'setup_error': '',
            'length': mock.ANY,
            'error': '',
            'setup': '',
            'output': '',
            'state': 'finished',
            'builder': mock.ANY,
            'exit_code': 0,
        })

    def test_command_not_recorded(self):
        """Normal build in passing state with no command recorded."""
        self.mocks.configure_mock(
            'process', {
                'communicate.return_value': (b'This is okay', ''),
            },
        )
        type(self.mocks.process).returncode = PropertyMock(return_value=0)

        build_env = LocalBuildEnvironment(
            version=self.version,
            project=self.project,
            build={'id': DUMMY_BUILD_ID},
        )

        with build_env:
            build_env.run('echo', 'test', record=False)
        self.assertTrue(self.mocks.process.communicate.called)
        self.assertTrue(build_env.done)
        self.assertTrue(build_env.successful)
        self.assertEqual(len(build_env.commands), 0)

        # api() is not called anymore, we use api_v2 instead
        self.assertFalse(self.mocks.api()(DUMMY_BUILD_ID).put.called)
        # The command was not saved
        self.assertFalse(self.mocks.mocks['api_v2.command'].post.called)
        self.mocks.mocks['api_v2.build']().put.assert_called_with({
            'id': DUMMY_BUILD_ID,
            'version': self.version.pk,
            'success': True,
            'project': self.project.pk,
            'setup_error': '',
            'length': mock.ANY,
            'error': '',
            'setup': '',
            'output': '',
            'state': 'finished',
            'builder': mock.ANY,
        })

    def test_record_command_as_success(self):
        self.mocks.configure_mock(
            'process', {
                'communicate.return_value': (b'This is okay', ''),
            },
        )
        type(self.mocks.process).returncode = PropertyMock(return_value=1)

        build_env = LocalBuildEnvironment(
            version=self.version,
            project=self.project,
            build={'id': DUMMY_BUILD_ID},
        )

        with build_env:
            build_env.run('echo', 'test', record_as_success=True)
        self.assertTrue(self.mocks.process.communicate.called)
        self.assertTrue(build_env.done)
        self.assertTrue(build_env.successful)
        self.assertEqual(len(build_env.commands), 1)
        self.assertEqual(build_env.commands[0].output, 'This is okay')

        # api() is not called anymore, we use api_v2 instead
        self.assertFalse(self.mocks.api()(DUMMY_BUILD_ID).put.called)
        # The command was saved
        command = build_env.commands[0]
        self.mocks.mocks['api_v2.command'].post.assert_called_once_with({
            'build': DUMMY_BUILD_ID,
            'command': command.get_command(),
            'description': command.description,
            'output': command.output,
            'exit_code': 0,
            'start_time': command.start_time,
            'end_time': command.end_time,
        })
        self.mocks.mocks['api_v2.build']().put.assert_called_with({
            'id': DUMMY_BUILD_ID,
            'version': self.version.pk,
            'success': True,
            'project': self.project.pk,
            'setup_error': '',
            'length': mock.ANY,
            'error': '',
            'setup': '',
            'output': '',
            'state': 'finished',
            'builder': mock.ANY,
            'exit_code': 0,
        })

    def test_incremental_state_update_with_no_update(self):
        """Build updates to a non-finished state when update_on_success=True."""
        build_envs = [
            LocalBuildEnvironment(
                version=self.version,
                project=self.project,
                build={'id': DUMMY_BUILD_ID},
            ),
            LocalBuildEnvironment(
                version=self.version,
                project=self.project,
                build={'id': DUMMY_BUILD_ID},
                update_on_success=False,
            ),
        ]

        for build_env in build_envs:
            with build_env:
                build_env.update_build(BUILD_STATE_CLONING)
                self.mocks.mocks['api_v2.build']().put.assert_called_with({
                    'id': DUMMY_BUILD_ID,
                    'version': self.version.pk,
                    'project': self.project.pk,
                    'setup_error': '',
                    'length': mock.ANY,
                    'error': '',
                    'setup': '',
                    'output': '',
                    'state': BUILD_STATE_CLONING,
                    'builder': mock.ANY,
                })
            self.assertIsNone(build_env.failure)
        # The build failed before executing any command
        self.assertFalse(self.mocks.mocks['api_v2.command'].post.called)

    def test_failing_execution(self):
        """Build in failing state."""
        self.mocks.configure_mock(
            'process', {
                'communicate.return_value': (b'This is not okay', ''),
            },
        )
        type(self.mocks.process).returncode = PropertyMock(return_value=1)

        build_env = LocalBuildEnvironment(
            version=self.version,
            project=self.project,
            build={'id': DUMMY_BUILD_ID},
        )

        with build_env:
            build_env.run('echo', 'test')
            self.fail('This should be unreachable')
        self.assertTrue(self.mocks.process.communicate.called)
        self.assertTrue(build_env.done)
        self.assertTrue(build_env.failed)
        self.assertEqual(len(build_env.commands), 1)
        self.assertEqual(build_env.commands[0].output, 'This is not okay')

        # api() is not called anymore, we use api_v2 instead
        self.assertFalse(self.mocks.api()(DUMMY_BUILD_ID).put.called)
        # The command was saved
        command = build_env.commands[0]
        self.mocks.mocks['api_v2.command'].post.assert_called_once_with({
            'build': DUMMY_BUILD_ID,
            'command': command.get_command(),
            'description': command.description,
            'output': command.output,
            'exit_code': 1,
            'start_time': command.start_time,
            'end_time': command.end_time,
        })
        self.mocks.mocks['api_v2.build']().put.assert_called_with({
            'id': DUMMY_BUILD_ID,
            'version': self.version.pk,
            'success': False,
            'project': self.project.pk,
            'setup_error': '',
            'length': mock.ANY,
            'error': '',
            'setup': '',
            'output': '',
            'state': 'finished',
            'builder': mock.ANY,
            'exit_code': 1,
        })

    def test_failing_execution_with_caught_exception(self):
        """Build in failing state with BuildEnvironmentError exception."""
        build_env = LocalBuildEnvironment(
            version=self.version,
            project=self.project,
            build={'id': DUMMY_BUILD_ID},
        )

        with build_env:
            raise BuildEnvironmentError('Foobar')

        self.assertFalse(self.mocks.process.communicate.called)
        self.assertEqual(len(build_env.commands), 0)
        self.assertTrue(build_env.done)
        self.assertTrue(build_env.failed)

        # api() is not called anymore, we use api_v2 instead
        self.assertFalse(self.mocks.api()(DUMMY_BUILD_ID).put.called)
        # The build failed before executing any command
        self.assertFalse(self.mocks.mocks['api_v2.command'].post.called)
        self.mocks.mocks['api_v2.build']().put.assert_called_with({
            'id': DUMMY_BUILD_ID,
            'version': self.version.pk,
            'success': False,
            'project': self.project.pk,
            'setup_error': '',
            'length': mock.ANY,
            'error': 'Foobar',
            'setup': '',
            'output': '',
            'state': 'finished',
            'builder': mock.ANY,
            'exit_code': 1,
        })

    def test_failing_execution_with_unexpected_exception(self):
        """Build in failing state with exception from code."""
        build_env = LocalBuildEnvironment(
            version=self.version,
            project=self.project,
            build={'id': DUMMY_BUILD_ID},
        )

        with build_env:
            raise ValueError('uncaught')

        self.assertFalse(self.mocks.process.communicate.called)
        self.assertTrue(build_env.done)
        self.assertTrue(build_env.failed)

        # api() is not called anymore, we use api_v2 instead
        self.assertFalse(self.mocks.api()(DUMMY_BUILD_ID).put.called)
        # The build failed before executing any command
        self.assertFalse(self.mocks.mocks['api_v2.command'].post.called)
        self.mocks.mocks['api_v2.build']().put.assert_called_with({
            'id': DUMMY_BUILD_ID,
            'version': self.version.pk,
            'success': False,
            'project': self.project.pk,
            'setup_error': '',
            'length': mock.ANY,
            'error': (
                'There was a problem with Read the Docs while building your '
                'documentation. Please try again later. However, if this '
                'problem persists, please report this to us with your '
                'build id (123).'
            ),
            'setup': '',
            'output': '',
            'state': 'finished',
            'builder': mock.ANY,
        })


class TestDockerBuildEnvironment(TestCase):

    """Test docker build environment."""

    fixtures = ['test_data', 'eric']

    def setUp(self):
        self.project = Project.objects.get(slug='pip')
        self.version = Version(slug='foo', verbose_name='foobar')
        self.project.versions.add(self.version, bulk=False)
        self.mocks = EnvironmentMockGroup()
        self.mocks.start()

    def tearDown(self):
        self.mocks.stop()

    def test_container_id(self):
        """Test docker build command."""
        docker = DockerBuildEnvironment(
            version=self.version,
            project=self.project,
            build={'id': DUMMY_BUILD_ID},
        )
        self.assertEqual(docker.container_id, 'build-123-project-6-pip')

    def test_environment_successful_build(self):
        """A successful build exits cleanly and reports the build output."""
        build_env = DockerBuildEnvironment(
            version=self.version,
            project=self.project,
            build={'id': DUMMY_BUILD_ID},
        )

        with build_env:
            pass

        self.assertTrue(build_env.successful)

        # api() is not called anymore, we use api_v2 instead
        self.assertFalse(self.mocks.api()(DUMMY_BUILD_ID).put.called)
        # No commands were executed
        self.assertFalse(self.mocks.mocks['api_v2.command'].post.called)
        self.mocks.mocks['api_v2.build']().put.assert_called_with({
            'id': DUMMY_BUILD_ID,
            'version': self.version.pk,
            'success': True,
            'project': self.project.pk,
            'setup_error': '',
            'length': 0,
            'error': '',
            'setup': '',
            'output': '',
            'state': 'finished',
            'builder': mock.ANY,
        })

    def test_environment_successful_build_without_update(self):
        """A successful build exits cleanly and doesn't update build."""
        build_env = DockerBuildEnvironment(
            version=self.version,
            project=self.project,
            build={'id': DUMMY_BUILD_ID},
            update_on_success=False,
        )

        with build_env:
            pass

        self.assertTrue(build_env.successful)

        # api() is not called anymore, we use api_v2 instead
        self.assertFalse(self.mocks.api()(DUMMY_BUILD_ID).put.called)
        # No commands were executed
        self.assertFalse(self.mocks.mocks['api_v2.command'].post.called)
        self.assertFalse(self.mocks.mocks['api_v2.build']().put.called)

    def test_environment_failed_build_without_update_but_with_error(self):
        """A failed build exits cleanly and doesn't update build."""
        build_env = DockerBuildEnvironment(
            version=self.version,
            project=self.project,
            build={'id': DUMMY_BUILD_ID},
            update_on_success=False,
        )

        with build_env:
            raise BuildEnvironmentError('Test')

        self.assertFalse(build_env.successful)

        # api() is not called anymore, we use api_v2 instead
        self.assertFalse(self.mocks.api()(DUMMY_BUILD_ID).put.called)
        # No commands were executed
        self.assertFalse(self.mocks.mocks['api_v2.command'].post.called)
        self.mocks.mocks['api_v2.build']().put.assert_called_with({
            'id': DUMMY_BUILD_ID,
            'version': self.version.pk,
            'success': False,
            'project': self.project.pk,
            'setup_error': '',
            'exit_code': 1,
            'length': 0,
            'error': 'Test',
            'setup': '',
            'output': '',
            'state': 'finished',
            'builder': mock.ANY,
        })

    def test_connection_failure(self):
        """Connection failure on to docker socket should raise exception."""
        self.mocks.configure_mock('docker', {'side_effect': DockerException})
        build_env = DockerBuildEnvironment(
            version=self.version,
            project=self.project,
            build={'id': DUMMY_BUILD_ID},
        )

        def _inner():
            with build_env:
                self.fail('Should not hit this')

        self.assertRaises(BuildEnvironmentError, _inner)

        # api() is not called anymore, we use api_v2 instead
        self.assertFalse(self.mocks.api()(DUMMY_BUILD_ID).put.called)
        # No commands were executed
        self.assertFalse(self.mocks.mocks['api_v2.command'].post.called)
        self.mocks.mocks['api_v2.build']().put.assert_called_with({
            'id': DUMMY_BUILD_ID,
            'version': self.version.pk,
            'success': False,
            'project': self.project.pk,
            'setup_error': '',
            'exit_code': 1,
            'length': 0,
            'error': (
                'There was a problem with Read the Docs while building your '
                'documentation. Please try again later. However, if this '
                'problem persists, please report this to us with your '
                'build id (123).'
            ),
            'setup': '',
            'output': '',
            'state': 'finished',
            'builder': mock.ANY,
        })

    def test_api_failure(self):
        """Failing API error response from docker should raise exception."""
        response = Mock(status_code=500, reason='Because')
        self.mocks.configure_mock(
            'docker_client', {
                'create_container.side_effect': DockerAPIError(
                    'Failure creating container', response,
                    'Failure creating container',
                ),
            },
        )

        build_env = DockerBuildEnvironment(
            version=self.version,
            project=self.project,
            build={'id': DUMMY_BUILD_ID},
        )

        def _inner():
            with build_env:
                self.fail('Should not hit this')

        self.assertRaises(BuildEnvironmentError, _inner)

        # api() is not called anymore, we use api_v2 instead
        self.assertFalse(self.mocks.api()(DUMMY_BUILD_ID).put.called)
        # No commands were executed
        self.assertFalse(self.mocks.mocks['api_v2.command'].post.called)
        self.mocks.mocks['api_v2.build']().put.assert_called_with({
            'id': DUMMY_BUILD_ID,
            'version': self.version.pk,
            'success': False,
            'project': self.project.pk,
            'setup_error': '',
            'exit_code': 1,
            'length': mock.ANY,
            'error': 'Build environment creation failed',
            'setup': '',
            'output': '',
            'state': 'finished',
            'builder': mock.ANY,
        })

    def test_api_failure_on_docker_memory_limit(self):
        """Docker exec_create raised memory issue on `exec`"""
        response = Mock(status_code=500, reason='Internal Server Error')
        self.mocks.configure_mock(
            'docker_client', {
                'exec_create.side_effect': DockerAPIError(
                    'Failure creating container', response,
                    'Failure creating container',
                ),
            },
        )

        build_env = DockerBuildEnvironment(
            version=self.version,
            project=self.project,
            build={'id': DUMMY_BUILD_ID},
        )

        with build_env:
            build_env.run('echo test', cwd='/tmp')

        self.assertEqual(build_env.commands[0].exit_code, -1)
        self.assertEqual(build_env.commands[0].error, None)
        self.assertTrue(build_env.failed)

        # api() is not called anymore, we use api_v2 instead
        self.assertFalse(self.mocks.api()(DUMMY_BUILD_ID).put.called)
        # The command was saved
        command = build_env.commands[0]
        self.mocks.mocks['api_v2.command'].post.assert_called_once_with({
            'build': DUMMY_BUILD_ID,
            'command': command.get_command(),
            'description': command.description,
            'output': command.output,
            'exit_code': -1,
            'start_time': command.start_time,
            'end_time': command.end_time,
        })
        self.mocks.mocks['api_v2.build']().put.assert_called_with({
            'id': DUMMY_BUILD_ID,
            'version': self.version.pk,
            'success': False,
            'project': self.project.pk,
            'setup_error': '',
            'exit_code': -1,
            'length': mock.ANY,
            'error': '',
            'setup': '',
            'output': '',
            'state': 'finished',
            'builder': mock.ANY,
        })

    def test_api_failure_on_error_in_exit(self):
        response = Mock(status_code=500, reason='Internal Server Error')
        self.mocks.configure_mock(
            'docker_client', {
                'kill.side_effect': BuildEnvironmentError('Failed'),
            },
        )

        build_env = DockerBuildEnvironment(
            version=self.version,
            project=self.project,
            build={'id': DUMMY_BUILD_ID},
        )

        with build_env:
            pass

        # api() is not called anymore, we use api_v2 instead
        self.assertFalse(self.mocks.api()(DUMMY_BUILD_ID).put.called)
        # No commands were executed
        self.assertFalse(self.mocks.mocks['api_v2.command'].post.called)
        self.mocks.mocks['api_v2.build']().put.assert_called_with({
            'id': DUMMY_BUILD_ID,
            'version': self.version.pk,
            'success': False,
            'project': self.project.pk,
            'setup_error': '',
            'exit_code': 1,
            'length': 0,
            'error': 'Failed',
            'setup': '',
            'output': '',
            'state': 'finished',
            'builder': mock.ANY,
        })

    def test_api_failure_returns_previous_error_on_error_in_exit(self):
        """
        Treat previously raised errors with more priority.

        Don't report a connection problem to Docker on cleanup if we have a more
        usable error to show the user.
        """
        response = Mock(status_code=500, reason='Internal Server Error')
        self.mocks.configure_mock(
            'docker_client', {
                'kill.side_effect': BuildEnvironmentError('Outer failed'),
            },
        )

        build_env = DockerBuildEnvironment(
            version=self.version,
            project=self.project,
            build={'id': DUMMY_BUILD_ID},
        )

        with build_env:
            raise BuildEnvironmentError('Inner failed')

        # api() is not called anymore, we use api_v2 instead
        self.assertFalse(self.mocks.api()(DUMMY_BUILD_ID).put.called)
        # No commands were executed
        self.assertFalse(self.mocks.mocks['api_v2.command'].post.called)
        self.mocks.mocks['api_v2.build']().put.assert_called_with({
            'id': DUMMY_BUILD_ID,
            'version': self.version.pk,
            'success': False,
            'project': self.project.pk,
            'setup_error': '',
            'exit_code': 1,
            'length': 0,
            'error': 'Inner failed',
            'setup': '',
            'output': '',
            'state': 'finished',
            'builder': mock.ANY,
        })

    def test_command_execution(self):
        """Command execution through Docker."""
        self.mocks.configure_mock(
            'docker_client', {
                'exec_create.return_value': {'Id': b'container-foobar'},
                'exec_start.return_value': b'This is the return',
                'exec_inspect.return_value': {'ExitCode': 1},
            },
        )

        build_env = DockerBuildEnvironment(
            version=self.version,
            project=self.project,
            build={'id': DUMMY_BUILD_ID},
        )

        with build_env:
            build_env.run('echo test', cwd='/tmp')

        self.mocks.docker_client.exec_create.assert_called_with(
            container='build-123-project-6-pip',
            cmd="/bin/sh -c 'cd /tmp && echo\\ test'",
            environment=mock.ANY,
            stderr=True,
            stdout=True,
        )
        self.assertEqual(build_env.commands[0].exit_code, 1)
        self.assertEqual(build_env.commands[0].output, 'This is the return')
        self.assertEqual(build_env.commands[0].error, None)
        self.assertTrue(build_env.failed)

        # api() is not called anymore, we use api_v2 instead
        self.assertFalse(self.mocks.api()(DUMMY_BUILD_ID).put.called)
        # The command was saved
        command = build_env.commands[0]
        self.mocks.mocks['api_v2.command'].post.assert_called_once_with({
            'build': DUMMY_BUILD_ID,
            'command': command.get_command(),
            'description': command.description,
            'output': command.output,
            'exit_code': 1,
            'start_time': command.start_time,
            'end_time': command.end_time,
        })
        self.mocks.mocks['api_v2.build']().put.assert_called_with({
            'id': DUMMY_BUILD_ID,
            'version': self.version.pk,
            'success': False,
            'project': self.project.pk,
            'setup_error': '',
            'exit_code': 1,
            'length': 0,
            'error': '',
            'setup': '',
            'output': '',
            'state': 'finished',
            'builder': mock.ANY,
        })

    def test_command_not_recorded(self):
        """Command execution through Docker without record the command."""
        self.mocks.configure_mock(
            'docker_client', {
                'exec_create.return_value': {'Id': b'container-foobar'},
                'exec_start.return_value': b'This is the return',
                'exec_inspect.return_value': {'ExitCode': 1},
            },
        )

        build_env = DockerBuildEnvironment(
            version=self.version,
            project=self.project,
            build={'id': DUMMY_BUILD_ID},
        )

        with build_env:
            build_env.run('echo test', cwd='/tmp', record=False)

        self.mocks.docker_client.exec_create.assert_called_with(
            container='build-123-project-6-pip',
            cmd="/bin/sh -c 'cd /tmp && echo\\ test'",
            environment=mock.ANY,
            stderr=True,
            stdout=True,
        )
        self.assertEqual(len(build_env.commands), 0)
        self.assertFalse(build_env.failed)

        # api() is not called anymore, we use api_v2 instead
        self.assertFalse(self.mocks.api()(DUMMY_BUILD_ID).put.called)
        # The command was not saved
        self.assertFalse(self.mocks.mocks['api_v2.command'].post.called)
        self.mocks.mocks['api_v2.build']().put.assert_called_with({
            'id': DUMMY_BUILD_ID,
            'version': self.version.pk,
            'success': True,
            'project': self.project.pk,
            'setup_error': '',
            'length': 0,
            'error': '',
            'setup': '',
            'output': '',
            'state': 'finished',
            'builder': mock.ANY,
        })

    def test_record_command_as_success(self):
        self.mocks.configure_mock(
            'docker_client', {
                'exec_create.return_value': {'Id': b'container-foobar'},
                'exec_start.return_value': b'This is the return',
                'exec_inspect.return_value': {'ExitCode': 1},
            },
        )

        build_env = DockerBuildEnvironment(
            version=self.version,
            project=self.project,
            build={'id': DUMMY_BUILD_ID},
        )

        with build_env:
            build_env.run('echo test', cwd='/tmp', record_as_success=True)

        self.mocks.docker_client.exec_create.assert_called_with(
            container='build-123-project-6-pip',
            cmd="/bin/sh -c 'cd /tmp && echo\\ test'",
            environment=mock.ANY,
            stderr=True,
            stdout=True,
        )
        self.assertEqual(build_env.commands[0].exit_code, 0)
        self.assertEqual(build_env.commands[0].output, 'This is the return')
        self.assertEqual(build_env.commands[0].error, None)
        self.assertFalse(build_env.failed)

        # api() is not called anymore, we use api_v2 instead
        self.assertFalse(self.mocks.api()(DUMMY_BUILD_ID).put.called)
        # The command was saved
        command = build_env.commands[0]
        self.mocks.mocks['api_v2.command'].post.assert_called_once_with({
            'build': DUMMY_BUILD_ID,
            'command': command.get_command(),
            'description': command.description,
            'output': command.output,
            'exit_code': 0,
            'start_time': command.start_time,
            'end_time': command.end_time,
        })
        self.mocks.mocks['api_v2.build']().put.assert_called_with({
            'id': DUMMY_BUILD_ID,
            'version': self.version.pk,
            'success': True,
            'project': self.project.pk,
            'setup_error': '',
            'exit_code': 0,
            'length': 0,
            'error': '',
            'setup': '',
            'output': '',
            'state': 'finished',
            'builder': mock.ANY,
        })

    def test_command_execution_cleanup_exception(self):
        """Command execution through Docker, catch exception during cleanup."""
        response = Mock(status_code=500, reason='Because')
        self.mocks.configure_mock(
            'docker_client', {
                'exec_create.return_value': {'Id': b'container-foobar'},
                'exec_start.return_value': b'This is the return',
                'exec_inspect.return_value': {'ExitCode': 0},
                'kill.side_effect': DockerAPIError(
                    'Failure killing container',
                    response,
                    'Failure killing container',
                ),
            },
        )

        build_env = DockerBuildEnvironment(
            version=self.version,
            project=self.project,
            build={'id': DUMMY_BUILD_ID},
        )
        with build_env:
            build_env.run('echo', 'test', cwd='/tmp')

        self.mocks.docker_client.kill.assert_called_with(
            'build-123-project-6-pip',
        )
        self.assertTrue(build_env.successful)

        # api() is not called anymore, we use api_v2 instead
        self.assertFalse(self.mocks.api()(DUMMY_BUILD_ID).put.called)
        # The command was saved
        command = build_env.commands[0]
        self.mocks.mocks['api_v2.command'].post.assert_called_once_with({
            'build': DUMMY_BUILD_ID,
            'command': command.get_command(),
            'description': command.description,
            'output': command.output,
            'exit_code': 0,
            'start_time': command.start_time,
            'end_time': command.end_time,
        })
        self.mocks.mocks['api_v2.build']().put.assert_called_with({
            'id': DUMMY_BUILD_ID,
            'version': self.version.pk,
            'error': '',
            'success': True,
            'project': self.project.pk,
            'setup_error': '',
            'exit_code': 0,
            'length': 0,
            'setup': '',
            'output': '',
            'state': 'finished',
            'builder': mock.ANY,
        })

    def test_container_already_exists(self):
        """Docker container already exists."""
        self.mocks.configure_mock(
            'docker_client', {
                'inspect_container.return_value': {'State': {'Running': True}},
                'exec_create.return_value': {'Id': b'container-foobar'},
                'exec_start.return_value': b'This is the return',
                'exec_inspect.return_value': {'ExitCode': 0},
            },
        )

        build_env = DockerBuildEnvironment(
            version=self.version,
            project=self.project,
            build={'id': DUMMY_BUILD_ID},
        )

        def _inner():
            with build_env:
                build_env.run('echo', 'test', cwd='/tmp')

        self.assertRaises(BuildEnvironmentError, _inner)
        self.assertEqual(
            str(build_env.failure),
            'A build environment is currently running for this version',
        )
        self.assertEqual(self.mocks.docker_client.exec_create.call_count, 0)
        self.assertTrue(build_env.failed)

        # api() is not called anymore, we use api_v2 instead
        self.assertFalse(self.mocks.api()(DUMMY_BUILD_ID).put.called)
        # The build failed before executing any command
        self.assertFalse(self.mocks.mocks['api_v2.command'].post.called)
        self.mocks.mocks['api_v2.build']().put.assert_called_with({
            'id': DUMMY_BUILD_ID,
            'version': self.version.pk,
            'success': False,
            'project': self.project.pk,
            'setup_error': '',
            'exit_code': 1,
            'length': 0,
            'error': 'A build environment is currently running for this version',
            'setup': '',
            'output': '',
            'state': 'finished',
            'builder': mock.ANY,
        })

    def test_container_timeout(self):
        """Docker container timeout and command failure."""
        response = Mock(status_code=404, reason='Container not found')
        self.mocks.configure_mock(
            'docker_client', {
                'inspect_container.side_effect': [
                    DockerAPIError(
                        'No container found',
                        response,
                        'No container found',
                    ),
                    {'State': {'Running': False, 'ExitCode': 42}},
                ],
                'exec_create.return_value': {'Id': b'container-foobar'},
                'exec_start.return_value': b'This is the return',
                'exec_inspect.return_value': {'ExitCode': 0},
            },
        )

        build_env = DockerBuildEnvironment(
            version=self.version,
            project=self.project,
            build={'id': DUMMY_BUILD_ID},
        )
        with build_env:
            build_env.run('echo', 'test', cwd='/tmp')

        self.assertEqual(str(build_env.failure), 'Build exited due to time out')
        self.assertEqual(self.mocks.docker_client.exec_create.call_count, 1)
        self.assertTrue(build_env.failed)

        # api() is not called anymore, we use api_v2 instead
        self.assertFalse(self.mocks.api()(DUMMY_BUILD_ID).put.called)
        # The command was saved
        command = build_env.commands[0]
        self.mocks.mocks['api_v2.command'].post.assert_called_once_with({
            'build': DUMMY_BUILD_ID,
            'command': command.get_command(),
            'description': command.description,
            'output': command.output,
            'exit_code': 0,
            'start_time': command.start_time,
            'end_time': command.end_time,
        })
        self.mocks.mocks['api_v2.build']().put.assert_called_with({
            'id': DUMMY_BUILD_ID,
            'version': self.version.pk,
            'success': False,
            'project': self.project.pk,
            'setup_error': '',
            'exit_code': 1,
            'length': 0,
            'error': 'Build exited due to time out',
            'setup': '',
            'output': '',
            'state': 'finished',
            'builder': mock.ANY,
        })


class TestBuildCommand(TestCase):

    """Test build command creation."""

    def test_command_env(self):
        """Test build command env vars."""
        env = {'FOOBAR': 'foobar', 'BIN_PATH': 'foobar'}
        cmd = BuildCommand('echo', environment=env)
        for key in list(env.keys()):
            self.assertEqual(cmd.environment[key], env[key])

    def test_result(self):
        """Test result of output using unix true/false commands."""
        cmd = BuildCommand('true')
        cmd.run()
        self.assertTrue(cmd.successful)

        cmd = BuildCommand('false')
        cmd.run()
        self.assertTrue(cmd.failed)

    def test_missing_command(self):
        """Test missing command."""
        path = os.path.join('non-existant', str(uuid.uuid4()))
        self.assertFalse(os.path.exists(path))
        cmd = BuildCommand(path)
        cmd.run()
        missing_re = re.compile(r'(?:No such file or directory|not found)')
        self.assertRegex(cmd.error, missing_re)

    def test_input(self):
        """Test input to command."""
        cmd = BuildCommand('/bin/cat', input_data='FOOBAR')
        cmd.run()
        self.assertEqual(cmd.output, 'FOOBAR')

    def test_output(self):
        """Test output command."""
        cmd = BuildCommand(['/bin/bash', '-c', 'echo -n FOOBAR'])

        # Mock BuildCommand.sanitized_output just to count the amount of calls,
        # but use the original method to behaves as real
        original_sanitized_output = cmd.sanitize_output
        with patch('readthedocs.doc_builder.environments.BuildCommand.sanitize_output') as sanitize_output:  # noqa
            sanitize_output.side_effect = original_sanitized_output
            cmd.run()
            self.assertEqual(cmd.output, 'FOOBAR')

            # Check that we sanitize the output
            self.assertEqual(sanitize_output.call_count, 2)

    def test_error_output(self):
        """Test error output from command."""
        # Test default combined output/error streams
        cmd = BuildCommand(['/bin/bash', '-c', 'echo -n FOOBAR 1>&2'])
        cmd.run()
        self.assertEqual(cmd.output, 'FOOBAR')
        self.assertIsNone(cmd.error)
        # Test non-combined streams
        cmd = BuildCommand(
            ['/bin/bash', '-c', 'echo -n FOOBAR 1>&2'],
            combine_output=False,
        )
        cmd.run()
        self.assertEqual(cmd.output, '')
        self.assertEqual(cmd.error, 'FOOBAR')

    def test_sanitize_output(self):
        cmd = BuildCommand(['/bin/bash', '-c', 'echo'])
        checks = (
            (b'Hola', 'Hola'),
            (b'H\x00i', 'Hi'),
            (b'H\x00i \x00\x00\x00You!\x00', 'Hi You!'),
        )
        for output, sanitized in checks:
            self.assertEqual(cmd.sanitize_output(output), sanitized)

    @patch('subprocess.Popen')
    def test_unicode_output(self, mock_subprocess):
        """Unicode output from command."""
        mock_process = Mock(**{
            'communicate.return_value': (SAMPLE_UTF8_BYTES, b''),
        })
        mock_subprocess.return_value = mock_process

        cmd = BuildCommand(['echo', 'test'], cwd='/tmp/foobar')
        cmd.run()
        self.assertEqual(
            cmd.output,
            'H\xe9r\xc9 \xee\xdf s\xf6m\xea \xfcn\xef\xe7\xf3\u2202\xe9',
        )


class TestDockerBuildCommand(TestCase):

    """Test docker build commands."""

    def setUp(self):
        self.mocks = EnvironmentMockGroup()
        self.mocks.start()

    def tearDown(self):
        self.mocks.stop()

    def test_wrapped_command(self):
        """Test shell wrapping for Docker chdir."""
        cmd = DockerBuildCommand(
            ['pip', 'install', 'requests'],
            cwd='/tmp/foobar',
        )
        self.assertEqual(
            cmd.get_wrapped_command(),
            "/bin/sh -c 'cd /tmp/foobar && pip install requests'",
        )
        cmd = DockerBuildCommand(
            ['python', '/tmp/foo/pip', 'install', 'Django>1.7'],
            cwd='/tmp/foobar',
            bin_path='/tmp/foo',
        )
        self.assertEqual(
            cmd.get_wrapped_command(),
            (
                '/bin/sh -c '
                "'cd /tmp/foobar && PATH=/tmp/foo:$PATH "
                r"python /tmp/foo/pip install Django\>1.7'"
            ),
        )

    def test_unicode_output(self):
        """Unicode output from command."""
        self.mocks.configure_mock(
            'docker_client', {
                'exec_create.return_value': {'Id': b'container-foobar'},
                'exec_start.return_value': SAMPLE_UTF8_BYTES,
                'exec_inspect.return_value': {'ExitCode': 0},
            },
        )
        cmd = DockerBuildCommand(['echo', 'test'], cwd='/tmp/foobar')
        cmd.build_env = Mock()
        cmd.build_env.get_client.return_value = self.mocks.docker_client
        type(cmd.build_env).container_id = PropertyMock(return_value='foo')
        cmd.run()
        self.assertEqual(
            cmd.output,
            'H\xe9r\xc9 \xee\xdf s\xf6m\xea \xfcn\xef\xe7\xf3\u2202\xe9',
        )
        self.assertEqual(self.mocks.docker_client.exec_start.call_count, 1)
        self.assertEqual(self.mocks.docker_client.exec_create.call_count, 1)
        self.assertEqual(self.mocks.docker_client.exec_inspect.call_count, 1)

    def test_command_oom_kill(self):
        """Command is OOM killed."""
        self.mocks.configure_mock(
            'docker_client', {
                'exec_create.return_value': {'Id': b'container-foobar'},
                'exec_start.return_value': b'Killed\n',
                'exec_inspect.return_value': {'ExitCode': 137},
            },
        )
        cmd = DockerBuildCommand(['echo', 'test'], cwd='/tmp/foobar')
        cmd.build_env = Mock()
        cmd.build_env.get_client.return_value = self.mocks.docker_client
        type(cmd.build_env).container_id = PropertyMock(return_value='foo')
        cmd.run()
        self.assertIn(
            'Command killed due to excessive memory consumption\n',
            str(cmd.output),
        )


class TestPythonEnvironment(TestCase):

    def setUp(self):
        self.project_sphinx = get(Project, documentation_type='sphinx')
        self.version_sphinx = get(Version, project=self.project_sphinx)

        self.project_mkdocs = get(Project, documentation_type='mkdocs')
        self.version_mkdocs = get(Version, project=self.project_mkdocs)

        self.build_env_mock = Mock()

        self.base_requirements = [
<<<<<<< HEAD
            'Pygments',
=======
            'setuptools',
>>>>>>> d66f9b12
            'docutils',
            'mock',
            'pillow',
            'alabaster',
        ]
        self.base_conda_requirements = [
            'mock',
            'pillow',
        ]

        self.pip_install_args = [
            mock.ANY,  # python path
            '-m',
            'pip',
            'install',
            '--upgrade',
            '--cache-dir',
            mock.ANY,  # cache path
        ]

    def assertArgsStartsWith(self, args, function_mock):
        """
        Assert that each element of args of the mock start
        with each element of args.
        """
        args_mock, _ = function_mock.call_args
        for arg, arg_mock in zip(args, args_mock):
            if arg is not mock.ANY:
                self.assertTrue(arg_mock.startswith(arg))

    @patch('readthedocs.projects.models.Project.checkout_path')
    def test_install_core_requirements_sphinx(self, checkout_path):
        tmpdir = tempfile.mkdtemp()
        checkout_path.return_value = tmpdir
        python_env = Virtualenv(
            version=self.version_sphinx,
            build_env=self.build_env_mock,
        )
        python_env.install_core_requirements()
        requirements_sphinx = [
            'commonmark',
            'recommonmark',
            'sphinx',
            'sphinx-rtd-theme',
            'readthedocs-sphinx-ext',
        ]
        requirements = self.base_requirements + requirements_sphinx
        args = self.pip_install_args + requirements
        self.assertEqual(self.build_env_mock.run.call_count, 2)
        self.assertArgsStartsWith(args, self.build_env_mock.run)

    @patch('readthedocs.projects.models.Project.checkout_path')
    def test_install_core_requirements_mkdocs(self, checkout_path):
        tmpdir = tempfile.mkdtemp()
        checkout_path.return_value = tmpdir
        python_env = Virtualenv(
            version=self.version_mkdocs,
            build_env=self.build_env_mock,
        )
        python_env.install_core_requirements()
        requirements_mkdocs = [
            'commonmark',
            'recommonmark',
            'mkdocs',
        ]
        requirements = self.base_requirements + requirements_mkdocs
        args = self.pip_install_args + requirements
        self.assertEqual(self.build_env_mock.run.call_count, 2)
        self.assertArgsStartsWith(args, self.build_env_mock.run)

    @patch('readthedocs.projects.models.Project.checkout_path')
    def test_install_user_requirements(self, checkout_path):
        """
        If a projects does not specify a requirements file,
        RTD will choose one automatically.

        First by searching under the docs/ directory and then under the root.
        The files can be named as:

        - ``pip_requirements.txt``
        - ``requirements.txt``
        """
        tmpdir = tempfile.mkdtemp()
        checkout_path.return_value = tmpdir
        self.build_env_mock.project = self.project_sphinx
        self.build_env_mock.version = self.version_sphinx
        python_env = Virtualenv(
            version=self.version_sphinx,
            build_env=self.build_env_mock,
        )

        checkout_path = python_env.checkout_path
        docs_requirements = os.path.join(
            checkout_path, 'docs', 'requirements.txt',
        )
        root_requirements = os.path.join(
            checkout_path, 'requirements.txt',
        )
        paths = {
            os.path.join(checkout_path, 'docs'): True,
        }
        args = [
            mock.ANY,  # python path
            '-m',
            'pip',
            'install',
            '--exists-action=w',
            '--cache-dir',
            mock.ANY,  # cache path
            '-r',
            'requirements_file',
        ]

        # One requirements file on the docs/ dir
        # should be installed
        paths[docs_requirements] = True
        paths[root_requirements] = False
        with fake_paths_lookup(paths):
            python_env.install_requirements()
        args[-1] = 'docs/requirements.txt'
        self.build_env_mock.run.assert_called_with(
            *args, cwd=mock.ANY, bin_path=mock.ANY
        )

        # One requirements file on the root dir
        # should be installed
        paths[docs_requirements] = False
        paths[root_requirements] = True
        with fake_paths_lookup(paths):
            python_env.install_requirements()
        args[-1] = 'requirements.txt'
        self.build_env_mock.run.assert_called_with(
            *args, cwd=mock.ANY, bin_path=mock.ANY
        )

        # Two requirements files on the root and  docs/ dirs
        # the one on docs/ should be installed
        paths[docs_requirements] = True
        paths[root_requirements] = True
        with fake_paths_lookup(paths):
            python_env.install_requirements()
        args[-1] = 'docs/requirements.txt'
        self.build_env_mock.run.assert_called_with(
            *args, cwd=mock.ANY, bin_path=mock.ANY
        )

        # No requirements file
        # no requirements should be installed
        self.build_env_mock.run.reset_mock()
        paths[docs_requirements] = False
        paths[root_requirements] = False
        with fake_paths_lookup(paths):
            python_env.install_requirements()
        self.build_env_mock.run.assert_not_called()

    @patch('readthedocs.projects.models.Project.checkout_path')
    def test_install_core_requirements_sphinx_conda(self, checkout_path):
        tmpdir = tempfile.mkdtemp()
        checkout_path.return_value = tmpdir
        python_env = Conda(
            version=self.version_sphinx,
            build_env=self.build_env_mock,
        )
        python_env.install_core_requirements()
        conda_sphinx = [
            'sphinx',
            'sphinx_rtd_theme',
        ]
        conda_requirements = self.base_conda_requirements + conda_sphinx
        pip_requirements = [
            'recommonmark',
            'readthedocs-sphinx-ext',
        ]

        args_pip = [
            mock.ANY,  # python path
            '-m',
            'pip',
            'install',
            '-U',
            '--cache-dir',
            mock.ANY,  # cache path
        ]
        args_pip.extend(pip_requirements)

        args_conda = [
            'conda',
            'install',
            '--yes',
            '--quiet',
            '--name',
            self.version_sphinx.slug,
        ]
        args_conda.extend(conda_requirements)

        self.build_env_mock.run.assert_has_calls([
            mock.call(*args_conda, cwd=mock.ANY),
            mock.call(*args_pip, bin_path=mock.ANY, cwd=mock.ANY),
        ])

    @patch('readthedocs.projects.models.Project.checkout_path')
    def test_install_core_requirements_mkdocs_conda(self, checkout_path):
        tmpdir = tempfile.mkdtemp()
        checkout_path.return_value = tmpdir
        python_env = Conda(
            version=self.version_mkdocs,
            build_env=self.build_env_mock,
        )
        python_env.install_core_requirements()
        conda_requirements = self.base_conda_requirements
        pip_requirements = [
            'recommonmark',
            'mkdocs',
        ]

        args_pip = [
            mock.ANY,  # python path
            '-m',
            'pip',
            'install',
            '-U',
            '--cache-dir',
            mock.ANY,  # cache path
        ]
        args_pip.extend(pip_requirements)

        args_conda = [
            'conda',
            'install',
            '--yes',
            '--quiet',
            '--name',
            self.version_mkdocs.slug,
        ]
        args_conda.extend(conda_requirements)

        self.build_env_mock.run.assert_has_calls([
            mock.call(*args_conda, cwd=mock.ANY),
            mock.call(*args_pip, bin_path=mock.ANY, cwd=mock.ANY),
        ])

    @patch('readthedocs.projects.models.Project.checkout_path')
    def test_install_user_requirements_conda(self, checkout_path):
        tmpdir = tempfile.mkdtemp()
        checkout_path.return_value = tmpdir
        python_env = Conda(
            version=self.version_sphinx,
            build_env=self.build_env_mock,
        )
        python_env.install_requirements()
        self.build_env_mock.run.assert_not_called()


class AutoWipeEnvironmentBase:
    fixtures = ['test_data', 'eric']
    build_env_class = None

    def setUp(self):
        self.pip = Project.objects.get(slug='pip')
        self.version = self.pip.versions.get(slug='0.8')
        self.build_env = self.build_env_class(
            project=self.pip,
            version=self.version,
            build={'id': DUMMY_BUILD_ID},
        )

    @mock.patch('readthedocs.doc_builder.config.load_config')
    def test_save_environment_json(self, load_config):
        config_data = {
            'build': {
                'image': '2.0',
            },
            'python': {
                'version': 2.7,
            },
        }
        load_config.side_effect = create_load(config_data)
        config = load_yaml_config(self.version)

        python_env = Virtualenv(
            version=self.version,
            build_env=self.build_env,
            config=config,
        )

        self.assertFalse(self.pip.environmentvariable_set.all().exists())
        get(EnvironmentVariable, project=self.pip, name='ABCD', value='1234')
        env_var_str = '_ABCD_1234_'
        m = hashlib.sha256()
        m.update(env_var_str.encode('utf-8'))
        env_vars_hash = m.hexdigest()

        with patch(
                'readthedocs.doc_builder.python_environments.PythonEnvironment.environment_json_path',
                return_value=tempfile.mktemp(suffix='envjson'),
        ):
            python_env.save_environment_json()
            json_data = json.load(open(python_env.environment_json_path()))

        expected_data = {
            'build': {
                'image': 'readthedocs/build:2.0',
                'hash': 'a1b2c3',
            },
            'python': {
                'version': 2.7,
            },
            'env_vars_hash': env_vars_hash
        }
        self.assertDictEqual(json_data, expected_data)

    @mock.patch('readthedocs.doc_builder.config.load_config')
    def test_is_obsolete_without_env_json_file(self, load_config):
        load_config.side_effect = create_load()
        config = load_yaml_config(self.version)

        with patch('os.path.exists') as exists:
            exists.return_value = False
            python_env = Virtualenv(
                version=self.version,
                build_env=self.build_env,
                config=config,
            )

        self.assertFalse(python_env.is_obsolete)

    @mock.patch('readthedocs.doc_builder.config.load_config')
    def test_is_obsolete_with_invalid_env_json_file(self, load_config):
        load_config.side_effect = create_load()
        config = load_yaml_config(self.version)

        with patch('os.path.exists') as exists:
            exists.return_value = True
            python_env = Virtualenv(
                version=self.version,
                build_env=self.build_env,
                config=config,
            )

        self.assertFalse(python_env.is_obsolete)

    @mock.patch('readthedocs.doc_builder.config.load_config')
    def test_is_obsolete_with_json_different_python_version(self, load_config):
        config_data = {
            'build': {
                'image': '2.0',
            },
            'python': {
                'version': 2.7,
            },
        }
        load_config.side_effect = create_load(config_data)
        config = load_yaml_config(self.version)

        python_env = Virtualenv(
            version=self.version,
            build_env=self.build_env,
            config=config,
        )
        env_json_data = '{"build": {"image": "readthedocs/build:2.0", "hash": "a1b2c3"}, "python": {"version": 3.5}}'  # noqa
        with patch('os.path.exists') as exists, patch('readthedocs.doc_builder.python_environments.open', mock_open(read_data=env_json_data)) as _open:  # noqa
            exists.return_value = True
            self.assertTrue(python_env.is_obsolete)

    @mock.patch('readthedocs.doc_builder.config.load_config')
    def test_is_obsolete_with_json_different_build_image(self, load_config):
        config_data = {
            'build': {
                'image': 'latest',
            },
            'python': {
                'version': 2.7,
            },
        }
        load_config.side_effect = create_load(config_data)
        config = load_yaml_config(self.version)

        python_env = Virtualenv(
            version=self.version,
            build_env=self.build_env,
            config=config,
        )
        env_json_data = '{"build": {"image": "readthedocs/build:2.0", "hash": "a1b2c3"}, "python": {"version": 2.7}}'  # noqa
        with patch('os.path.exists') as exists, patch('readthedocs.doc_builder.python_environments.open', mock_open(read_data=env_json_data)) as _open:  # noqa
            exists.return_value = True
            obsolete = python_env.is_obsolete
            self.assertTrue(obsolete)

    @mock.patch('readthedocs.doc_builder.config.load_config')
    def test_is_obsolete_with_project_different_build_image(self, load_config):
        config_data = {
            'build': {
                'image': '2.0',
            },
            'python': {
                'version': 2.7,
            },
        }
        load_config.side_effect = create_load(config_data)

        # Set container_image manually
        self.pip.container_image = 'readthedocs/build:latest'
        self.pip.save()

        config = load_yaml_config(self.version)

        python_env = Virtualenv(
            version=self.version,
            build_env=self.build_env,
            config=config,
        )
        env_json_data = '{"build": {"image": "readthedocs/build:2.0", "hash": "a1b2c3"}, "python": {"version": 2.7}}'  # noqa
        with patch('os.path.exists') as exists, patch('readthedocs.doc_builder.python_environments.open', mock_open(read_data=env_json_data)) as _open:  # noqa
            exists.return_value = True
            self.assertTrue(python_env.is_obsolete)

    @mock.patch('readthedocs.doc_builder.config.load_config')
    def test_is_obsolete_with_json_same_data_as_version(self, load_config):
        config_data = {
            'build': {
                'image': '2.0',
            },
            'python': {
                'version': 3.5,
            },
        }
        load_config.side_effect = create_load(config_data)
        config = load_yaml_config(self.version)

        python_env = Virtualenv(
            version=self.version,
            build_env=self.build_env,
            config=config,
        )

        self.assertFalse(self.pip.environmentvariable_set.all().exists())
        get(EnvironmentVariable, project=self.pip, name='HELLO', value='WORLD')
        env_var_str = '_HELLO_WORLD_'
        m = hashlib.sha256()
        m.update(env_var_str.encode('utf-8'))
        env_vars_hash = m.hexdigest()

        env_json_data = '{{"build": {{"image": "readthedocs/build:2.0", "hash": "a1b2c3"}}, "python": {{"version": 3.5}}, "env_vars_hash": "{}"}}'.format(env_vars_hash)  # noqa
        with patch('os.path.exists') as exists, patch('readthedocs.doc_builder.python_environments.open', mock_open(read_data=env_json_data)) as _open:  # noqa
            exists.return_value = True
            self.assertFalse(python_env.is_obsolete)

    @mock.patch('readthedocs.doc_builder.config.load_config')
    def test_is_obsolete_with_json_different_build_hash(self, load_config):
        config_data = {
            'build': {
                'image': '2.0',
            },
            'python': {
                'version': 2.7,
            },
        }
        load_config.side_effect = create_load(config_data)
        config = load_yaml_config(self.version)

        # Set container_image manually
        self.pip.container_image = 'readthedocs/build:2.0'
        self.pip.save()

        python_env = Virtualenv(
            version=self.version,
            build_env=self.build_env,
            config=config,
        )
        env_json_data = '{"build": {"image": "readthedocs/build:2.0", "hash": "foo"}, "python": {"version": 2.7}}'  # noqa
        with patch('os.path.exists') as exists, patch('readthedocs.doc_builder.python_environments.open', mock_open(read_data=env_json_data)) as _open:  # noqa
            exists.return_value = True
            self.assertTrue(python_env.is_obsolete)

    @mock.patch('readthedocs.doc_builder.config.load_config')
    def test_is_obsolete_with_json_missing_build_hash(self, load_config):
        config_data = {
            'build': {
                'image': '2.0',
                'hash': 'a1b2c3',
            },
            'python': {
                'version': 2.7,
            },
        }
        load_config.side_effect = create_load(config_data)
        config = load_yaml_config(self.version)

        # Set container_image manually
        self.pip.container_image = 'readthedocs/build:2.0'
        self.pip.save()

        python_env = Virtualenv(
            version=self.version,
            build_env=self.build_env,
            config=config,
        )
        env_json_data = '{"build": {"image": "readthedocs/build:2.0"}, "python": {"version": 2.7}}'  # noqa
        with patch('os.path.exists') as exists, patch('readthedocs.doc_builder.python_environments.open', mock_open(read_data=env_json_data)) as _open:  # noqa
            exists.return_value = True
            self.assertTrue(python_env.is_obsolete)


@patch(
    'readthedocs.doc_builder.environments.DockerBuildEnvironment.image_hash',
    PropertyMock(return_value='a1b2c3'),
)
class AutoWipeDockerBuildEnvironmentTest(AutoWipeEnvironmentBase, TestCase):
    build_env_class = DockerBuildEnvironment


@pytest.mark.xfail(
    reason='PythonEnvironment needs to be refactored to do not rely on DockerBuildEnvironment',
)
@patch(
    'readthedocs.doc_builder.environments.DockerBuildEnvironment.image_hash',
    PropertyMock(return_value='a1b2c3'),
)
class AutoWipeLocalBuildEnvironmentTest(AutoWipeEnvironmentBase, TestCase):
    build_env_class = LocalBuildEnvironment<|MERGE_RESOLUTION|>--- conflicted
+++ resolved
@@ -1192,11 +1192,8 @@
         self.build_env_mock = Mock()
 
         self.base_requirements = [
-<<<<<<< HEAD
             'Pygments',
-=======
             'setuptools',
->>>>>>> d66f9b12
             'docutils',
             'mock',
             'pillow',

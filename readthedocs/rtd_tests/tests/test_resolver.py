import django_dynamic_fixture as fixture
from django.test import TestCase, override_settings
from django_dynamic_fixture import get

from readthedocs.builds.constants import EXTERNAL
from readthedocs.builds.models import Version
from readthedocs.core.resolver import (
    Resolver,
)
from readthedocs.projects.constants import PRIVATE
from readthedocs.projects.models import Domain, Project, ProjectRelationship
from readthedocs.rtd_tests.utils import create_user
from readthedocs.subscriptions.constants import TYPE_CNAME
from readthedocs.subscriptions.products import RTDProductFeature


resolver = Resolver()

@override_settings(
    PUBLIC_DOMAIN="readthedocs.org",
    RTD_DEFAULT_FEATURES=dict([RTDProductFeature(type=TYPE_CNAME).to_item()]),
)
class ResolverBase(TestCase):
    def setUp(self):
        self.owner = create_user(username="owner", password="test")
        self.tester = create_user(username="tester", password="test")
        self.pip = fixture.get(
            Project,
            slug="pip",
            users=[self.owner],
            main_language_project=None,
        )
        self.version = self.pip.versions.first()
        self.subproject = fixture.get(
            Project,
            slug="sub",
            language="ja",
            users=[self.owner],
            main_language_project=None,
        )
        self.subproject_version = self.subproject.versions.first()
        self.translation = fixture.get(
            Project,
            slug="trans",
            language="ja",
            users=[self.owner],
            main_language_project=None,
        )
        self.translation_version = self.translation.versions.first()
        self.pip.add_subproject(self.subproject)
        self.pip.translations.add(self.translation)

        self.subproject_translation = fixture.get(
            Project,
            slug="subproject-translation",
            language="es",
            users=[self.owner],
        )
        self.subproject_translation_version = (
            self.subproject_translation.versions.first()
        )
        self.subproject.translations.add(self.subproject_translation)

class SmartResolverPathTests(ResolverBase):
    def test_resolver_filename(self):
        url = resolver.resolve_path(project=self.pip, filename="/foo/bar/blah.html")
        self.assertEqual(url, "/en/latest/foo/bar/blah.html")

        url = resolver.resolve_path(project=self.pip, filename="")
        self.assertEqual(url, "/en/latest/")

    def test_resolver_filename_index(self):
        url = resolver.resolve_path(project=self.pip, filename="foo/bar/index.html")
        self.assertEqual(url, "/en/latest/foo/bar/index.html")
        url = resolver.resolve_path(
            project=self.pip,
            filename="foo/index/index.html",
        )
        self.assertEqual(url, "/en/latest/foo/index/index.html")

    def test_resolver_filename_false_index(self):
        url = resolver.resolve_path(project=self.pip, filename="foo/foo_index.html")
        self.assertEqual(url, "/en/latest/foo/foo_index.html")
        url = resolver.resolve_path(
            project=self.pip,
            filename="foo_index/foo_index.html",
        )
        self.assertEqual(
            url,
            "/en/latest/foo_index/foo_index.html",
        )

    def test_resolver_filename_sphinx(self):
        self.pip.documentation_type = "sphinx"
        url = resolver.resolve_path(project=self.pip, filename="foo/bar")
        self.assertEqual(url, "/en/latest/foo/bar")

        url = resolver.resolve_path(project=self.pip, filename="foo/index")
        self.assertEqual(url, "/en/latest/foo/index")

    def test_resolver_filename_mkdocs(self):
        self.pip.documentation_type = "mkdocs"
        url = resolver.resolve_path(project=self.pip, filename="foo/bar")
        self.assertEqual(url, "/en/latest/foo/bar")

        url = resolver.resolve_path(project=self.pip, filename="foo/index.html")
        self.assertEqual(url, "/en/latest/foo/index.html")

        url = resolver.resolve_path(project=self.pip, filename="foo/bar.html")
        self.assertEqual(url, "/en/latest/foo/bar.html")

    def test_resolver_subdomain(self):
        url = resolver.resolve_path(project=self.pip, filename="index.html")
        self.assertEqual(url, "/en/latest/index.html")

    def test_resolver_domain_object(self):
        self.domain = fixture.get(
            Domain,
            domain="http://docs.foobar.com",
            project=self.pip,
            canonical=True,
            https=False,
        )
        url = resolver.resolve_path(project=self.pip, filename="index.html")
        self.assertEqual(url, "/en/latest/index.html")

    def test_resolver_domain_object_not_canonical(self):
        self.domain = fixture.get(
            Domain,
            domain="http://docs.foobar.com",
            project=self.pip,
            canonical=False,
            https=False,
        )
        url = resolver.resolve_path(project=self.pip, filename="")
        self.assertEqual(url, "/en/latest/")

    def test_resolver_subproject_subdomain(self):
        url = resolver.resolve_path(project=self.subproject, filename="index.html")
        self.assertEqual(url, "/projects/sub/ja/latest/index.html")

    def test_resolver_subproject_single_version(self):
        self.subproject.single_version = True
        url = resolver.resolve_path(project=self.subproject, filename="index.html")
        self.assertEqual(url, "/projects/sub/index.html")

    def test_resolver_subproject_both_single_version(self):
        self.pip.single_version = True
        self.subproject.single_version = True
        url = resolver.resolve_path(project=self.subproject, filename="index.html")
        self.assertEqual(url, "/projects/sub/index.html")

    def test_resolver_translation(self):
        url = resolver.resolve_path(project=self.translation, filename="index.html")
        self.assertEqual(url, "/ja/latest/index.html")


class ResolverPathOverrideTests(ResolverBase):

    """Tests to make sure we can override resolve_path correctly."""

    def test_resolver_force_single_version(self):
        self.pip.single_version = False
        url = resolver.resolve_path(
            project=self.pip,
            filename="index.html",
            single_version=True,
        )
        self.assertEqual(url, "/index.html")

    def test_resolver_force_language(self):
        url = resolver.resolve_path(
            project=self.pip,
            filename="index.html",
            language="cz",
        )
        self.assertEqual(url, "/cz/latest/index.html")

    def test_resolver_force_version(self):
        url = resolver.resolve_path(
            project=self.pip,
            filename="index.html",
            version_slug="foo",
        )
        self.assertEqual(url, "/en/foo/index.html")

    def test_resolver_force_language_version(self):
        url = resolver.resolve_path(
            project=self.pip,
            filename="index.html",
            language="cz",
            version_slug="foo",
        )
        self.assertEqual(url, "/cz/foo/index.html")


class ResolverCanonicalProject(TestCase):
    def test_project_with_same_translation_and_main_language(self):
        proj1 = fixture.get(Project, main_language_project=None)
        proj2 = fixture.get(Project, main_language_project=None)

        self.assertFalse(proj1.translations.exists())
        self.assertIsNone(proj1.main_language_project)
        self.assertFalse(proj2.translations.exists())
        self.assertIsNone(proj2.main_language_project)

        proj1.translations.add(proj2)
        proj1.main_language_project = proj2
        proj1.save()
        self.assertEqual(
            proj1.main_language_project.main_language_project,
            proj1,
        )

        # This tests that we aren't going to re-recurse back to resolving proj1
        r = Resolver()
        self.assertEqual(r._get_canonical_project(proj1), (proj2, None))

    def test_project_with_same_superproject_and_translation(self):
        proj1 = fixture.get(Project, main_language_project=None)
        proj2 = fixture.get(Project, main_language_project=None)

        self.assertFalse(proj1.translations.exists())
        self.assertIsNone(proj1.main_language_project)
        self.assertFalse(proj2.translations.exists())
        self.assertIsNone(proj2.main_language_project)

        proj2.translations.add(proj1)
        proj2.add_subproject(proj1)
        self.assertEqual(
            proj1.main_language_project,
            proj2,
        )
        self.assertEqual(
            proj1.superprojects.first().parent,
            proj2,
        )

        # This tests that we aren't going to re-recurse back to resolving proj1
        r = Resolver()
        self.assertEqual(r._get_canonical_project(proj1), (proj2, None))

    def test_project_with_same_grandchild_project(self):
        # Note: we don't disallow this, but we also don't support this in our
        # resolution (yet at least)
        proj1 = fixture.get(Project, main_language_project=None)
        proj2 = fixture.get(Project, main_language_project=None)
        proj3 = fixture.get(Project, main_language_project=None)

        self.assertFalse(proj1.translations.exists())
        self.assertFalse(proj2.translations.exists())
        self.assertFalse(proj3.translations.exists())
        self.assertIsNone(proj1.main_language_project)
        self.assertIsNone(proj2.main_language_project)
        self.assertIsNone(proj3.main_language_project)

        proj2.add_subproject(proj1)
        proj3.add_subproject(proj2)
        proj1.add_subproject(proj3)
        self.assertEqual(
            proj1.superprojects.first().parent,
            proj2,
        )
        self.assertEqual(
            proj2.superprojects.first().parent,
            proj3,
        )
        self.assertEqual(
            proj3.superprojects.first().parent,
            proj1,
        )

        # This tests that we aren't going to re-recurse back to resolving proj1
        r = Resolver()
        self.assertEqual(
            r._get_canonical_project(proj1), (proj2, proj1.parent_relationship)
        )


class ResolverDomainTests(ResolverBase):
    def test_domain_resolver(self):
        url = resolver.get_domain_without_protocol(project=self.pip)
        self.assertEqual(url, "pip.readthedocs.org")

    @override_settings(
        PRODUCTION_DOMAIN="readthedocs.org",
        PUBLIC_DOMAIN="readthedocs.io",
    )
    def test_domain_resolver_with_domain_object(self):
        self.domain = fixture.get(
            Domain,
            domain="docs.foobar.com",
            project=self.pip,
            canonical=True,
            https=False,
        )
        url = Resolver().get_domain_without_protocol(project=self.pip)
        self.assertEqual(url, "docs.foobar.com")

        url = Resolver().get_domain_without_protocol(
            project=self.pip, use_canonical_domain=False
        )
        self.assertEqual(url, "pip.readthedocs.io")

    @override_settings(
        PRODUCTION_DOMAIN="readthedocs.org",
        PUBLIC_DOMAIN="readthedocs.io",
    )
    def test_domain_resolver_subproject(self):
        url = resolver.get_domain_without_protocol(project=self.subproject)
        self.assertEqual(url, "pip.readthedocs.io")

        url = resolver.get_domain_without_protocol(
            project=self.subproject, use_canonical_domain=False
        )
        self.assertEqual(url, "pip.readthedocs.io")

    def test_domain_resolver_subproject_itself(self):
        """
        Test inconsistent project/subproject relationship.

        If a project is subproject of itself (inconsistent relationship) we
        still resolves the proper domain.
        """
        # remove all possible subproject relationships
        self.pip.subprojects.all().delete()

        # add the project as subproject of itself
        self.pip.add_subproject(self.pip)

        url = resolver.get_domain_without_protocol(project=self.pip)
        self.assertEqual(url, "pip.readthedocs.org")

    @override_settings(
        PRODUCTION_DOMAIN="readthedocs.org",
        PUBLIC_DOMAIN="readthedocs.io",
    )
    def test_domain_resolver_translation(self):
        url = resolver.get_domain_without_protocol(project=self.translation)
        self.assertEqual(url, "pip.readthedocs.io")

        url = resolver.get_domain_without_protocol(
            project=self.translation, use_canonical_domain=False
        )
        self.assertEqual(url, "pip.readthedocs.io")

    def test_domain_resolver_translation_itself(self):
        """
        Test inconsistent project/translation relationship.

        If a project is a translation of itself (inconsistent relationship) we
        still resolves the proper domain.
        """
        # remove all possible translations relationships
        self.pip.translations.all().delete()

        # add the project as subproject of itself
        self.pip.translations.add(self.pip)

        url = resolver.get_domain_without_protocol(project=self.pip)
        self.assertEqual(url, "pip.readthedocs.org")

    @override_settings(
        PRODUCTION_DOMAIN="readthedocs.org",
        PUBLIC_DOMAIN="public.readthedocs.org",
    )
    def test_domain_public(self):
        url = resolver.get_domain_without_protocol(project=self.translation)
        self.assertEqual(url, "pip.public.readthedocs.org")

        url = resolver.get_domain_without_protocol(
            project=self.translation, use_canonical_domain=False
        )
        self.assertEqual(url, "pip.public.readthedocs.org")

    @override_settings(
        PRODUCTION_DOMAIN="readthedocs.org",
        PUBLIC_DOMAIN="public.readthedocs.org",
        RTD_EXTERNAL_VERSION_DOMAIN="dev.readthedocs.build",
        PUBLIC_DOMAIN_USES_HTTPS=True,
    )
    def test_domain_external(self):
        latest = self.pip.versions.first()
        latest.type = EXTERNAL
        latest.save()
        url = resolver.resolve(project=self.pip)
        self.assertEqual(url, "https://pip--latest.dev.readthedocs.build/en/latest/")
        url = resolver.resolve(project=self.pip, version_slug=latest.slug)
        self.assertEqual(url, "https://pip--latest.dev.readthedocs.build/en/latest/")
        url = resolver.resolve(project=self.pip, version_slug="non-external")
        self.assertEqual(url, "https://pip.public.readthedocs.org/en/non-external/")


class ResolverTests(ResolverBase):
    def test_resolver(self):
        url = resolver.resolve(project=self.pip)
        self.assertEqual(url, "http://pip.readthedocs.org/en/latest/")

    def test_resolver_domain(self):
        self.domain = fixture.get(
            Domain,
            domain="docs.foobar.com",
            project=self.pip,
            canonical=True,
            https=False,
        )
        url = Resolver().resolve(project=self.pip)
        self.assertEqual(url, "http://docs.foobar.com/en/latest/")

    def test_resolver_domain_https(self):
        self.domain = fixture.get(
            Domain,
            domain="docs.foobar.com",
            project=self.pip,
            https=True,
            canonical=True,
        )
        url = Resolver().resolve(project=self.pip)
        self.assertEqual(url, "https://docs.foobar.com/en/latest/")

    def test_resolver_subproject(self):
        url = resolver.resolve(project=self.subproject)
        self.assertEqual(
            url,
            "http://pip.readthedocs.org/projects/sub/ja/latest/",
        )

    def test_resolver_translation(self):
        url = resolver.resolve(project=self.translation)
        self.assertEqual(url, "http://pip.readthedocs.org/ja/latest/")

    def test_resolver_nested_translation_of_a_subproject(self):
        """The project is a translation, and the main translation is a subproject of a project."""
        translation = fixture.get(
            Project,
            slug="api-es",
            language="es",
            users=[self.owner],
            main_language_project=self.subproject,
        )

        url = resolver.resolve(project=translation)
        self.assertEqual(
            url,
            "http://pip.readthedocs.org/projects/sub/es/latest/",
        )

    def test_resolver_nested_subproject_of_a_translation(self):
        """The project is a subproject, and the superproject is a translation of a project."""
        project = fixture.get(
            Project,
            slug="all-docs",
            language="en",
            users=[self.owner],
            main_language_project=None,
        )
        translation = fixture.get(
            Project,
            slug="docs-es",
            language="es",
            users=[self.owner],
            main_language_project=project,
        )

        subproject = fixture.get(
            Project,
            slug="api-es",
            language="es",
            users=[self.owner],
            main_language_project=None,
        )
        translation.add_subproject(subproject)

        url = resolver.resolve(project=subproject)
        self.assertEqual(
            url, "http://docs-es.readthedocs.org/projects/api-es/es/latest/"
        )

    def test_resolver_single_version(self):
        self.pip.single_version = True
        url = resolver.resolve(project=self.pip)
        self.assertEqual(url, "http://pip.readthedocs.org/")

    def test_resolver_subproject_alias(self):
        relation = self.pip.subprojects.first()
        relation.alias = "sub_alias"
        relation.save()
        url = resolver.resolve(project=self.subproject)
        self.assertEqual(
            url,
            "http://pip.readthedocs.org/projects/sub_alias/ja/latest/",
        )

    def test_resolver_private_project(self):
        self.pip.privacy_level = PRIVATE
        self.pip.save()
        url = resolver.resolve(project=self.pip)
        self.assertEqual(url, "http://pip.readthedocs.org/en/latest/")

    def test_resolver_private_project_override(self):
        self.pip.privacy_level = PRIVATE
        self.pip.save()
        url = resolver.resolve(project=self.pip)
        self.assertEqual(url, "http://pip.readthedocs.org/en/latest/")
        url = resolver.resolve(project=self.pip)
        self.assertEqual(url, "http://pip.readthedocs.org/en/latest/")

    def test_resolver_private_version_override(self):
        latest = self.pip.versions.first()
        latest.privacy_level = PRIVATE
        latest.save()
        url = resolver.resolve(project=self.pip)
        self.assertEqual(url, "http://pip.readthedocs.org/en/latest/")
        url = resolver.resolve(project=self.pip)
        self.assertEqual(url, "http://pip.readthedocs.org/en/latest/")

    @override_settings(
        PRODUCTION_DOMAIN="readthedocs.org",
        PUBLIC_DOMAIN="public.readthedocs.org",
    )
    def test_resolver_public_domain_overrides(self):
        url = Resolver().resolve(project=self.pip)
        self.assertEqual(
            url,
            "http://pip.public.readthedocs.org/en/latest/",
        )
        url = Resolver().resolve(project=self.pip)
        self.assertEqual(
            url,
            "http://pip.public.readthedocs.org/en/latest/",
        )

        # Domain overrides PUBLIC_DOMAIN
        self.domain = fixture.get(
            Domain,
            domain="docs.foobar.com",
            project=self.pip,
            canonical=True,
            https=False,
        )
        url = Resolver().resolve(project=self.pip)
        self.assertEqual(url, "http://docs.foobar.com/en/latest/")
        url = Resolver().resolve(project=self.pip)
        self.assertEqual(url, "http://docs.foobar.com/en/latest/")

    @override_settings(
        PRODUCTION_DOMAIN="readthedocs.org",
        PUBLIC_DOMAIN="readthedocs.io",
    )
    def test_resolver_domain_https(self):
        with override_settings(PUBLIC_DOMAIN_USES_HTTPS=True):
            url = Resolver().resolve(project=self.pip)
            self.assertEqual(url, "https://pip.readthedocs.io/en/latest/")

            url = Resolver().resolve(project=self.pip)
            self.assertEqual(url, "https://pip.readthedocs.io/en/latest/")

        with override_settings(PUBLIC_DOMAIN_USES_HTTPS=False):
            url = Resolver().resolve(project=self.pip)
            self.assertEqual(url, "http://pip.readthedocs.io/en/latest/")

<<<<<<< HEAD
    @override_settings(
        PUBLIC_DOMAIN="readthedocs.io",
        USE_SUBDOMAIN=True,
    )
    def test_resolver_single_language(self):
        self.pip.single_language = True
        self.pip.save()

        url = resolve(project=self.pip)
        self.assertEqual(url, "http://pip.readthedocs.io/latest/")

        url = resolve(project=self.pip, version_slug="stable")
        self.assertEqual(url, "http://pip.readthedocs.io/stable/")

    @override_settings(
        PUBLIC_DOMAIN="readthedocs.io",
        USE_SUBDOMAIN=True,
    )
    def test_resolver_single_language_with_subproject(self):
        self.pip.single_language = True
        self.pip.save()

        url = resolve(project=self.subproject)
        self.assertEqual(url, "http://pip.readthedocs.io/projects/sub/ja/latest/")

        url = resolve(project=self.subproject, version_slug="stable")
        self.assertEqual(url, "http://pip.readthedocs.io/projects/sub/ja/stable/")

    @override_settings(
        PUBLIC_DOMAIN="readthedocs.io",
        USE_SUBDOMAIN=True,
    )
    def test_resolver_subproject_with_single_language(self):
        self.subproject.single_language = True
        self.pip.save()

        url = resolve(project=self.subproject)
        self.assertEqual(url, "http://pip.readthedocs.io/projects/sub/latest/")

        url = resolve(project=self.subproject, version_slug="stable")
        self.assertEqual(url, "http://pip.readthedocs.io/projects/sub/stable/")
=======
    def test_resolve_project_object(self):
        url = resolver.resolve_project(self.pip)
        self.assertEqual(url, "http://pip.readthedocs.org/")

        url = resolver.resolve_project(self.pip, filename="index.html")
        self.assertEqual(url, "http://pip.readthedocs.org/index.html")

        url = resolver.resolve_project(self.pip, filename="/_/api/v2/footer_html")
        self.assertEqual(url, "http://pip.readthedocs.org/_/api/v2/footer_html")

    def test_resolve_subproject_object(self):
        url = resolver.resolve_project(self.subproject)
        self.assertEqual(url, "http://pip.readthedocs.org/")

        url = resolver.resolve_project(self.subproject, filename="index.html")
        self.assertEqual(url, "http://pip.readthedocs.org/index.html")

        url = resolver.resolve_project(
            self.subproject, filename="/_/api/v2/footer_html"
        )
        self.assertEqual(url, "http://pip.readthedocs.org/_/api/v2/footer_html")

    def test_resolve_translation_object(self):
        url = resolver.resolve_project(self.translation)
        self.assertEqual(url, "http://pip.readthedocs.org/")

        url = resolver.resolve_project(self.translation, filename="index.html")
        self.assertEqual(url, "http://pip.readthedocs.org/index.html")

        url = resolver.resolve_project(
            self.translation, filename="/_/api/v2/footer_html"
        )
        self.assertEqual(url, "http://pip.readthedocs.org/_/api/v2/footer_html")

    def test_resolve_version_object(self):
        url = resolver.resolve_version(self.pip)
        self.assertEqual(url, "http://pip.readthedocs.org/en/latest/")

        url = resolver.resolve_version(self.pip, version=self.version)
        self.assertEqual(url, "http://pip.readthedocs.org/en/latest/")

        version = get(Version, project=self.pip, slug="v2")
        url = resolver.resolve_version(self.pip, version=version)
        self.assertEqual(url, "http://pip.readthedocs.org/en/v2/")

    def test_resolve_version_from_subproject(self):
        url = resolver.resolve_version(self.subproject)
        self.assertEqual(url, "http://pip.readthedocs.org/projects/sub/ja/latest/")

        version = self.subproject.versions.first()
        url = resolver.resolve_version(self.subproject, version=version)
        self.assertEqual(url, "http://pip.readthedocs.org/projects/sub/ja/latest/")

        version = get(Version, project=self.subproject, slug="v2")
        url = resolver.resolve_version(self.subproject, version=version)
        self.assertEqual(url, "http://pip.readthedocs.org/projects/sub/ja/v2/")

    def test_resolve_version_from_translation(self):
        url = resolver.resolve_version(self.translation)
        self.assertEqual(url, "http://pip.readthedocs.org/ja/latest/")

        version = self.translation.versions.first()
        url = resolver.resolve_version(self.translation, version=version)
        self.assertEqual(url, "http://pip.readthedocs.org/ja/latest/")

        version = get(Version, project=self.translation, slug="v2")
        url = resolver.resolve_version(self.translation, version=version)
        self.assertEqual(url, "http://pip.readthedocs.org/ja/v2/")
>>>>>>> 4522650b


class ResolverAltSetUp:
    def setUp(self):
        self.owner = create_user(username="owner", password="test")
        self.tester = create_user(username="tester", password="test")
        self.pip = fixture.get(
            Project,
            slug="pip",
            users=[self.owner],
            main_language_project=None,
        )
        self.version = self.pip.versions.first()
        self.seed = fixture.get(
            Project,
            slug="sub",
            users=[self.owner],
            main_language_project=None,
        )
        self.subproject = fixture.get(
            Project,
            slug="subproject",
            language="ja",
            users=[self.owner],
            main_language_project=None,
        )
        self.translation = fixture.get(
            Project,
            slug="trans",
            language="ja",
            users=[self.owner],
            main_language_project=None,
        )
        self.pip.add_subproject(self.subproject, alias="sub")
        self.pip.translations.add(self.translation)


@override_settings(PUBLIC_DOMAIN="readthedocs.org")
class ResolverDomainTestsAlt(ResolverAltSetUp, ResolverDomainTests):
    pass


@override_settings(PUBLIC_DOMAIN="readthedocs.org")
class SmartResolverPathTestsAlt(ResolverAltSetUp, SmartResolverPathTests):
    pass


@override_settings(PUBLIC_DOMAIN="readthedocs.org")
class ResolverTestsAlt(ResolverAltSetUp, ResolverTests):
    pass


@override_settings(PUBLIC_DOMAIN="readthedocs.io")
class TestSubprojectsWithTranslations(TestCase):
    def setUp(self):
        self.subproject_en = fixture.get(
            Project,
            language="en",
            privacy_level="public",
            main_language_project=None,
        )
        self.subproject_es = fixture.get(
            Project,
            language="es",
            privacy_level="public",
            main_language_project=self.subproject_en,
        )
        self.superproject_en = fixture.get(
            Project,
            language="en",
            privacy_level="public",
            main_language_project=None,
        )
        self.superproject_es = fixture.get(
            Project,
            language="es",
            privacy_level="public",
            main_language_project=self.superproject_en,
        )
        self.relation = fixture.get(
            ProjectRelationship,
            parent=self.superproject_en,
            child=self.subproject_en,
            alias=None,
        )
        self.assertIn(self.relation, self.superproject_en.subprojects.all())
        self.assertEqual(self.superproject_en.subprojects.count(), 1)

    def test_subproject_with_translation_without_custom_domain(self):
        url = resolver.resolve(self.superproject_en, filename="")
        self.assertEqual(
            url,
            "http://{project.slug}.readthedocs.io/en/latest/".format(
                project=self.superproject_en,
            ),
        )

        url = resolver.resolve(self.superproject_es, filename="")
        self.assertEqual(
            url,
            "http://{project.slug}.readthedocs.io/es/latest/".format(
                project=self.superproject_en,
            ),
        )

        url = resolver.resolve(self.subproject_en, filename="")
        self.assertEqual(
            url,
            (
                "http://{project.slug}.readthedocs.io/projects/"
                "{subproject.slug}/en/latest/"
            ).format(
                project=self.superproject_en,
                subproject=self.subproject_en,
            ),
        )

        url = resolver.resolve(self.subproject_es, filename="")
        self.assertEqual(
            url,
            (
                "http://{project.slug}.readthedocs.io/projects/"
                "{subproject.slug}/es/latest/"
            ).format(
                project=self.superproject_en,
                subproject=self.subproject_en,
            ),
        )

    @override_settings(
        RTD_DEFAULT_FEATURES=dict([RTDProductFeature(TYPE_CNAME).to_item()]),
    )
    def test_subproject_with_translation_with_custom_domain(self):
        fixture.get(
            Domain,
            domain="docs.example.com",
            canonical=True,
            cname=True,
            https=False,
            project=self.superproject_en,
        )

        url = resolver.resolve(self.superproject_en, filename="")
        self.assertEqual(url, "http://docs.example.com/en/latest/")

        url = resolver.resolve(self.superproject_es, filename="")
        self.assertEqual(url, "http://docs.example.com/es/latest/")

        url = resolver.resolve(self.subproject_en, filename="")
        self.assertEqual(
            url,
            ("http://docs.example.com/projects/" "{subproject.slug}/en/latest/").format(
                subproject=self.subproject_en,
            ),
        )

        url = resolver.resolve(self.subproject_es, filename="")
        self.assertEqual(
            url,
            ("http://docs.example.com/projects/" "{subproject.slug}/es/latest/").format(
                subproject=self.subproject_en,
            ),
        )


@override_settings(
    PUBLIC_DOMAIN="readthedocs.io",
    RTD_EXTERNAL_VERSION_DOMAIN="readthedocs.build",
)
class TestResolverWithCustomPrefixes(ResolverBase):
    def test_custom_prefix_multi_version_project(self):
        self.pip.custom_prefix = "/custom/prefix/"
        self.pip.save()

        url = resolver.resolve(self.pip)
        self.assertEqual(url, "http://pip.readthedocs.io/custom/prefix/en/latest/")

        url = resolver.resolve(self.pip, version_slug=self.version.slug)
        self.assertEqual(url, "http://pip.readthedocs.io/custom/prefix/en/latest/")

        url = resolver.resolve(self.pip, version_slug="stable")
        self.assertEqual(url, "http://pip.readthedocs.io/custom/prefix/en/stable/")

        url = resolver.resolve(
            self.pip, version_slug=self.version.slug, filename="/api/index.html"
        )
        self.assertEqual(
            url, "http://pip.readthedocs.io/custom/prefix/en/latest/api/index.html"
        )

    def test_custom_prefix_multi_version_project_translation(self):
        self.pip.custom_prefix = "/custom/prefix/"
        self.pip.save()

        url = resolver.resolve(self.translation)
        self.assertEqual(url, "http://pip.readthedocs.io/custom/prefix/ja/latest/")

        url = resolver.resolve(
            self.translation, version_slug=self.translation_version.slug
        )
        self.assertEqual(url, "http://pip.readthedocs.io/custom/prefix/ja/latest/")

        url = resolver.resolve(self.translation, version_slug="stable")
        self.assertEqual(url, "http://pip.readthedocs.io/custom/prefix/ja/stable/")

        url = resolver.resolve(
            self.translation,
            version_slug=self.translation_version.slug,
            filename="/api/index.html",
        )
        self.assertEqual(
            url, "http://pip.readthedocs.io/custom/prefix/ja/latest/api/index.html"
        )

    def test_custom_prefix_single_version_project(self):
        self.pip.single_version = True
        self.pip.custom_prefix = "/custom-prefix/"
        self.pip.save()

        url = resolver.resolve(self.pip)
        self.assertEqual(url, "http://pip.readthedocs.io/custom-prefix/")

        url = resolver.resolve(self.pip, version_slug=self.version.slug)
        self.assertEqual(url, "http://pip.readthedocs.io/custom-prefix/")

        url = resolver.resolve(self.pip, version_slug="stable")
        self.assertEqual(url, "http://pip.readthedocs.io/custom-prefix/")

        url = resolver.resolve(
            self.pip, version_slug=self.version.slug, filename="/api/index.html"
        )
        self.assertEqual(url, "http://pip.readthedocs.io/custom-prefix/api/index.html")

    def test_custom_subproject_prefix(self):
        self.pip.custom_subproject_prefix = "/custom/"
        self.pip.save()

        url = resolver.resolve(self.subproject)
        self.assertEqual(url, "http://pip.readthedocs.io/custom/sub/ja/latest/")

        url = resolver.resolve(
            self.subproject, version_slug=self.subproject_version.slug
        )
        self.assertEqual(url, "http://pip.readthedocs.io/custom/sub/ja/latest/")

        url = resolver.resolve(self.subproject, version_slug="stable")
        self.assertEqual(url, "http://pip.readthedocs.io/custom/sub/ja/stable/")

        url = resolver.resolve(
            self.subproject,
            version_slug=self.subproject_version.slug,
            filename="/api/index.html",
        )
        self.assertEqual(
            url, "http://pip.readthedocs.io/custom/sub/ja/latest/api/index.html"
        )

    def test_custom_subproject_prefix_empty(self):
        self.pip.custom_subproject_prefix = "/"
        self.pip.save()

        url = resolver.resolve(self.subproject)
        self.assertEqual(url, "http://pip.readthedocs.io/sub/ja/latest/")

        url = resolver.resolve(
            self.subproject, version_slug=self.subproject_version.slug
        )
        self.assertEqual(url, "http://pip.readthedocs.io/sub/ja/latest/")

        url = resolver.resolve(self.subproject, version_slug="stable")
        self.assertEqual(url, "http://pip.readthedocs.io/sub/ja/stable/")

        url = resolver.resolve(
            self.subproject,
            version_slug=self.subproject_version.slug,
            filename="/api/index.html",
        )
        self.assertEqual(url, "http://pip.readthedocs.io/sub/ja/latest/api/index.html")

    def test_custom_prefix_and_custom_subproject_prefix_in_superproject(self):
        self.pip.custom_prefix = "/prefix/"
        self.pip.custom_subproject_prefix = "/s/"
        self.pip.save()

        url = resolver.resolve(self.pip)
        self.assertEqual(url, "http://pip.readthedocs.io/prefix/en/latest/")

        url = resolver.resolve(self.pip, version_slug=self.version.slug)
        self.assertEqual(url, "http://pip.readthedocs.io/prefix/en/latest/")

        url = resolver.resolve(self.pip, version_slug="stable")
        self.assertEqual(url, "http://pip.readthedocs.io/prefix/en/stable/")

        url = resolver.resolve(
            self.pip, version_slug=self.version.slug, filename="/api/index.html"
        )
        self.assertEqual(
            url, "http://pip.readthedocs.io/prefix/en/latest/api/index.html"
        )

        url = resolver.resolve(self.subproject)
        self.assertEqual(url, "http://pip.readthedocs.io/s/sub/ja/latest/")

        url = resolver.resolve(
            self.subproject, version_slug=self.subproject_version.slug
        )
        self.assertEqual(url, "http://pip.readthedocs.io/s/sub/ja/latest/")

        url = resolver.resolve(self.subproject, version_slug="stable")
        self.assertEqual(url, "http://pip.readthedocs.io/s/sub/ja/stable/")

        url = resolver.resolve(
            self.subproject,
            version_slug=self.subproject_version.slug,
            filename="/api/index.html",
        )
        self.assertEqual(
            url, "http://pip.readthedocs.io/s/sub/ja/latest/api/index.html"
        )

    def test_custom_prefix_and_custom_subproject_prefix_with_translations(self):
        self.pip.custom_prefix = "/prefix/"
        self.pip.custom_subproject_prefix = "/s/"
        self.pip.save()

        url = resolver.resolve(self.translation)
        self.assertEqual(url, "http://pip.readthedocs.io/prefix/ja/latest/")

        url = resolver.resolve(
            self.translation, version_slug=self.translation_version.slug
        )
        self.assertEqual(url, "http://pip.readthedocs.io/prefix/ja/latest/")

        url = resolver.resolve(self.translation, version_slug="stable")
        self.assertEqual(url, "http://pip.readthedocs.io/prefix/ja/stable/")

        url = resolver.resolve(
            self.translation,
            version_slug=self.translation_version.slug,
            filename="/api/index.html",
        )
        self.assertEqual(
            url, "http://pip.readthedocs.io/prefix/ja/latest/api/index.html"
        )

        url = resolver.resolve(self.subproject_translation)
        self.assertEqual(url, "http://pip.readthedocs.io/s/sub/es/latest/")

        url = resolver.resolve(
            self.subproject_translation, version_slug=self.subproject_version.slug
        )
        self.assertEqual(url, "http://pip.readthedocs.io/s/sub/es/latest/")

        url = resolver.resolve(self.subproject_translation, version_slug="stable")
        self.assertEqual(url, "http://pip.readthedocs.io/s/sub/es/stable/")

        url = resolver.resolve(
            self.subproject_translation,
            version_slug=self.subproject_version.slug,
            filename="/api/index.html",
        )
        self.assertEqual(
            url, "http://pip.readthedocs.io/s/sub/es/latest/api/index.html"
        )

    def test_custom_prefix_in_subproject_and_custom_prefix_in_superproject(self):
        self.subproject.custom_prefix = "/prefix/"
        self.subproject.save()
        self.pip.custom_subproject_prefix = "/s/"
        self.pip.save()

        url = resolver.resolve(self.subproject)
        self.assertEqual(url, "http://pip.readthedocs.io/s/sub/prefix/ja/latest/")

        url = resolver.resolve(
            self.subproject, version_slug=self.subproject_version.slug
        )
        self.assertEqual(url, "http://pip.readthedocs.io/s/sub/prefix/ja/latest/")

        url = resolver.resolve(self.subproject, version_slug="stable")
        self.assertEqual(url, "http://pip.readthedocs.io/s/sub/prefix/ja/stable/")

        url = resolver.resolve(
            self.subproject,
            version_slug=self.subproject_version.slug,
            filename="/api/index.html",
        )
        self.assertEqual(
            url, "http://pip.readthedocs.io/s/sub/prefix/ja/latest/api/index.html"
        )

        url = resolver.resolve(self.subproject_translation)
        self.assertEqual(url, "http://pip.readthedocs.io/s/sub/prefix/es/latest/")

        url = resolver.resolve(
            self.subproject_translation, version_slug=self.subproject_version.slug
        )
        self.assertEqual(url, "http://pip.readthedocs.io/s/sub/prefix/es/latest/")

        url = resolver.resolve(self.subproject_translation, version_slug="stable")
        self.assertEqual(url, "http://pip.readthedocs.io/s/sub/prefix/es/stable/")

        url = resolver.resolve(
            self.subproject_translation,
            version_slug=self.subproject_version.slug,
            filename="/api/index.html",
        )
        self.assertEqual(
            url, "http://pip.readthedocs.io/s/sub/prefix/es/latest/api/index.html"
        )

    def test_get_project_domain(self):
        domain = resolver.get_domain(self.pip)
        self.assertEqual(domain, "http://pip.readthedocs.io")

        domain = resolver.get_domain(self.subproject)
        self.assertEqual(domain, "http://pip.readthedocs.io")

        domain = resolver.get_domain(self.translation)
        self.assertEqual(domain, "http://pip.readthedocs.io")

        domain = resolver.get_domain(self.subproject_translation)
        self.assertEqual(domain, "http://pip.readthedocs.io")<|MERGE_RESOLUTION|>--- conflicted
+++ resolved
@@ -559,7 +559,6 @@
             url = Resolver().resolve(project=self.pip)
             self.assertEqual(url, "http://pip.readthedocs.io/en/latest/")
 
-<<<<<<< HEAD
     @override_settings(
         PUBLIC_DOMAIN="readthedocs.io",
         USE_SUBDOMAIN=True,
@@ -568,10 +567,10 @@
         self.pip.single_language = True
         self.pip.save()
 
-        url = resolve(project=self.pip)
+        url = Resolver().resolve(project=self.pip)
         self.assertEqual(url, "http://pip.readthedocs.io/latest/")
 
-        url = resolve(project=self.pip, version_slug="stable")
+        url = Resolver().resolve(project=self.pip, version_slug="stable")
         self.assertEqual(url, "http://pip.readthedocs.io/stable/")
 
     @override_settings(
@@ -582,10 +581,10 @@
         self.pip.single_language = True
         self.pip.save()
 
-        url = resolve(project=self.subproject)
+        url = Resolver().resolve(project=self.subproject)
         self.assertEqual(url, "http://pip.readthedocs.io/projects/sub/ja/latest/")
 
-        url = resolve(project=self.subproject, version_slug="stable")
+        url = Resolver().resolve(project=self.subproject, version_slug="stable")
         self.assertEqual(url, "http://pip.readthedocs.io/projects/sub/ja/stable/")
 
     @override_settings(
@@ -596,12 +595,12 @@
         self.subproject.single_language = True
         self.pip.save()
 
-        url = resolve(project=self.subproject)
+        url = Resolver().resolve(project=self.subproject)
         self.assertEqual(url, "http://pip.readthedocs.io/projects/sub/latest/")
 
-        url = resolve(project=self.subproject, version_slug="stable")
+        url = Resolver().resolve(project=self.subproject, version_slug="stable")
         self.assertEqual(url, "http://pip.readthedocs.io/projects/sub/stable/")
-=======
+
     def test_resolve_project_object(self):
         url = resolver.resolve_project(self.pip)
         self.assertEqual(url, "http://pip.readthedocs.org/")
@@ -670,7 +669,6 @@
         version = get(Version, project=self.translation, slug="v2")
         url = resolver.resolve_version(self.translation, version=version)
         self.assertEqual(url, "http://pip.readthedocs.org/ja/v2/")
->>>>>>> 4522650b
 
 
 class ResolverAltSetUp:

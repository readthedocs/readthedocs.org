from corsheaders.middleware import CorsMiddleware
from django.conf import settings
<<<<<<< HEAD
=======
from django.contrib.auth.middleware import AuthenticationMiddleware
from django.contrib.sessions.middleware import SessionMiddleware
>>>>>>> 3b511c9e
from django.http import Http404
from django.test import TestCase
from django.test.client import RequestFactory
from django.test.utils import override_settings
from django.urls.base import get_urlconf, set_urlconf
from django_dynamic_fixture import get

from readthedocs.core.middleware import SubdomainMiddleware
from readthedocs.projects.models import Domain, Project, ProjectRelationship
from readthedocs.rtd_tests.utils import create_user


@override_settings(USE_SUBDOMAIN=True)
class MiddlewareTests(TestCase):

    urlconf_subdomain = settings.SUBDOMAIN_URLCONF

    def setUp(self):
        self.factory = RequestFactory()
        self.middleware = SubdomainMiddleware()
        self.url = '/'
        self.owner = create_user(username='owner', password='test')
        self.pip = get(
            Project,
            slug='pip',
            users=[self.owner],
            privacy_level='public'
        )
<<<<<<< HEAD
=======

    def process_request_auth_middleware(self, request):
        SessionMiddleware().process_request(request)
        AuthenticationMiddleware().process_request(request)
>>>>>>> 3b511c9e

    def test_failey_cname(self):
        self.assertFalse(Domain.objects.filter(domain='my.host.com').exists())
        request = self.factory.get(self.url, HTTP_HOST='my.host.com')
<<<<<<< HEAD
=======
        self.process_request_auth_middleware(request)
>>>>>>> 3b511c9e
        r = self.middleware.process_request(request)
        self.assertEqual(r.status_code, 404)
        self.assertEqual(request.cname, True)

    @override_settings(PRODUCTION_DOMAIN='readthedocs.org')
    def test_proper_subdomain(self):
        request = self.factory.get(self.url, HTTP_HOST='pip.readthedocs.org')
        self.middleware.process_request(request)
        self.assertEqual(request.subdomain, True)
        self.assertEqual(request.urlconf, self.urlconf_subdomain)
        self.assertEqual(request.slug, 'pip')

    @override_settings(PRODUCTION_DOMAIN='readthedocs.org')
    def test_wrong_subdomain(self):
        http_host = 'xyz-wrong-sub-domain-xyz.readthedocs.org'
        request = self.factory.get(self.url, HTTP_HOST=http_host)
        with self.assertRaises(Http404):
            self.middleware.process_request(request)

    @override_settings(PRODUCTION_DOMAIN='readthedocs.org')
    def test_restore_urlconf_after_request(self):
        """
        The urlconf attribute for the current thread
        should remain intact after each request,
        When is set to None it means 'use default from settings'.
        """
        set_urlconf(None)
        urlconf = get_urlconf()
        self.assertIsNone(urlconf)

        self.client.get(self.url, HTTP_HOST='pip.readthedocs.org')
        urlconf = get_urlconf()
        self.assertIsNone(urlconf)

        self.client.get(self.url)
        urlconf = get_urlconf()
        self.assertIsNone(urlconf)

        self.client.get(self.url, HTTP_HOST='pip.readthedocs.org')
        urlconf = get_urlconf()
        self.assertIsNone(urlconf)

    @override_settings(PRODUCTION_DOMAIN='prod.readthedocs.org')
    def test_subdomain_different_length(self):
        request = self.factory.get(
            self.url, HTTP_HOST='pip.prod.readthedocs.org'
        )
        self.middleware.process_request(request)
        self.assertEqual(request.urlconf, self.urlconf_subdomain)
        self.assertEqual(request.subdomain, True)
        self.assertEqual(request.slug, 'pip')

    def test_domain_object(self):
        self.domain = get(Domain, domain='docs.foobar.com', project=self.pip)

        request = self.factory.get(self.url, HTTP_HOST='docs.foobar.com')
        self.middleware.process_request(request)
        self.assertEqual(request.urlconf, self.urlconf_subdomain)
        self.assertEqual(request.domain_object, True)
        self.assertEqual(request.slug, 'pip')

    def test_domain_object_missing(self):
        self.domain = get(Domain, domain='docs.foobar2.com', project=self.pip)
        request = self.factory.get(self.url, HTTP_HOST='docs.foobar.com')
<<<<<<< HEAD
=======
        self.process_request_auth_middleware(request)
>>>>>>> 3b511c9e
        r = self.middleware.process_request(request)
        self.assertEqual(r.status_code, 404)

    def test_request_header(self):
        request = self.factory.get(
            self.url, HTTP_HOST='some.random.com', HTTP_X_RTD_SLUG='pip'
        )
        self.middleware.process_request(request)
        self.assertEqual(request.urlconf, self.urlconf_subdomain)
        self.assertEqual(request.cname, True)
        self.assertEqual(request.rtdheader, True)
        self.assertEqual(request.slug, 'pip')

    @override_settings(PRODUCTION_DOMAIN='readthedocs.org')
    def test_proper_cname_uppercase(self):
        get(Domain, project=self.pip, domain='pip.random.com')
        request = self.factory.get(self.url, HTTP_HOST='PIP.RANDOM.COM')
        self.middleware.process_request(request)
        self.assertEqual(request.urlconf, self.urlconf_subdomain)
        self.assertEqual(request.cname, True)
        self.assertEqual(request.slug, 'pip')

    def test_request_header_uppercase(self):
        request = self.factory.get(
            self.url, HTTP_HOST='some.random.com', HTTP_X_RTD_SLUG='PIP'
        )
        self.middleware.process_request(request)
        self.assertEqual(request.urlconf, self.urlconf_subdomain)
        self.assertEqual(request.cname, True)
        self.assertEqual(request.rtdheader, True)
        self.assertEqual(request.slug, 'pip')

    def test_use_subdomain(self):
        domain = 'doesnt.exists.org'
        get(Domain, project=self.pip, domain=domain)
        request = self.factory.get(self.url, HTTP_HOST=domain)
        res = self.middleware.process_request(request)
        self.assertIsNone(res)
        self.assertEqual(request.slug, 'pip')
        self.assertTrue(request.domain_object)

<<<<<<< HEAD
    def test_long_bad_subdomain(self):
        domain = 'www.pip.readthedocs.org'
        request = self.factory.get(self.url, HTTP_HOST=domain)
        res = self.middleware.process_request(request)
        self.assertEqual(res.status_code, 400)

    def test_long_subdomain(self):
        domain = 'some.long.readthedocs.org'
        request = self.factory.get(self.url, HTTP_HOST=domain)
=======
    @override_settings(PRODUCTION_DOMAIN='readthedocs.org')
    def test_long_bad_subdomain(self):
        domain = 'www.pip.readthedocs.org'
        request = self.factory.get(self.url, HTTP_HOST=domain)
        self.process_request_auth_middleware(request)
        res = self.middleware.process_request(request)
        self.assertEqual(res.status_code, 400)

    @override_settings(PRODUCTION_DOMAIN='readthedocs.org')
    def test_long_subdomain(self):
        domain = 'some.long.readthedocs.org'
        request = self.factory.get(self.url, HTTP_HOST=domain)
        self.process_request_auth_middleware(request)
>>>>>>> 3b511c9e
        res = self.middleware.process_request(request)
        self.assertIsNone(res)


class TestCORSMiddleware(TestCase):

    def setUp(self):
        self.factory = RequestFactory()
        self.middleware = CorsMiddleware()
        self.url = '/api/v2/search'
        self.owner = create_user(username='owner', password='test')
        self.project = get(
            Project, slug='pip',
            users=[self.owner], privacy_level='public',
            mail_language_project=None,
        )
        self.subproject = get(
            Project,
            users=[self.owner],
            privacy_level='public',
            mail_language_project=None,
        )
        self.relationship = get(
            ProjectRelationship,
            parent=self.project,
            child=self.subproject,
        )
        self.domain = get(Domain, domain='my.valid.domain', project=self.project)

    def test_proper_domain(self):
        request = self.factory.get(
            self.url,
            {'project': self.project.slug},
            HTTP_ORIGIN='http://my.valid.domain',
        )
        resp = self.middleware.process_response(request, {})
        self.assertIn('Access-Control-Allow-Origin', resp)

    def test_invalid_domain(self):
        request = self.factory.get(
            self.url,
            {'project': self.project.slug},
            HTTP_ORIGIN='http://invalid.domain',
        )
        resp = self.middleware.process_response(request, {})
        self.assertNotIn('Access-Control-Allow-Origin', resp)

    def test_valid_subproject(self):
        self.assertTrue(
            Project.objects.filter(
                pk=self.project.pk,
                subprojects__child=self.subproject,
            ).exists(),
        )
        request = self.factory.get(
            self.url,
            {'project': self.subproject.slug},
            HTTP_ORIGIN='http://my.valid.domain',
        )
        resp = self.middleware.process_response(request, {})
        self.assertIn('Access-Control-Allow-Origin', resp)

    def test_apiv2_endpoint_allowed(self):
        request = self.factory.get(
            '/api/v2/version/',
            {'project__slug': self.project.slug, 'active': True},
            HTTP_ORIGIN='http://my.valid.domain',
        )
        resp = self.middleware.process_response(request, {})
        self.assertIn('Access-Control-Allow-Origin', resp)

    def test_apiv2_endpoint_not_allowed(self):
        request = self.factory.get(
            '/api/v2/version/',
            {'project__slug': self.project.slug, 'active': True},
            HTTP_ORIGIN='http://invalid.domain',
        )
        resp = self.middleware.process_response(request, {})
        self.assertNotIn('Access-Control-Allow-Origin', resp)

        # POST is not allowed
        request = self.factory.post(
            '/api/v2/version/',
            {'project__slug': self.project.slug, 'active': True},
            HTTP_ORIGIN='http://my.valid.domain',
        )
        resp = self.middleware.process_response(request, {})
        self.assertNotIn('Access-Control-Allow-Origin', resp)<|MERGE_RESOLUTION|>--- conflicted
+++ resolved
@@ -1,10 +1,7 @@
 from corsheaders.middleware import CorsMiddleware
 from django.conf import settings
-<<<<<<< HEAD
-=======
 from django.contrib.auth.middleware import AuthenticationMiddleware
 from django.contrib.sessions.middleware import SessionMiddleware
->>>>>>> 3b511c9e
 from django.http import Http404
 from django.test import TestCase
 from django.test.client import RequestFactory
@@ -33,21 +30,15 @@
             users=[self.owner],
             privacy_level='public'
         )
-<<<<<<< HEAD
-=======
 
     def process_request_auth_middleware(self, request):
         SessionMiddleware().process_request(request)
         AuthenticationMiddleware().process_request(request)
->>>>>>> 3b511c9e
 
     def test_failey_cname(self):
         self.assertFalse(Domain.objects.filter(domain='my.host.com').exists())
         request = self.factory.get(self.url, HTTP_HOST='my.host.com')
-<<<<<<< HEAD
-=======
-        self.process_request_auth_middleware(request)
->>>>>>> 3b511c9e
+        self.process_request_auth_middleware(request)
         r = self.middleware.process_request(request)
         self.assertEqual(r.status_code, 404)
         self.assertEqual(request.cname, True)
@@ -112,10 +103,7 @@
     def test_domain_object_missing(self):
         self.domain = get(Domain, domain='docs.foobar2.com', project=self.pip)
         request = self.factory.get(self.url, HTTP_HOST='docs.foobar.com')
-<<<<<<< HEAD
-=======
-        self.process_request_auth_middleware(request)
->>>>>>> 3b511c9e
+        self.process_request_auth_middleware(request)
         r = self.middleware.process_request(request)
         self.assertEqual(r.status_code, 404)
 
@@ -157,31 +145,19 @@
         self.assertEqual(request.slug, 'pip')
         self.assertTrue(request.domain_object)
 
-<<<<<<< HEAD
+    @override_settings(PRODUCTION_DOMAIN='readthedocs.org')
     def test_long_bad_subdomain(self):
         domain = 'www.pip.readthedocs.org'
         request = self.factory.get(self.url, HTTP_HOST=domain)
+        self.process_request_auth_middleware(request)
         res = self.middleware.process_request(request)
         self.assertEqual(res.status_code, 400)
 
+    @override_settings(PRODUCTION_DOMAIN='readthedocs.org')
     def test_long_subdomain(self):
         domain = 'some.long.readthedocs.org'
         request = self.factory.get(self.url, HTTP_HOST=domain)
-=======
-    @override_settings(PRODUCTION_DOMAIN='readthedocs.org')
-    def test_long_bad_subdomain(self):
-        domain = 'www.pip.readthedocs.org'
-        request = self.factory.get(self.url, HTTP_HOST=domain)
-        self.process_request_auth_middleware(request)
-        res = self.middleware.process_request(request)
-        self.assertEqual(res.status_code, 400)
-
-    @override_settings(PRODUCTION_DOMAIN='readthedocs.org')
-    def test_long_subdomain(self):
-        domain = 'some.long.readthedocs.org'
-        request = self.factory.get(self.url, HTTP_HOST=domain)
-        self.process_request_auth_middleware(request)
->>>>>>> 3b511c9e
+        self.process_request_auth_middleware(request)
         res = self.middleware.process_request(request)
         self.assertIsNone(res)
 

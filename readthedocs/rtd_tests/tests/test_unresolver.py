import django_dynamic_fixture as fixture
import pytest
from django.test import override_settings
from django_dynamic_fixture import get

from readthedocs.builds.constants import EXTERNAL
from readthedocs.builds.models import Version
from readthedocs.core.unresolver import (
    InvalidCustomDomainError,
    InvalidExternalDomainError,
    InvalidExternalVersionError,
<<<<<<< HEAD
    SuspiciousHostnameError,
    TranslationNotFoundError,
    UnresolvedPathError,
=======
    InvalidPathForVersionedProjectError,
    SuspiciousHostnameError,
    TranslationNotFoundError,
>>>>>>> c2d784b9
    VersionNotFoundError,
    unresolve,
)
from readthedocs.projects.models import Domain, Project
from readthedocs.rtd_tests.tests.test_resolver import ResolverBase


@override_settings(
    PUBLIC_DOMAIN='readthedocs.io',
    RTD_EXTERNAL_VERSION_DOMAIN='dev.readthedocs.build',
)
@pytest.mark.proxito
class UnResolverTests(ResolverBase):

    def test_unresolver(self):
        parts = unresolve(
            "https://pip.readthedocs.io/en/latest/foo.html?search=api#fragment"
        )
        self.assertEqual(parts.parent_project, self.pip)
        self.assertEqual(parts.project, self.pip)
        self.assertEqual(parts.version, self.version)
        self.assertEqual(parts.filename, "/foo.html")
        self.assertEqual(parts.parsed_url.fragment, "fragment")
        self.assertEqual(parts.parsed_url.query, "search=api")

    def test_filename_wihtout_index(self):
        parts = unresolve(
            "https://pip.readthedocs.io/en/latest/file/", append_indexhtml=False
        )
        self.assertEqual(parts.parent_project, self.pip)
        self.assertEqual(parts.project, self.pip)
        self.assertEqual(parts.version, self.version)
        self.assertEqual(parts.filename, "/file/")

    def test_no_trailing_slash(self):
        parts = unresolve("https://pip.readthedocs.io/en/latest")
        self.assertEqual(parts.parent_project, self.pip)
        self.assertEqual(parts.project, self.pip)
        self.assertEqual(parts.version, self.version)
        self.assertEqual(parts.filename, "/index.html")

    def test_trailing_slash(self):
        parts = unresolve("https://pip.readthedocs.io/en/latest/")
        self.assertEqual(parts.parent_project, self.pip)
        self.assertEqual(parts.project, self.pip)
        self.assertEqual(parts.version, self.version)
        self.assertEqual(parts.filename, "/index.html")

    def test_file_with_trailing_slash(self):
        parts = unresolve("https://pip.readthedocs.io/en/latest/foo/")
        self.assertEqual(parts.parent_project, self.pip)
        self.assertEqual(parts.project, self.pip)
        self.assertEqual(parts.version, self.version)
        self.assertEqual(parts.filename, "/foo/index.html")

    def test_project_no_version_and_language(self):
<<<<<<< HEAD
        with pytest.raises(UnresolvedPathError) as excinfo:
=======
        with pytest.raises(InvalidPathForVersionedProjectError) as excinfo:
>>>>>>> c2d784b9
            unresolve("https://pip.readthedocs.io/")
        exc = excinfo.value
        self.assertEqual(exc.project, self.pip)
        self.assertEqual(exc.path, "/")

<<<<<<< HEAD
        with pytest.raises(UnresolvedPathError) as excinfo:
=======
        with pytest.raises(InvalidPathForVersionedProjectError) as excinfo:
>>>>>>> c2d784b9
            unresolve("https://pip.readthedocs.io/foo/bar")
        exc = excinfo.value
        self.assertEqual(exc.project, self.pip)
        self.assertEqual(exc.path, "/foo/bar")

    def test_subproject_no_version_and_language(self):
<<<<<<< HEAD
        with pytest.raises(UnresolvedPathError) as excinfo:
=======
        with pytest.raises(InvalidPathForVersionedProjectError) as excinfo:
>>>>>>> c2d784b9
            unresolve("https://pip.readthedocs.io/projects/sub/")
        exc = excinfo.value
        self.assertEqual(exc.project, self.subproject)
        self.assertEqual(exc.path, "/")

<<<<<<< HEAD
        with pytest.raises(UnresolvedPathError) as excinfo:
=======
        with pytest.raises(InvalidPathForVersionedProjectError) as excinfo:
>>>>>>> c2d784b9
            unresolve("https://pip.readthedocs.io/projects/sub/foo/bar")
        exc = excinfo.value
        self.assertEqual(exc.project, self.subproject)
        self.assertEqual(exc.path, "/foo/bar")

    def test_path_no_version(self):
        urls = [
            "https://pip.readthedocs.io/en",
            "https://pip.readthedocs.io/en/",
        ]
        for url in urls:
            with pytest.raises(VersionNotFoundError) as excinfo:
                unresolve(url)
            exc = excinfo.value
            self.assertEqual(exc.project, self.pip)
            self.assertEqual(exc.version_slug, None)
            self.assertEqual(exc.filename, "/")

    def test_unresolver_subproject(self):
        parts = unresolve("https://pip.readthedocs.io/projects/sub/ja/latest/foo.html")
        self.assertEqual(parts.parent_project, self.pip)
        self.assertEqual(parts.project, self.subproject)
        self.assertEqual(parts.version, self.subproject_version)
        self.assertEqual(parts.filename, "/foo.html")

    def test_unresolve_subproject_with_translation(self):
        subproject_translation = get(
            Project,
            main_language_project=self.subproject,
            language="en",
            slug="subproject-translation",
        )
        version = subproject_translation.versions.first()
        parts = unresolve("https://pip.readthedocs.io/projects/sub/en/latest/foo.html")
        self.assertEqual(parts.parent_project, self.pip)
        self.assertEqual(parts.project, subproject_translation)
        self.assertEqual(parts.version, version)
        self.assertEqual(parts.filename, "/foo.html")

    def test_unresolve_subproject_single_version(self):
        self.subproject.single_version = True
        self.subproject.save()
        parts = unresolve("https://pip.readthedocs.io/projects/sub/foo.html")
        self.assertEqual(parts.parent_project, self.pip)
        self.assertEqual(parts.project, self.subproject)
        self.assertEqual(parts.version, self.subproject_version)
        self.assertEqual(parts.filename, "/foo.html")

    def test_unresolve_subproject_alias(self):
        relation = self.pip.subprojects.first()
        relation.alias = "sub_alias"
        relation.save()
        parts = unresolve("https://pip.readthedocs.io/projects/sub_alias/ja/latest/")
        self.assertEqual(parts.parent_project, self.pip)
        self.assertEqual(parts.project, self.subproject)
        self.assertEqual(parts.version, self.subproject_version)
        self.assertEqual(parts.filename, "/index.html")

    def test_unresolve_subproject_invalid_version(self):
        with pytest.raises(VersionNotFoundError) as excinfo:
            unresolve("https://pip.readthedocs.io/projects/sub/ja/nothing/foo.html")
        exc = excinfo.value

        self.assertEqual(exc.project, self.subproject)
        self.assertEqual(exc.version_slug, "nothing")
        self.assertEqual(exc.filename, "/foo.html")

    def test_unresolve_subproject_invalid_translation(self):
        with pytest.raises(TranslationNotFoundError) as excinfo:
            unresolve("https://pip.readthedocs.io/projects/sub/es/latest/foo.html")

        exc = excinfo.value
        self.assertEqual(exc.project, self.subproject)
        self.assertEqual(exc.language, "es")
        self.assertEqual(exc.filename, "/foo.html")

    def test_unresolver_translation(self):
        parts = unresolve("https://pip.readthedocs.io/ja/latest/foo.html")
        self.assertEqual(parts.parent_project, self.pip)
        self.assertEqual(parts.project, self.translation)
        self.assertEqual(parts.version, self.translation_version)
        self.assertEqual(parts.filename, "/foo.html")

    def test_unresolve_no_existing_translation(self):
        with pytest.raises(TranslationNotFoundError) as excinfo:
            unresolve("https://pip.readthedocs.io/es/latest/")
        exc = excinfo.value
        self.assertEqual(exc.project, self.pip)
        self.assertEqual(exc.language, "es")
        self.assertEqual(exc.filename, "/")

    def test_unresolver_custom_domain(self):
        self.domain = fixture.get(
            Domain,
            domain='docs.foobar.com',
            project=self.pip,
            canonical=True,
        )
        parts = unresolve("https://docs.foobar.com/en/latest/")
        self.assertEqual(parts.parent_project, self.pip)
        self.assertEqual(parts.project, self.pip)
        self.assertEqual(parts.version, self.version)
        self.assertEqual(parts.filename, "/index.html")

    def test_unresolve_single_version(self):
        self.pip.single_version = True
        self.pip.save()
        parts = unresolve("https://pip.readthedocs.io/")
        self.assertEqual(parts.parent_project, self.pip)
        self.assertEqual(parts.project, self.pip)
        self.assertEqual(parts.version, self.version)
        self.assertEqual(parts.filename, "/index.html")

    def test_unresolve_single_version_translation_like_path(self):
        self.pip.single_version = True
        self.pip.save()
        parts = unresolve("https://pip.readthedocs.io/en/latest/index.html")
        self.assertEqual(parts.parent_project, self.pip)
        self.assertEqual(parts.project, self.pip)
        self.assertEqual(parts.version, self.version)
        self.assertEqual(parts.filename, "/en/latest/index.html")

    def test_unresolve_single_version_subproject_like_path(self):
        self.pip.single_version = True
        self.pip.save()
        parts = unresolve(
            "https://pip.readthedocs.io/projects/other/en/latest/index.html"
        )
        self.assertEqual(parts.parent_project, self.pip)
        self.assertEqual(parts.project, self.pip)
        self.assertEqual(parts.version, self.version)
        self.assertEqual(parts.filename, "/projects/other/en/latest/index.html")

    def test_unresolve_single_version_subproject(self):
        self.pip.single_version = True
        self.pip.save()
        parts = unresolve(
            "https://pip.readthedocs.io/projects/sub/ja/latest/index.html"
        )
        self.assertEqual(parts.parent_project, self.pip)
        self.assertEqual(parts.project, self.subproject)
        self.assertEqual(parts.version, self.subproject_version)
        self.assertEqual(parts.filename, "/index.html")

    def test_unresolver_external_version(self):
        version = get(
            Version,
            project=self.pip,
            type=EXTERNAL,
            slug="10",
            active=True,
        )
        parts = unresolve("https://pip--10.dev.readthedocs.build/en/10/")
        self.assertEqual(parts.parent_project, self.pip)
        self.assertEqual(parts.project, self.pip)
        self.assertEqual(parts.version, version)
        self.assertEqual(parts.filename, "/index.html")

    def test_external_version_single_version_project(self):
        self.pip.single_version = True
        self.pip.save()
        version = get(
            Version,
            project=self.pip,
            type=EXTERNAL,
            slug="10",
            active=True,
        )
        parts = unresolve("https://pip--10.dev.readthedocs.build/")
        self.assertEqual(parts.parent_project, self.pip)
        self.assertEqual(parts.project, self.pip)
        self.assertEqual(parts.version, version)
        self.assertEqual(parts.filename, "/index.html")

    def test_unexisting_external_version_single_version_project(self):
        self.pip.single_version = True
        self.pip.save()
        with pytest.raises(VersionNotFoundError) as excinfo:
            unresolve("https://pip--10.dev.readthedocs.build/")

        exc = excinfo.value
        self.assertEqual(exc.project, self.pip)
        self.assertEqual(exc.version_slug, "10")
        self.assertEqual(exc.filename, "/")

    def test_non_external_version_single_version_project(self):
        self.pip.single_version = True
        self.pip.save()

        with pytest.raises(VersionNotFoundError) as excinfo:
            unresolve("https://pip--latest.dev.readthedocs.build/")
        exc = excinfo.value
        self.assertEqual(exc.project, self.pip)
        self.assertEqual(exc.version_slug, "latest")
        self.assertEqual(exc.filename, "/")

    def test_unresolve_external_version_no_existing_version(self):
        with pytest.raises(VersionNotFoundError) as excinfo:
            unresolve("https://pip--10.dev.readthedocs.build/en/10/")

        exc = excinfo.value
        self.assertEqual(exc.project, self.pip)
        self.assertEqual(exc.version_slug, "10")
        self.assertEqual(exc.filename, "/")

    def test_external_version_not_matching_final_version(self):
        with pytest.raises(InvalidExternalVersionError) as excinfo:
            unresolve("https://pip--10.dev.readthedocs.build/en/latest/")
        exc = excinfo.value
        self.assertEqual(exc.project, self.pip)
        self.assertEqual(exc.version_slug, "latest")
        self.assertEqual(exc.external_version_slug, "10")

    def test_normal_version_in_external_version_subdomain(self):
        with pytest.raises(VersionNotFoundError) as excinfo:
            unresolve("https://pip--latest.dev.readthedocs.build/en/latest/")
        exc = excinfo.value
        self.assertEqual(exc.project, self.pip)
        self.assertEqual(exc.version_slug, "latest")
        self.assertEqual(exc.filename, "/")

    def test_malformed_external_version(self):
        with pytest.raises(InvalidExternalDomainError):
            unresolve("https://pip-latest.dev.readthedocs.build/en/latest/")

    def test_unresolver_unknown_host(self):
        with pytest.raises(InvalidCustomDomainError):
            unresolve("https://random.stuff.com/en/latest/")

    def test_unresolver_suspicious_hostname(self):
        with pytest.raises(SuspiciousHostnameError):
            unresolve("https://readthedocs.io.phishing.com/en/latest/")

        with pytest.raises(SuspiciousHostnameError):
            unresolve("https://dev.readthedocs.build.phishing.com/en/latest/")<|MERGE_RESOLUTION|>--- conflicted
+++ resolved
@@ -9,15 +9,9 @@
     InvalidCustomDomainError,
     InvalidExternalDomainError,
     InvalidExternalVersionError,
-<<<<<<< HEAD
-    SuspiciousHostnameError,
-    TranslationNotFoundError,
-    UnresolvedPathError,
-=======
     InvalidPathForVersionedProjectError,
     SuspiciousHostnameError,
     TranslationNotFoundError,
->>>>>>> c2d784b9
     VersionNotFoundError,
     unresolve,
 )
@@ -74,42 +68,26 @@
         self.assertEqual(parts.filename, "/foo/index.html")
 
     def test_project_no_version_and_language(self):
-<<<<<<< HEAD
-        with pytest.raises(UnresolvedPathError) as excinfo:
-=======
         with pytest.raises(InvalidPathForVersionedProjectError) as excinfo:
->>>>>>> c2d784b9
             unresolve("https://pip.readthedocs.io/")
         exc = excinfo.value
         self.assertEqual(exc.project, self.pip)
         self.assertEqual(exc.path, "/")
 
-<<<<<<< HEAD
-        with pytest.raises(UnresolvedPathError) as excinfo:
-=======
         with pytest.raises(InvalidPathForVersionedProjectError) as excinfo:
->>>>>>> c2d784b9
             unresolve("https://pip.readthedocs.io/foo/bar")
         exc = excinfo.value
         self.assertEqual(exc.project, self.pip)
         self.assertEqual(exc.path, "/foo/bar")
 
     def test_subproject_no_version_and_language(self):
-<<<<<<< HEAD
-        with pytest.raises(UnresolvedPathError) as excinfo:
-=======
         with pytest.raises(InvalidPathForVersionedProjectError) as excinfo:
->>>>>>> c2d784b9
             unresolve("https://pip.readthedocs.io/projects/sub/")
         exc = excinfo.value
         self.assertEqual(exc.project, self.subproject)
         self.assertEqual(exc.path, "/")
 
-<<<<<<< HEAD
-        with pytest.raises(UnresolvedPathError) as excinfo:
-=======
         with pytest.raises(InvalidPathForVersionedProjectError) as excinfo:
->>>>>>> c2d784b9
             unresolve("https://pip.readthedocs.io/projects/sub/foo/bar")
         exc = excinfo.value
         self.assertEqual(exc.project, self.subproject)

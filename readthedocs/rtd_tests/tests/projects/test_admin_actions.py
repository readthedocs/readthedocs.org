--- conflicted
+++ resolved
@@ -1,19 +1,12 @@
 # -*- coding: utf-8 -*-
-<<<<<<< HEAD
 
 import mock
-=======
->>>>>>> af867c1d
+
+from django import urls
 import django_dynamic_fixture as fixture
-import mock
-from django import urls
 from django.contrib.admin.helpers import ACTION_CHECKBOX_NAME
 from django.contrib.auth.models import User
-<<<<<<< HEAD
 from django.utils.translation import ugettext_lazy as _
-from django import urls
-=======
->>>>>>> af867c1d
 from django.test import TestCase
 from django.conf import settings
 from messages_extends.models import Message as PersistentMessage

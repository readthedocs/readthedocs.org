import os
import textwrap
from os.path import exists
from unittest import mock
from unittest.mock import Mock, patch

import django_dynamic_fixture as fixture
from django.contrib.auth.models import User
from django.test import TestCase

from readthedocs.builds.constants import BRANCH, EXTERNAL, TAG
from readthedocs.builds.models import Version
from readthedocs.config import ALL
from readthedocs.doc_builder.environments import LocalBuildEnvironment
from readthedocs.projects.exceptions import RepositoryError
from readthedocs.projects.models import Project
from readthedocs.rtd_tests.utils import (
    create_git_branch,
    create_git_tag,
    get_current_commit,
    get_git_latest_commit_hash,
    make_test_git,
    make_test_hg,
)


# Avoid trying to save the commands via the API
@mock.patch('readthedocs.doc_builder.environments.BuildCommand.save', mock.MagicMock())
class TestGitBackend(TestCase):
    def setUp(self):
        git_repo = make_test_git()
        super().setUp()
        self.eric = User(username='eric')
        self.eric.set_password('test')
        self.eric.save()
        self.project = Project.objects.create(
            name='Test Project',
            repo_type='git',
            #Our top-level checkout
            repo=git_repo,
        )
        self.project.users.add(self.eric)
        self.dummy_conf = Mock()
        # These are the default values from v1
        self.dummy_conf.submodules.include = ALL
        self.dummy_conf.submodules.exclude = []
        self.build_environment = LocalBuildEnvironment(api_client=mock.MagicMock())

    def tearDown(self):
        repo = self.project.vcs_repo(environment=self.build_environment)
        repo.make_clean_working_dir()
        super().tearDown()

    def test_git_lsremote(self):
        repo_path = self.project.repo
        default_branches = [
            # comes from ``make_test_git`` function
            'submodule',
            'invalidsubmodule',
        ]
        branches = [
            'develop',
            'master',
            '2.0.X',
            'release/2.0.0',
            'release/foo/bar',
            "with\xa0space",
        ]
        for branch in branches:
            create_git_branch(repo_path, branch)

        create_git_tag(repo_path, 'v01')
        create_git_tag(repo_path, 'v02', annotated=True)
        create_git_tag(repo_path, 'release-ünîø∂é')

        repo = self.project.vcs_repo(environment=self.build_environment)
        # create the working dir if it not exists. It's required to ``cwd`` to
        # execute the command
        repo.check_working_dir()
        commit = get_current_commit(repo_path)
        repo_branches, repo_tags = repo.lsremote()

        self.assertEqual(
            {branch: branch for branch in default_branches + branches},
            {branch.verbose_name: branch.identifier for branch in repo_branches},
        )

        self.assertEqual(
            {"v01": commit, "v02": commit, "release-ünîø∂é": commit},
            {tag.verbose_name: tag.identifier for tag in repo_tags},
        )

    def test_git_lsremote_tags_only(self):
        repo_path = self.project.repo
        create_git_tag(repo_path, "v01")
        create_git_tag(repo_path, "v02", annotated=True)
        create_git_tag(repo_path, "release-ünîø∂é")

        repo = self.project.vcs_repo(environment=self.build_environment)
        # create the working dir if it not exists. It's required to ``cwd`` to
        # execute the command
        repo.check_working_dir()
        commit = get_current_commit(repo_path)
        repo_branches, repo_tags = repo.lsremote(
            include_tags=True, include_branches=False
        )

        self.assertEqual(repo_branches, [])
        self.assertEqual(
            {"v01": commit, "v02": commit, "release-ünîø∂é": commit},
            {tag.verbose_name: tag.identifier for tag in repo_tags},
        )

    def test_git_lsremote_branches_only(self):
        repo_path = self.project.repo
        default_branches = [
            # comes from ``make_test_git`` function
            "submodule",
            "invalidsubmodule",
        ]
        branches = [
            "develop",
            "master",
            "2.0.X",
            "release/2.0.0",
            "release/foo/bar",
        ]
        for branch in branches:
            create_git_branch(repo_path, branch)

        repo = self.project.vcs_repo(environment=self.build_environment)
        # create the working dir if it not exists. It's required to ``cwd`` to
        # execute the command
        repo.check_working_dir()
        repo_branches, repo_tags = repo.lsremote(
            include_tags=False, include_branches=True
        )

        self.assertEqual(repo_tags, [])
        self.assertEqual(
            {branch: branch for branch in default_branches + branches},
            {branch.verbose_name: branch.identifier for branch in repo_branches},
        )

    def test_git_update_and_checkout(self):
        repo = self.project.vcs_repo(environment=self.build_environment)
        code, _, _ = repo.update()
        self.assertEqual(code, 0)

        # Returns `None` because there is no `identifier`,
        # so it uses the default branch
        self.assertIsNone(repo.checkout())

        self.assertTrue(exists(repo.working_dir))

    def test_git_checkout_invalid_revision(self):
        repo = self.project.vcs_repo(environment=self.build_environment)
        repo.update()
        version = 'invalid-revision'
        with self.assertRaises(RepositoryError) as e:
            repo.checkout(version)
        self.assertEqual(
            str(e.exception),
            RepositoryError.FAILED_TO_CHECKOUT.format(version),
        )

<<<<<<< HEAD
    def test_git_tags(self):
        repo_path = self.project.repo
        create_git_tag(repo_path, 'v01')
        create_git_tag(repo_path, 'v02', annotated=True)
        create_git_tag(repo_path, 'release-ünîø∂é')
        repo = self.project.vcs_repo(environment=self.build_environment)
        # We aren't cloning the repo,
        # so we need to hack the repo path
        repo.working_dir = repo_path
        commit = get_current_commit(repo_path)
        self.assertEqual(
            {"v01": commit, "v02": commit, "release-ünîø∂é": commit},
            {tag.verbose_name: tag.identifier for tag in repo.tags},
        )

    def test_check_for_submodules(self):
        repo = self.project.vcs_repo(environment=self.build_environment)

        repo.update()
        self.assertFalse(repo.are_submodules_available(self.dummy_conf))

        # The submodule branch contains one submodule
        repo.checkout('submodule')
        self.assertTrue(repo.are_submodules_available(self.dummy_conf))

    def test_skip_submodule_checkout(self):
        repo = self.project.vcs_repo(environment=self.build_environment)
        repo.update()
        repo.checkout('submodule')
        self.assertTrue(repo.are_submodules_available(self.dummy_conf))

    def test_check_submodule_urls(self):
        repo = self.project.vcs_repo(environment=self.build_environment)
        repo.update()
        repo.checkout('submodule')
        valid, _ = repo.validate_submodules(self.dummy_conf)
        self.assertTrue(valid)

    def test_check_invalid_submodule_urls(self):
        repo = self.project.vcs_repo(environment=self.build_environment)
        repo.update()
        repo.checkout('invalidsubmodule')
        with self.assertRaises(RepositoryError) as e:
            repo.update_submodules(self.dummy_conf)
        # `invalid` is created in `make_test_git`
        # it's a url in ssh form.
        self.assertEqual(
            str(e.exception),
            RepositoryError.INVALID_SUBMODULES.format(['invalid']),
        )

    def test_invalid_submodule_is_ignored(self):
        repo = self.project.vcs_repo(environment=self.build_environment)
        repo.update()
        repo.checkout('submodule')
        gitmodules_path = os.path.join(repo.working_dir, '.gitmodules')

        with open(gitmodules_path, 'a') as f:
            content = textwrap.dedent("""
                [submodule "not-valid-path"]
                    path = not-valid-path
                    url = https://github.com/readthedocs/readthedocs.org
            """)
            f.write(content)

        valid, submodules = repo.validate_submodules(self.dummy_conf)
        self.assertTrue(valid)
        self.assertEqual(list(submodules), ['foobar'])

    @patch('readthedocs.projects.models.Project.checkout_path')
    def test_fetch_clean_tags_and_branches(self, checkout_path):
        upstream_repo = self.project.repo
        create_git_tag(upstream_repo, 'v01')
        create_git_tag(upstream_repo, 'v02')
        create_git_branch(upstream_repo, 'newbranch')

        local_repo = os.path.join(mkdtemp(), 'local')
        os.mkdir(local_repo)
        checkout_path.return_value = local_repo

        repo = self.project.vcs_repo(environment=self.build_environment)
        repo.clone()

        delete_git_tag(upstream_repo, 'v02')
        delete_git_branch(upstream_repo, 'newbranch')

        # We still have all branches and tags in the local repo
        self.assertEqual(
            {'v01', 'v02'},
            {vcs.verbose_name for vcs in repo.tags},
        )
        self.assertEqual(
            {
                'invalidsubmodule', 'master', 'submodule', 'newbranch',
            },
            {vcs.verbose_name for vcs in repo.branches},
        )

        repo.update()

        # We don't have the eliminated branches and tags in the local repo
        self.assertEqual(
            {'v01'},
            {vcs.verbose_name for vcs in repo.tags},
        )
        self.assertEqual(
            {
                'invalidsubmodule', 'master', 'submodule',
            },
            {vcs.verbose_name for vcs in repo.branches},
        )


@mock.patch("readthedocs.doc_builder.environments.BuildCommand.save", mock.MagicMock())
class TestGitBackendNew(TestGitBackend):
    """
    Test the entire Git backend (with the GIT_CLONE_FETCH_CHECKOUT_PATTERN feature flag).

    This test class is intended to maintain all backwards compatibility when introducing new
    git clone+fetch commands, hence inheriting from the former test class.

    Methods have been copied and adapted.
    Once the feature ``GIT_CLONE_FETCH_CHECKOUT_PATTERN`` has become the default for all projects,
    we can discard of TestGitBackend by moving the methods that aren't overwritten into this class
    and renaming it.
    """

    def setUp(self):
        super().setUp()
        fixture.get(
            Feature,
            projects=[self.project],
            feature_id=Feature.GIT_CLONE_FETCH_CHECKOUT_PATTERN,
        )
        self.assertTrue(
            self.project.has_feature(Feature.GIT_CLONE_FETCH_CHECKOUT_PATTERN)
        )

=======
>>>>>>> bcac9622
    def test_check_for_submodules(self):
        """
        Test that we can get a branch called 'submodule' containing a valid submodule.
        """
        repo = self.project.vcs_repo(
            environment=self.build_environment,
            version_type=BRANCH,
            version_identifier="submodule",
        )

        repo.update()
        self.assertFalse(repo.are_submodules_available(self.dummy_conf))

        # The submodule branch contains one submodule
        repo.checkout("submodule")
        self.assertTrue(repo.are_submodules_available(self.dummy_conf))

    def test_check_invalid_submodule_urls(self):
        """Test that a branch with an invalid submodule fails correctly."""
        repo = self.project.vcs_repo(
            environment=self.build_environment,
            version_type=BRANCH,
            version_identifier="invalidsubmodule",
        )
        repo.update()
        repo.checkout("invalidsubmodule")
        with self.assertRaises(RepositoryError) as e:
            repo.update_submodules(self.dummy_conf)
        # `invalid` is created in `make_test_git`
        # it's a url in ssh form.
        self.assertEqual(
            str(e.exception),
            RepositoryError.INVALID_SUBMODULES.format(["invalid"]),
        )

    def test_check_submodule_urls(self):
        """Test that a valid submodule is found in the 'submodule' branch."""
        repo = self.project.vcs_repo(
            environment=self.build_environment,
            version_type=BRANCH,
            version_identifier="submodule",
        )
        repo.update()
        repo.checkout("submodule")
        valid, _ = repo.validate_submodules(self.dummy_conf)
        self.assertTrue(valid)

    @patch("readthedocs.vcs_support.backends.git.Backend.fetch")
    def test_git_update_with_external_version(self, fetch):
        """Test that an external Version (PR) is correctly cloned and fetched."""
        version = fixture.get(
            Version,
            project=self.project,
            type=EXTERNAL,
            active=True,
            identifier="84492ad53ff8aba83015123f4e68d5897a1fd5bc",  # commit hash
            verbose_name="1234",  # pr number
        )
        repo = self.project.vcs_repo(
            verbose_name=version.verbose_name,
            version_type=version.type,
            version_identifier=version.identifier,
            environment=self.build_environment,
        )
        repo.update()
        fetch.assert_called_once()

    def test_invalid_submodule_is_ignored(self):
        """Test that an invalid submodule isn't listed."""
        repo = self.project.vcs_repo(
            environment=self.build_environment,
            version_type=BRANCH,
            version_identifier="submodule",
        )
        repo.update()
        repo.checkout("submodule")
        gitmodules_path = os.path.join(repo.working_dir, ".gitmodules")

        with open(gitmodules_path, "a") as f:
            content = textwrap.dedent(
                """
                [submodule "not-valid-path"]
                    path = not-valid-path
                    url =
                """
            )
            f.write(content)

        valid, submodules = repo.validate_submodules(self.dummy_conf)
        self.assertTrue(valid)
        self.assertEqual(list(submodules), ["foobar"])

    def test_parse_submodules(self):
        repo = self.project.vcs_repo(
            environment=self.build_environment,
            version_type=BRANCH,
            version_identifier="submodule",
        )
        repo.update()
        repo.checkout("submodule")
        gitmodules_path = os.path.join(repo.working_dir, ".gitmodules")

        with open(gitmodules_path, "a") as f:
            content = textwrap.dedent(
                """
                [submodule "not-valid-path"]
                    path = not-valid-path
                    url =

                [submodule "path with spaces"]
                    path = path with spaces
                    url = https://github.com

                [submodule "another-submodule"]
                    url = https://github.com
                    path = another-submodule

                [ssubmodule "invalid-submodule-key"]
                    url = https://github.com
                    path = invalid-submodule-key

                [submodule "invalid-path-key"]
                    url = https://github.com
                    paths = invalid-submodule-key

                [submodule "invalid-url-key"]
                    uurl = https://github.com
                    path = invalid-submodule-key
                """
            )
            f.write(content)

        valid, submodules = repo.validate_submodules(self.dummy_conf)
        self.assertTrue(valid)
        self.assertEqual(
            list(submodules), ["foobar", "path with spaces", "another-submodule"]
        )

    def test_skip_submodule_checkout(self):
        """Test that a submodule is listed as available."""
        repo = self.project.vcs_repo(
            environment=self.build_environment,
            version_type=BRANCH,
            version_identifier="submodule",
        )
        repo.update()
        repo.checkout("submodule")
        self.assertTrue(repo.are_submodules_available(self.dummy_conf))

    def test_git_fetch_with_external_version(self):
        """Test that fetching an external build (PR branch) correctly executes."""
        version = fixture.get(Version, project=self.project, type=EXTERNAL, active=True)
        repo = self.project.vcs_repo(
            verbose_name=version.verbose_name,
            version_type=version.type,
            environment=self.build_environment,
        )
        repo.update()
        code, _, _ = repo.fetch()
        self.assertEqual(code, 0)

    def test_update_without_branch_name(self):
        """
        Test that we get expected default branch when not specifying a branch name.

        Covers:
        * Manually imported projects +
        * Automatically imported projects that had their default branch name deliberately removed
          during import wizard (and before the first branch sync from webhook)
        """
        repo_path = self.project.repo
        create_git_branch(repo_path, "develop")

        repo = self.project.vcs_repo(
            environment=self.build_environment,
            version_type=BRANCH,
        )
        repo.update()

        # Check that the README file from the fixture exists
        self.assertTrue(os.path.isfile(os.path.join(repo.working_dir, "README")))

        # Check that "only-on-default-branch" exists (it doesn't exist on other branches)
        self.assertTrue(
            os.path.exists(os.path.join(repo.working_dir, "only-on-default-branch"))
        )

        # Check that we don't for instance have foobar
        self.assertFalse(os.path.isfile(os.path.join(repo.working_dir, "foobar")))

    def test_special_tag_stable(self):
        """Test that an auto-generated 'stable' tag works."""
        repo_path = self.project.repo
        latest_actual_commit_hash = get_git_latest_commit_hash(repo_path, "master")

        repo = self.project.vcs_repo(
            environment=self.build_environment,
            version_type=TAG,
            version_machine=True,
            version_identifier=latest_actual_commit_hash,
        )
        repo.update()

        # Checkout the master branch to verify that we can checkout something
        # from the above clone+fetch
        repo.checkout("master")


# Avoid trying to save the commands via the API
@mock.patch('readthedocs.doc_builder.environments.BuildCommand.save', mock.MagicMock())
class TestHgBackend(TestCase):

    def setUp(self):
        hg_repo = make_test_hg()
        super().setUp()
        self.eric = User(username='eric')
        self.eric.set_password('test')
        self.eric.save()
        self.project = Project.objects.create(
            name='Test Project',
            repo_type='hg',
            # Our top-level checkout
            repo=hg_repo,
        )
        self.project.users.add(self.eric)
        self.build_environment = LocalBuildEnvironment(api_client=mock.MagicMock())

    def test_parse_branches(self):
        data = """\
        stable
        default
        """

        expected_ids = ["stable", "default"]
        given_ids = [
            x.identifier
            for x in self.project.vcs_repo(
                environment=self.build_environment
            ).parse_branches(data)
        ]
        self.assertEqual(expected_ids, given_ids)

    def test_update_and_checkout(self):
        repo = self.project.vcs_repo(environment=self.build_environment)
        repo.make_clean_working_dir()
        code, _, _ = repo.update()
        self.assertEqual(code, 0)
        code, _, _ = repo.checkout()
        self.assertEqual(code, 0)
        self.assertTrue(exists(repo.working_dir))

    def test_checkout_invalid_revision(self):
        repo = self.project.vcs_repo(environment=self.build_environment)
        repo.update()
        version = 'invalid-revision'
        with self.assertRaises(RepositoryError) as e:
            repo.checkout(version)
        self.assertEqual(
            str(e.exception),
            RepositoryError.FAILED_TO_CHECKOUT.format(version),
        )

    def test_parse_tags(self):
        data = """\
        tip                            13575:8e94a1b4e9a4
        1.8.1                          13573:aa1f3be38ab1
        1.8                            13515:2616325766e3
        1.7.5                          13334:2b2155623ee2
         """
        expected_tags = [
            ('aa1f3be38ab1', '1.8.1'),
            ('2616325766e3', '1.8'),
            ('2b2155623ee2', '1.7.5'),
        ]

        given_ids = [
            (x.identifier, x.verbose_name)
            for x in self.project.vcs_repo(
                environment=self.build_environment
            ).parse_tags(data)
        ]
        self.assertEqual(expected_tags, given_ids)<|MERGE_RESOLUTION|>--- conflicted
+++ resolved
@@ -164,147 +164,6 @@
             RepositoryError.FAILED_TO_CHECKOUT.format(version),
         )
 
-<<<<<<< HEAD
-    def test_git_tags(self):
-        repo_path = self.project.repo
-        create_git_tag(repo_path, 'v01')
-        create_git_tag(repo_path, 'v02', annotated=True)
-        create_git_tag(repo_path, 'release-ünîø∂é')
-        repo = self.project.vcs_repo(environment=self.build_environment)
-        # We aren't cloning the repo,
-        # so we need to hack the repo path
-        repo.working_dir = repo_path
-        commit = get_current_commit(repo_path)
-        self.assertEqual(
-            {"v01": commit, "v02": commit, "release-ünîø∂é": commit},
-            {tag.verbose_name: tag.identifier for tag in repo.tags},
-        )
-
-    def test_check_for_submodules(self):
-        repo = self.project.vcs_repo(environment=self.build_environment)
-
-        repo.update()
-        self.assertFalse(repo.are_submodules_available(self.dummy_conf))
-
-        # The submodule branch contains one submodule
-        repo.checkout('submodule')
-        self.assertTrue(repo.are_submodules_available(self.dummy_conf))
-
-    def test_skip_submodule_checkout(self):
-        repo = self.project.vcs_repo(environment=self.build_environment)
-        repo.update()
-        repo.checkout('submodule')
-        self.assertTrue(repo.are_submodules_available(self.dummy_conf))
-
-    def test_check_submodule_urls(self):
-        repo = self.project.vcs_repo(environment=self.build_environment)
-        repo.update()
-        repo.checkout('submodule')
-        valid, _ = repo.validate_submodules(self.dummy_conf)
-        self.assertTrue(valid)
-
-    def test_check_invalid_submodule_urls(self):
-        repo = self.project.vcs_repo(environment=self.build_environment)
-        repo.update()
-        repo.checkout('invalidsubmodule')
-        with self.assertRaises(RepositoryError) as e:
-            repo.update_submodules(self.dummy_conf)
-        # `invalid` is created in `make_test_git`
-        # it's a url in ssh form.
-        self.assertEqual(
-            str(e.exception),
-            RepositoryError.INVALID_SUBMODULES.format(['invalid']),
-        )
-
-    def test_invalid_submodule_is_ignored(self):
-        repo = self.project.vcs_repo(environment=self.build_environment)
-        repo.update()
-        repo.checkout('submodule')
-        gitmodules_path = os.path.join(repo.working_dir, '.gitmodules')
-
-        with open(gitmodules_path, 'a') as f:
-            content = textwrap.dedent("""
-                [submodule "not-valid-path"]
-                    path = not-valid-path
-                    url = https://github.com/readthedocs/readthedocs.org
-            """)
-            f.write(content)
-
-        valid, submodules = repo.validate_submodules(self.dummy_conf)
-        self.assertTrue(valid)
-        self.assertEqual(list(submodules), ['foobar'])
-
-    @patch('readthedocs.projects.models.Project.checkout_path')
-    def test_fetch_clean_tags_and_branches(self, checkout_path):
-        upstream_repo = self.project.repo
-        create_git_tag(upstream_repo, 'v01')
-        create_git_tag(upstream_repo, 'v02')
-        create_git_branch(upstream_repo, 'newbranch')
-
-        local_repo = os.path.join(mkdtemp(), 'local')
-        os.mkdir(local_repo)
-        checkout_path.return_value = local_repo
-
-        repo = self.project.vcs_repo(environment=self.build_environment)
-        repo.clone()
-
-        delete_git_tag(upstream_repo, 'v02')
-        delete_git_branch(upstream_repo, 'newbranch')
-
-        # We still have all branches and tags in the local repo
-        self.assertEqual(
-            {'v01', 'v02'},
-            {vcs.verbose_name for vcs in repo.tags},
-        )
-        self.assertEqual(
-            {
-                'invalidsubmodule', 'master', 'submodule', 'newbranch',
-            },
-            {vcs.verbose_name for vcs in repo.branches},
-        )
-
-        repo.update()
-
-        # We don't have the eliminated branches and tags in the local repo
-        self.assertEqual(
-            {'v01'},
-            {vcs.verbose_name for vcs in repo.tags},
-        )
-        self.assertEqual(
-            {
-                'invalidsubmodule', 'master', 'submodule',
-            },
-            {vcs.verbose_name for vcs in repo.branches},
-        )
-
-
-@mock.patch("readthedocs.doc_builder.environments.BuildCommand.save", mock.MagicMock())
-class TestGitBackendNew(TestGitBackend):
-    """
-    Test the entire Git backend (with the GIT_CLONE_FETCH_CHECKOUT_PATTERN feature flag).
-
-    This test class is intended to maintain all backwards compatibility when introducing new
-    git clone+fetch commands, hence inheriting from the former test class.
-
-    Methods have been copied and adapted.
-    Once the feature ``GIT_CLONE_FETCH_CHECKOUT_PATTERN`` has become the default for all projects,
-    we can discard of TestGitBackend by moving the methods that aren't overwritten into this class
-    and renaming it.
-    """
-
-    def setUp(self):
-        super().setUp()
-        fixture.get(
-            Feature,
-            projects=[self.project],
-            feature_id=Feature.GIT_CLONE_FETCH_CHECKOUT_PATTERN,
-        )
-        self.assertTrue(
-            self.project.has_feature(Feature.GIT_CLONE_FETCH_CHECKOUT_PATTERN)
-        )
-
-=======
->>>>>>> bcac9622
     def test_check_for_submodules(self):
         """
         Test that we can get a branch called 'submodule' containing a valid submodule.
@@ -447,6 +306,7 @@
         """Test that a submodule is listed as available."""
         repo = self.project.vcs_repo(
             environment=self.build_environment,
+            version_identifier="release-ünîø∂é",
             version_type=BRANCH,
             version_identifier="submodule",
         )

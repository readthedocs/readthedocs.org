import os
import textwrap
from os.path import exists
from tempfile import mkdtemp
from unittest import mock
from unittest.mock import Mock, patch

import django_dynamic_fixture as fixture
from django.contrib.auth.models import User
from django.test import TestCase

from readthedocs.builds.constants import BRANCH, EXTERNAL, TAG
from readthedocs.builds.models import Version
from readthedocs.config import ALL
from readthedocs.doc_builder.environments import LocalBuildEnvironment
from readthedocs.projects.exceptions import RepositoryError
from readthedocs.projects.models import Project
from readthedocs.rtd_tests.utils import (
    create_git_branch,
    create_git_tag,
    delete_git_branch,
    delete_git_tag,
    get_current_commit,
    get_git_latest_commit_hash,
    make_test_git,
    make_test_hg,
)


# Avoid trying to save the commands via the API
@mock.patch('readthedocs.doc_builder.environments.BuildCommand.save', mock.MagicMock())
class TestGitBackend(TestCase):
    def setUp(self):
        git_repo = make_test_git()
        super().setUp()
        self.eric = User(username='eric')
        self.eric.set_password('test')
        self.eric.save()
        self.project = Project.objects.create(
            name='Test Project',
            repo_type='git',
            #Our top-level checkout
            repo=git_repo,
        )
        self.project.users.add(self.eric)
        self.dummy_conf = Mock()
        # These are the default values from v1
        self.dummy_conf.submodules.include = ALL
        self.dummy_conf.submodules.exclude = []
        self.build_environment = LocalBuildEnvironment(api_client=mock.MagicMock())

    def tearDown(self):
        repo = self.project.vcs_repo(environment=self.build_environment)
        repo.make_clean_working_dir()
        super().tearDown()

    def test_git_lsremote(self):
        repo_path = self.project.repo
        default_branches = [
            # comes from ``make_test_git`` function
            'submodule',
            'invalidsubmodule',
        ]
        branches = [
            'develop',
            'master',
            '2.0.X',
            'release/2.0.0',
            'release/foo/bar',
            "with\xa0space",
        ]
        for branch in branches:
            create_git_branch(repo_path, branch)

        create_git_tag(repo_path, 'v01')
        create_git_tag(repo_path, 'v02', annotated=True)
        create_git_tag(repo_path, 'release-ünîø∂é')

        repo = self.project.vcs_repo(environment=self.build_environment)
        # create the working dir if it not exists. It's required to ``cwd`` to
        # execute the command
        repo.check_working_dir()
        commit = get_current_commit(repo_path)
        repo_branches, repo_tags = repo.lsremote()

        self.assertEqual(
            {branch: branch for branch in default_branches + branches},
            {branch.verbose_name: branch.identifier for branch in repo_branches},
        )

        self.assertEqual(
            {"v01": commit, "v02": commit, "release-ünîø∂é": commit},
            {tag.verbose_name: tag.identifier for tag in repo_tags},
        )

    def test_git_lsremote_tags_only(self):
        repo_path = self.project.repo
        create_git_tag(repo_path, "v01")
        create_git_tag(repo_path, "v02", annotated=True)
        create_git_tag(repo_path, "release-ünîø∂é")

        repo = self.project.vcs_repo(environment=self.build_environment)
        # create the working dir if it not exists. It's required to ``cwd`` to
        # execute the command
        repo.check_working_dir()
        commit = get_current_commit(repo_path)
        repo_branches, repo_tags = repo.lsremote(
            include_tags=True, include_branches=False
        )

        self.assertEqual(repo_branches, [])
        self.assertEqual(
            {"v01": commit, "v02": commit, "release-ünîø∂é": commit},
            {tag.verbose_name: tag.identifier for tag in repo_tags},
        )

    def test_git_lsremote_branches_only(self):
        repo_path = self.project.repo
        default_branches = [
            # comes from ``make_test_git`` function
            "submodule",
            "invalidsubmodule",
        ]
        branches = [
            "develop",
            "master",
            "2.0.X",
            "release/2.0.0",
            "release/foo/bar",
        ]
        for branch in branches:
            create_git_branch(repo_path, branch)

        repo = self.project.vcs_repo(environment=self.build_environment)
        # create the working dir if it not exists. It's required to ``cwd`` to
        # execute the command
        repo.check_working_dir()
        repo_branches, repo_tags = repo.lsremote(
            include_tags=False, include_branches=True
        )

        self.assertEqual(repo_tags, [])
        self.assertEqual(
            {branch: branch for branch in default_branches + branches},
            {branch.verbose_name: branch.identifier for branch in repo_branches},
        )

    def test_git_update_and_checkout(self):
        repo = self.project.vcs_repo(environment=self.build_environment)
        code, _, _ = repo.update()
        self.assertEqual(code, 0)

        # Returns `None` because there is no `identifier`,
        # so it uses the default branch
        self.assertIsNone(repo.checkout())

        self.assertTrue(exists(repo.working_dir))

    def test_git_checkout_invalid_revision(self):
        repo = self.project.vcs_repo(environment=self.build_environment)
        repo.update()
        version = 'invalid-revision'
        with self.assertRaises(RepositoryError) as e:
            repo.checkout(version)
        self.assertEqual(
            str(e.exception),
            RepositoryError.FAILED_TO_CHECKOUT.format(version),
        )

    def test_git_tags(self):
        repo_path = self.project.repo
        create_git_tag(repo_path, 'v01')
        create_git_tag(repo_path, 'v02', annotated=True)
        create_git_tag(repo_path, 'release-ünîø∂é')
        repo = self.project.vcs_repo(environment=self.build_environment)
        # We aren't cloning the repo,
        # so we need to hack the repo path
        repo.working_dir = repo_path
        commit = get_current_commit(repo_path)
        self.assertEqual(
            {"v01": commit, "v02": commit, "release-ünîø∂é": commit},
            {tag.verbose_name: tag.identifier for tag in repo.tags},
        )

<<<<<<< HEAD
=======
    def test_check_for_submodules(self):
        repo = self.project.vcs_repo(environment=self.build_environment)

        repo.update()
        self.assertFalse(repo.are_submodules_available(self.dummy_conf))

        # The submodule branch contains one submodule
        repo.checkout('submodule')
        self.assertTrue(repo.are_submodules_available(self.dummy_conf))

    def test_skip_submodule_checkout(self):
        repo = self.project.vcs_repo(environment=self.build_environment)
        repo.update()
        repo.checkout('submodule')
        self.assertTrue(repo.are_submodules_available(self.dummy_conf))

    def test_use_shallow_clone(self):
        repo = self.project.vcs_repo(environment=self.build_environment)
        repo.update()
        repo.checkout('submodule')
        self.assertTrue(repo.use_shallow_clone())
        fixture.get(
            Feature,
            projects=[self.project],
            feature_id=Feature.DONT_SHALLOW_CLONE,
        )
        self.assertTrue(self.project.has_feature(Feature.DONT_SHALLOW_CLONE))
        self.assertFalse(repo.use_shallow_clone())

    def test_check_submodule_urls(self):
        repo = self.project.vcs_repo(environment=self.build_environment)
        repo.update()
        repo.checkout('submodule')
        valid, _ = repo.validate_submodules(self.dummy_conf)
        self.assertTrue(valid)

    def test_check_invalid_submodule_urls(self):
        repo = self.project.vcs_repo(environment=self.build_environment)
        repo.update()
        repo.checkout('invalidsubmodule')
        with self.assertRaises(RepositoryError) as e:
            repo.update_submodules(self.dummy_conf)
        # `invalid` is created in `make_test_git`
        # it's a url in ssh form.
        self.assertEqual(
            str(e.exception),
            RepositoryError.INVALID_SUBMODULES.format(['invalid']),
        )

    def test_invalid_submodule_is_ignored(self):
        repo = self.project.vcs_repo(environment=self.build_environment)
        repo.update()
        repo.checkout('submodule')
        gitmodules_path = os.path.join(repo.working_dir, '.gitmodules')

        with open(gitmodules_path, "a") as f:
            content = textwrap.dedent(
                """
                [submodule "not-valid-path"]
                    path = not-valid-path
                    url =
                """
            )
            f.write(content)

        valid, submodules = repo.validate_submodules(self.dummy_conf)
        self.assertTrue(valid)
        self.assertEqual(list(submodules), ['foobar'])

>>>>>>> fd9559b8
    @patch('readthedocs.projects.models.Project.checkout_path')
    def test_fetch_clean_tags_and_branches(self, checkout_path):
        upstream_repo = self.project.repo
        create_git_tag(upstream_repo, 'v01')
        create_git_tag(upstream_repo, 'v02')
        create_git_branch(upstream_repo, 'newbranch')

        local_repo = os.path.join(mkdtemp(), 'local')
        os.mkdir(local_repo)
        checkout_path.return_value = local_repo

        repo = self.project.vcs_repo(environment=self.build_environment)
        repo.clone()

        delete_git_tag(upstream_repo, 'v02')
        delete_git_branch(upstream_repo, 'newbranch')

        # We still have all branches and tags in the local repo
        self.assertEqual(
            {'v01', 'v02'},
            {vcs.verbose_name for vcs in repo.tags},
        )
        self.assertEqual(
            {
                'invalidsubmodule', 'master', 'submodule', 'newbranch',
            },
            {vcs.verbose_name for vcs in repo.branches},
        )

        repo.update()

        # We don't have the eliminated branches and tags in the local repo
        self.assertEqual(
            {'v01'},
            {vcs.verbose_name for vcs in repo.tags},
        )
        self.assertEqual(
            {
                'invalidsubmodule', 'master', 'submodule',
            },
            {vcs.verbose_name for vcs in repo.branches},
        )

    def test_check_for_submodules(self):
        """
        Test that we can get a branch called 'submodule' containing a valid submodule.
        """
        repo = self.project.vcs_repo(
            environment=self.build_environment,
            version_type=BRANCH,
            version_identifier="submodule",
        )

        repo.update()
        self.assertFalse(repo.are_submodules_available(self.dummy_conf))

        # The submodule branch contains one submodule
        repo.checkout("submodule")
        self.assertTrue(repo.are_submodules_available(self.dummy_conf))

    def test_check_invalid_submodule_urls(self):
        """Test that a branch with an invalid submodule fails correctly."""
        repo = self.project.vcs_repo(
            environment=self.build_environment,
            version_type=BRANCH,
            version_identifier="invalidsubmodule",
        )
        repo.update()
        repo.checkout("invalidsubmodule")
        with self.assertRaises(RepositoryError) as e:
            repo.update_submodules(self.dummy_conf)
        # `invalid` is created in `make_test_git`
        # it's a url in ssh form.
        self.assertEqual(
            str(e.exception),
            RepositoryError.INVALID_SUBMODULES.format(["invalid"]),
        )

    def test_check_submodule_urls(self):
        """Test that a valid submodule is found in the 'submodule' branch."""
        repo = self.project.vcs_repo(
            environment=self.build_environment,
            version_type=BRANCH,
            version_identifier="submodule",
        )
        repo.update()
        repo.checkout("submodule")
        valid, _ = repo.validate_submodules(self.dummy_conf)
        self.assertTrue(valid)

    @patch("readthedocs.vcs_support.backends.git.Backend.fetch")
    def test_git_update_with_external_version(self, fetch):
        """Test that an external Version (PR) is correctly cloned and fetched."""
        version = fixture.get(
            Version,
            project=self.project,
            type=EXTERNAL,
            active=True,
            identifier="84492ad53ff8aba83015123f4e68d5897a1fd5bc",  # commit hash
            verbose_name="1234",  # pr number
        )
        repo = self.project.vcs_repo(
            verbose_name=version.verbose_name,
            version_type=version.type,
            version_identifier=version.identifier,
            environment=self.build_environment,
        )
        repo.update()
        fetch.assert_called_once()

    def test_invalid_submodule_is_ignored(self):
        """Test that an invalid submodule isn't listed."""
        repo = self.project.vcs_repo(
            environment=self.build_environment,
            version_type=BRANCH,
            version_identifier="submodule",
        )
        repo.update()
        repo.checkout("submodule")
        gitmodules_path = os.path.join(repo.working_dir, ".gitmodules")

        with open(gitmodules_path, "a") as f:
            content = textwrap.dedent(
                """
                [submodule "not-valid-path"]
                    path = not-valid-path
                    url =
                """
            )
            f.write(content)

        valid, submodules = repo.validate_submodules(self.dummy_conf)
        self.assertTrue(valid)
        self.assertEqual(list(submodules), ["foobar"])

    def test_parse_submodules(self):
        repo = self.project.vcs_repo(
            environment=self.build_environment,
            version_type=BRANCH,
            version_identifier="submodule",
        )
        repo.update()
        repo.checkout("submodule")
        gitmodules_path = os.path.join(repo.working_dir, ".gitmodules")

        with open(gitmodules_path, "a") as f:
            content = textwrap.dedent(
                """
                [submodule "not-valid-path"]
                    path = not-valid-path
                    url =

                [submodule "path with spaces"]
                    path = path with spaces
                    url = https://github.com

                [submodule "another-submodule"]
                    url = https://github.com
                    path = another-submodule

                [ssubmodule "invalid-submodule-key"]
                    url = https://github.com
                    path = invalid-submodule-key

                [submodule "invalid-path-key"]
                    url = https://github.com
                    paths = invalid-submodule-key

                [submodule "invalid-url-key"]
                    uurl = https://github.com
                    path = invalid-submodule-key
                """
            )
            f.write(content)

        valid, submodules = repo.validate_submodules(self.dummy_conf)
        self.assertTrue(valid)
        self.assertEqual(
            list(submodules), ["foobar", "path with spaces", "another-submodule"]
        )

    def test_skip_submodule_checkout(self):
        """Test that a submodule is listed as available."""
        repo = self.project.vcs_repo(
            environment=self.build_environment,
            version_type=BRANCH,
            version_identifier="submodule",
        )
        repo.update()
        repo.checkout("submodule")
        self.assertTrue(repo.are_submodules_available(self.dummy_conf))

    def test_git_fetch_with_external_version(self):
        """Test that fetching an external build (PR branch) correctly executes."""
        version = fixture.get(Version, project=self.project, type=EXTERNAL, active=True)
        repo = self.project.vcs_repo(
            verbose_name=version.verbose_name,
            version_type=version.type,
            environment=self.build_environment,
        )
        repo.update()
        code, _, _ = repo.fetch()
        self.assertEqual(code, 0)

    def test_git_branches(self):
        """
        Test a source repository with multiple branches, can be cloned and fetched.

        For each branch, we clone and fetch and check that we get exactly what we expect.
        """
        repo_path = self.project.repo
        branches = [
            "develop",
            "master",
            "2.0.X",
            "release/2.0.0",
            "release/foo/bar",
        ]
        for branch in branches:
            create_git_branch(repo_path, branch)

        for branch in branches:
            # Create a repo that we want to clone and fetch a specific branch for
            repo = self.project.vcs_repo(
                environment=self.build_environment,
                version_identifier=branch,
                version_type=BRANCH,
            )
            # Because current behavior is to reuse already cloned destinations, we should
            # clear the working dir instead of reusing it.
            repo.make_clean_working_dir()

            repo.update()

            self.assertEqual(
                set([branch, "master"]),
                {branch.verbose_name for branch in repo.branches},
            )

    def test_git_branches_unicode(self):
        """Test to verify that we can clone+fetch a unicode branch name."""

        # Add a branch to the repo.
        # Note: It's assumed that the source repo is re-created in setUp()
        create_git_branch(self.project.repo, "release-ünîø∂é")

        repo = self.project.vcs_repo(
            environment=self.build_environment,
            version_identifier="release-ünîø∂é",
            version_type=BRANCH,
        )
        repo.update()

        # Note here that the original default branch 'master' got created during the clone
        self.assertEqual(
            set(["release-ünîø∂é", "master"]),
            {branch.verbose_name for branch in repo.branches},
        )

    def test_update_without_branch_name(self):
        """
        Test that we get expected default branch when not specifying a branch name.

        Covers:
        * Manually imported projects +
        * Automatically imported projects that had their default branch name deliberately removed
          during import wizard (and before the first branch sync from webhook)
        """
        repo_path = self.project.repo
        create_git_branch(repo_path, "develop")

        repo = self.project.vcs_repo(
            environment=self.build_environment,
            version_type=BRANCH,
        )
        repo.update()

        # Check that the README file from the fixture exists
        self.assertTrue(os.path.isfile(os.path.join(repo.working_dir, "README")))

        # Check that "only-on-default-branch" exists (it doesn't exist on other branches)
        self.assertTrue(
            os.path.exists(os.path.join(repo.working_dir, "only-on-default-branch"))
        )

        # Check that we don't for instance have foobar
        self.assertFalse(os.path.isfile(os.path.join(repo.working_dir, "foobar")))

    def test_special_tag_stable(self):
        """Test that an auto-generated 'stable' tag works."""
        repo_path = self.project.repo
        latest_actual_commit_hash = get_git_latest_commit_hash(repo_path, "master")

        repo = self.project.vcs_repo(
            environment=self.build_environment,
            version_type=TAG,
            version_machine=True,
            version_identifier=latest_actual_commit_hash,
        )
        repo.update()

        # Checkout the master branch to verify that we can checkout something
        # from the above clone+fetch
        repo.checkout("master")


# Avoid trying to save the commands via the API
@mock.patch('readthedocs.doc_builder.environments.BuildCommand.save', mock.MagicMock())
class TestHgBackend(TestCase):

    def setUp(self):
        hg_repo = make_test_hg()
        super().setUp()
        self.eric = User(username='eric')
        self.eric.set_password('test')
        self.eric.save()
        self.project = Project.objects.create(
            name='Test Project',
            repo_type='hg',
            # Our top-level checkout
            repo=hg_repo,
        )
        self.project.users.add(self.eric)
        self.build_environment = LocalBuildEnvironment(api_client=mock.MagicMock())

    def test_parse_branches(self):
        data = """\
        stable
        default
        """

        expected_ids = ["stable", "default"]
        given_ids = [
            x.identifier
            for x in self.project.vcs_repo(
                environment=self.build_environment
            ).parse_branches(data)
        ]
        self.assertEqual(expected_ids, given_ids)

    def test_update_and_checkout(self):
        repo = self.project.vcs_repo(environment=self.build_environment)
        repo.make_clean_working_dir()
        code, _, _ = repo.update()
        self.assertEqual(code, 0)
        code, _, _ = repo.checkout()
        self.assertEqual(code, 0)
        self.assertTrue(exists(repo.working_dir))

    def test_checkout_invalid_revision(self):
        repo = self.project.vcs_repo(environment=self.build_environment)
        repo.update()
        version = 'invalid-revision'
        with self.assertRaises(RepositoryError) as e:
            repo.checkout(version)
        self.assertEqual(
            str(e.exception),
            RepositoryError.FAILED_TO_CHECKOUT.format(version),
        )

    def test_parse_tags(self):
        data = """\
        tip                            13575:8e94a1b4e9a4
        1.8.1                          13573:aa1f3be38ab1
        1.8                            13515:2616325766e3
        1.7.5                          13334:2b2155623ee2
         """
        expected_tags = [
            ('aa1f3be38ab1', '1.8.1'),
            ('2616325766e3', '1.8'),
            ('2b2155623ee2', '1.7.5'),
        ]

        given_ids = [
            (x.identifier, x.verbose_name)
            for x in self.project.vcs_repo(
                environment=self.build_environment
            ).parse_tags(data)
        ]
        self.assertEqual(expected_tags, given_ids)<|MERGE_RESOLUTION|>--- conflicted
+++ resolved
@@ -182,8 +182,6 @@
             {tag.verbose_name: tag.identifier for tag in repo.tags},
         )
 
-<<<<<<< HEAD
-=======
     def test_check_for_submodules(self):
         repo = self.project.vcs_repo(environment=self.build_environment)
 
@@ -253,7 +251,6 @@
         self.assertTrue(valid)
         self.assertEqual(list(submodules), ['foobar'])
 
->>>>>>> fd9559b8
     @patch('readthedocs.projects.models.Project.checkout_path')
     def test_fetch_clean_tags_and_branches(self, checkout_path):
         upstream_repo = self.project.repo

import os
import textwrap
from readthedocs.core.utils.filesystem import safe_rmtree
from os.path import exists
from unittest import mock
from unittest.mock import Mock, patch

import django_dynamic_fixture as fixture
from django_dynamic_fixture import get
from django.contrib.auth.models import User
from django.test import TestCase

from readthedocs.builds.constants import BRANCH, EXTERNAL, STABLE, TAG
from readthedocs.builds.models import Version
from readthedocs.config import ALL
from readthedocs.doc_builder.environments import LocalBuildEnvironment
from readthedocs.projects.exceptions import RepositoryError
from readthedocs.projects.models import Project
from readthedocs.rtd_tests.utils import (
    create_git_branch,
    create_git_tag,
    get_current_commit,
    get_git_latest_commit_hash,
    make_test_git,
)


# Avoid trying to save the commands via the API
@mock.patch("readthedocs.doc_builder.environments.BuildCommand.save", mock.MagicMock())
class TestGitBackend(TestCase):
    def setUp(self):
        git_repo = make_test_git()
        super().setUp()
        self.eric = User(username="eric")
        self.eric.set_password("test")
        self.eric.save()
        self.project = Project.objects.create(
            name="Test Project",
            repo_type="git",
            # Our top-level checkout
            repo=git_repo,
        )
        self.project.users.add(self.eric)
        self.dummy_conf = Mock()
        # These are the default values from v1
        self.dummy_conf.submodules.include = ALL
        self.dummy_conf.submodules.exclude = []
        self.build_environment = LocalBuildEnvironment(api_client=mock.MagicMock())

    def tearDown(self):
        # Remove all the files created by the test for this project.
        safe_rmtree(self.project.doc_path)
        super().tearDown()

    def test_git_lsremote(self):
        repo_path = self.project.repo
        default_branches = [
            # comes from ``make_test_git`` function
            "submodule",
            "invalidsubmodule",
        ]
        branches = [
            "develop",
            "master",
            "2.0.X",
            "release/2.0.0",
            "release/foo/bar",
            "with\xa0space",
        ]
        for branch in branches:
            create_git_branch(repo_path, branch)

        create_git_tag(repo_path, "v01")
        create_git_tag(repo_path, "v02", annotated=True)
        create_git_tag(repo_path, "release-ünîø∂é")

        version = self.project.versions.first()
        repo = self.project.vcs_repo(environment=self.build_environment, version=version)
        # create the working dir if it not exists. It's required to ``cwd`` to
        # execute the command
        repo.check_working_dir()
        commit = get_current_commit(repo_path)
        repo_branches, repo_tags = repo.lsremote()

        self.assertEqual(
            {branch: branch for branch in default_branches + branches},
            {branch.verbose_name: branch.identifier for branch in repo_branches},
        )

        self.assertEqual(
            {"v01": commit, "v02": commit, "release-ünîø∂é": commit},
            {tag.verbose_name: tag.identifier for tag in repo_tags},
        )

    def test_git_lsremote_tags_only(self):
        repo_path = self.project.repo
        create_git_tag(repo_path, "v01")
        create_git_tag(repo_path, "v02", annotated=True)
        create_git_tag(repo_path, "release-ünîø∂é")

        version = self.project.versions.first()
        repo = self.project.vcs_repo(environment=self.build_environment, version=version)
        # create the working dir if it not exists. It's required to ``cwd`` to
        # execute the command
        repo.check_working_dir()
        commit = get_current_commit(repo_path)
        repo_branches, repo_tags = repo.lsremote(
            include_tags=True, include_branches=False
        )

        self.assertEqual(repo_branches, [])
        self.assertEqual(
            {"v01": commit, "v02": commit, "release-ünîø∂é": commit},
            {tag.verbose_name: tag.identifier for tag in repo_tags},
        )

    def test_git_lsremote_branches_only(self):
        repo_path = self.project.repo
        default_branches = [
            # comes from ``make_test_git`` function
            "submodule",
            "invalidsubmodule",
        ]
        branches = [
            "develop",
            "master",
            "2.0.X",
            "release/2.0.0",
            "release/foo/bar",
        ]
        for branch in branches:
            create_git_branch(repo_path, branch)

        version = self.project.versions.first()
        repo = self.project.vcs_repo(environment=self.build_environment, version=version)
        # create the working dir if it not exists. It's required to ``cwd`` to
        # execute the command
        repo.check_working_dir()
        repo_branches, repo_tags = repo.lsremote(
            include_tags=False, include_branches=True
        )

        self.assertEqual(repo_tags, [])
        self.assertEqual(
            {branch: branch for branch in default_branches + branches},
            {branch.verbose_name: branch.identifier for branch in repo_branches},
        )

<<<<<<< HEAD
    def test_get_default_branch(self):
        version = self.project.versions.first()
        repo = self.project.vcs_repo(environment=self.build_environment, version=version)
        repo.update()
        default_branch = repo.get_default_branch()
        assert default_branch == "master"

        version = get(
            Version,
            project=self.project,
            type=BRANCH,
            identifier="submodule",
            verbose_name="submodule",
        )
        repo = self.project.vcs_repo(environment=self.build_environment, version=version)
        repo.update()
        repo.checkout("submodule")
        default_branch = repo.get_default_branch()
        assert default_branch == "master"
=======
    def test_git_lsremote_fails(self):
        version = self.project.versions.first()
        repo = self.project.vcs_repo(environment=self.build_environment, version=version)
        with mock.patch(
            "readthedocs.vcs_support.backends.git.Backend.run",
            return_value=(1, "Error", ""),
        ):
            with self.assertRaises(RepositoryError) as e:
                repo.lsremote(
                    include_tags=True,
                    include_branches=True,
                )
            self.assertEqual(
                e.exception.message_id,
                RepositoryError.FAILED_TO_GET_VERSIONS,
            )
>>>>>>> 582aa15b

    def test_git_update_and_checkout(self):
        version = self.project.versions.first()
        repo = self.project.vcs_repo(environment=self.build_environment, version=version)
        code, _, _ = repo.update()
        self.assertEqual(code, 0)

        # Returns `None` because there is no `identifier`,
        # so it uses the default branch
        self.assertIsNone(repo.checkout())

        self.assertTrue(exists(repo.working_dir))

    def test_git_checkout_invalid_revision(self):
        version = self.project.versions.first()
        repo = self.project.vcs_repo(environment=self.build_environment, version=version)
        repo.update()
        branch = "invalid-revision"
        with self.assertRaises(RepositoryError) as e:
            repo.checkout(branch)
        self.assertEqual(
            e.exception.message_id,
            RepositoryError.FAILED_TO_CHECKOUT,
        )

    def test_check_for_submodules(self):
        """
        Test that we can get a branch called 'submodule' containing a valid submodule.
        """
        version = get(
            Version,
            project=self.project,
            type=BRANCH,
            identifier="submodule",
            verbose_name="submodule",
        )

        repo = self.project.vcs_repo(
            environment=self.build_environment,
            version=version,
        )

        repo.update()
        self.assertFalse(repo.are_submodules_available(self.dummy_conf))

        # The submodule branch contains one submodule
        repo.checkout("submodule")
        self.assertTrue(repo.are_submodules_available(self.dummy_conf))

    def test_check_submodule_urls(self):
        """Test that a valid submodule is found in the 'submodule' branch."""
        version = get(
            Version,
            project=self.project,
            type=BRANCH,
            identifier="submodule",
            verbose_name="submodule",
        )
        repo = self.project.vcs_repo(
            environment=self.build_environment,
            version=version,
        )
        repo.update()
        repo.checkout("submodule")
        valid, _ = repo.get_available_submodules(self.dummy_conf)
        self.assertTrue(valid)

    @patch("readthedocs.vcs_support.backends.git.Backend.fetch")
    def test_git_update_with_external_version(self, fetch):
        """Test that an external Version (PR) is correctly cloned and fetched."""
        version = fixture.get(
            Version,
            project=self.project,
            type=EXTERNAL,
            active=True,
            identifier="84492ad53ff8aba83015123f4e68d5897a1fd5bc",  # commit hash
            verbose_name="1234",  # pr number
        )
        repo = self.project.vcs_repo(
            version=version,
            environment=self.build_environment,
        )
        repo.update()
        fetch.assert_called_once()

    def test_submodule_without_url_is_included(self):
        """Test that an invalid submodule isn't listed."""
        version = get(
            Version,
            project=self.project,
            type=BRANCH,
            identifier="submodule",
            verbose_name="submodule",
        )
        repo = self.project.vcs_repo(
            environment=self.build_environment,
            version=version,
        )
        repo.update()
        repo.checkout("submodule")
        gitmodules_path = os.path.join(repo.working_dir, ".gitmodules")

        with open(gitmodules_path, "a") as f:
            content = textwrap.dedent(
                """
                [submodule "not-valid-path"]
                    path = not-valid-path
                    url =
                """
            )
            f.write(content)

        submodules = list(repo.submodules)
        self.assertEqual(submodules, ["foobar", "not-valid-path"])

    def test_parse_submodules(self):
        version = get(
            Version,
            project=self.project,
            type=BRANCH,
            identifier="submodule",
            verbose_name="submodule",
        )
        repo = self.project.vcs_repo(
            environment=self.build_environment,
            version=version,
        )
        repo.update()
        repo.checkout("submodule")
        gitmodules_path = os.path.join(repo.working_dir, ".gitmodules")

        with open(gitmodules_path, "a") as f:
            content = textwrap.dedent(
                """
                [submodule "not-valid-path"]
                    path = not-valid-path
                    url =

                [submodule "path with spaces"]
                    path = path with spaces
                    url = https://github.com

                [submodule "another-submodule"]
                    url = https://github.com
                    path = another-submodule

                [ssubmodule "invalid-submodule-key"]
                    url = https://github.com
                    path = invalid-submodule-key

                [submodule "invalid-path-key"]
                    url = https://github.com
                    paths = invalid-submodule-key

                [submodule "invalid-url-key"]
                    uurl = https://github.com
                    path = invalid-submodule-key
                """
            )
            f.write(content)

        submodules = list(repo.submodules)
        self.assertEqual(
            submodules,
            [
                "foobar",
                "not-valid-path",
                "path with spaces",
                "another-submodule",
                "invalid-submodule-key",
            ],
        )

    def test_skip_submodule_checkout(self):
        """Test that a submodule is listed as available."""
        version = get(
            Version,
            project=self.project,
            type=BRANCH,
            identifier="submodule",
            verbose_name="submodule",
        )
        repo = self.project.vcs_repo(
            environment=self.build_environment,
            version=version,
        )
        repo.update()
        repo.checkout("submodule")
        self.assertTrue(repo.are_submodules_available(self.dummy_conf))

    def test_git_fetch_with_external_version(self):
        """Test that fetching an external build (PR branch) correctly executes."""
        version = fixture.get(Version, project=self.project, type=EXTERNAL, active=True)
        repo = self.project.vcs_repo(
            version=version,
            environment=self.build_environment,
        )
        repo.update()
        code, _, _ = repo.fetch()
        self.assertEqual(code, 0)

    def test_update_without_branch_name(self):
        """
        Test that we get expected default branch when not specifying a branch name.

        Covers:
        * Manually imported projects +
        * Automatically imported projects that had their default branch name deliberately removed
          during import wizard (and before the first branch sync from webhook)
        """
        repo_path = self.project.repo
        create_git_branch(repo_path, "develop")

        version = get(
            Version,
            project=self.project,
            type=BRANCH,
            identifier="develop",
            verbose_name="develop",
        )

        repo = self.project.vcs_repo(
            environment=self.build_environment,
            version=version,
        )
        repo.update()

        # Check that the README file from the fixture exists
        self.assertTrue(os.path.isfile(os.path.join(repo.working_dir, "README")))

        # Check that "only-on-default-branch" exists (it doesn't exist on other branches)
        self.assertTrue(
            os.path.exists(os.path.join(repo.working_dir, "only-on-default-branch"))
        )

        # Check that we don't for instance have foobar
        self.assertFalse(os.path.isfile(os.path.join(repo.working_dir, "foobar")))

    def test_special_tag_stable(self):
        """Test that an auto-generated 'stable' tag works."""
        repo_path = self.project.repo
        latest_actual_commit_hash = get_git_latest_commit_hash(repo_path, "master")

        version = get(
            Version,
            project=self.project,
            type=TAG,
            identifier=latest_actual_commit_hash,
            verbose_name="stable",
            slug=STABLE,
            machine=True,
        )

        repo = self.project.vcs_repo(
            environment=self.build_environment,
            version=version,
        )
        repo.update()

        # Checkout the master branch to verify that we can checkout something
        # from the above clone+fetch
        repo.checkout("master")<|MERGE_RESOLUTION|>--- conflicted
+++ resolved
@@ -146,27 +146,6 @@
             {branch.verbose_name: branch.identifier for branch in repo_branches},
         )
 
-<<<<<<< HEAD
-    def test_get_default_branch(self):
-        version = self.project.versions.first()
-        repo = self.project.vcs_repo(environment=self.build_environment, version=version)
-        repo.update()
-        default_branch = repo.get_default_branch()
-        assert default_branch == "master"
-
-        version = get(
-            Version,
-            project=self.project,
-            type=BRANCH,
-            identifier="submodule",
-            verbose_name="submodule",
-        )
-        repo = self.project.vcs_repo(environment=self.build_environment, version=version)
-        repo.update()
-        repo.checkout("submodule")
-        default_branch = repo.get_default_branch()
-        assert default_branch == "master"
-=======
     def test_git_lsremote_fails(self):
         version = self.project.versions.first()
         repo = self.project.vcs_repo(environment=self.build_environment, version=version)
@@ -183,7 +162,26 @@
                 e.exception.message_id,
                 RepositoryError.FAILED_TO_GET_VERSIONS,
             )
->>>>>>> 582aa15b
+
+    def test_get_default_branch(self):
+        version = self.project.versions.first()
+        repo = self.project.vcs_repo(environment=self.build_environment, version=version)
+        repo.update()
+        default_branch = repo.get_default_branch()
+        assert default_branch == "master"
+
+        version = get(
+            Version,
+            project=self.project,
+            type=BRANCH,
+            identifier="submodule",
+            verbose_name="submodule",
+        )
+        repo = self.project.vcs_repo(environment=self.build_environment, version=version)
+        repo.update()
+        repo.checkout("submodule")
+        default_branch = repo.get_default_branch()
+        assert default_branch == "master"
 
     def test_git_update_and_checkout(self):
         version = self.project.versions.first()

from unittest import mock
<<<<<<< HEAD

import pytest
=======
>>>>>>> c848f282
from django.conf import settings
from django.test import TestCase
from django.test.utils import override_settings

from readthedocs.builds.constants import LATEST
from readthedocs.core.templatetags import core_tags
from readthedocs.projects.models import Project


@override_settings(USE_SUBDOMAIN=False, PRODUCTION_DOMAIN='readthedocs.org')
class CoreTagsTests(TestCase):
    fixtures = ['eric', 'test_data']

    def setUp(self):
        url_base = 'http://{domain}/docs/pip{{version}}'.format(
            domain=settings.PRODUCTION_DOMAIN,
        )

        self.pip_latest_url = url_base.format(version='/en/latest/')
        self.pip_latest_url_index = url_base.format(version='/en/latest/index.html')
        self.pip_latest_fr_url = url_base.format(version='/fr/latest/')
        self.pip_abc_url = url_base.format(version='/en/abc/')
        self.pip_abc_url_index = url_base.format(version='/en/abc/index.html')
        self.pip_abc_fr_url = url_base.format(version='/fr/abc/')
        self.pip_abc_fr_url_index = url_base.format(version='/fr/abc/index.html')
        self.pip_abc_xyz_page_url = url_base.format(version='/en/abc/xyz')
        self.pip_abc_xyz_fr_page_url = url_base.format(version='/fr/abc/xyz')
        self.pip_latest_document_url = url_base.format(version='/en/latest/document')
        self.pip_latest_document_page_url = url_base.format(version='/en/latest/document.html')

        self.client.login(username='eric', password='test')
        self.pip = Project.objects.get(slug='pip')
        self.pip_fr = Project.objects.create(name='PIP-FR', slug='pip-fr', language='fr', main_language_project=self.pip)

    def test_project_only(self):
        proj = Project.objects.get(slug='pip')
        url = core_tags.make_document_url(proj)
        self.assertEqual(url, self.pip_latest_url)
        url = core_tags.make_document_url(proj, '')
        self.assertEqual(url, self.pip_latest_url)

    def test_translation_project_only(self):
        proj = Project.objects.get(slug='pip-fr')
        url = core_tags.make_document_url(proj)
        self.assertEqual(url, self.pip_latest_fr_url)
        url = core_tags.make_document_url(proj, '')
        self.assertEqual(url, self.pip_latest_fr_url)

    def test_project_and_version(self):
        proj = Project.objects.get(slug='pip')
        url = core_tags.make_document_url(proj, 'abc')
        self.assertEqual(url, self.pip_abc_url)
        url = core_tags.make_document_url(proj, 'abc', '')
        self.assertEqual(url, self.pip_abc_url)

    def test_translation_project_and_version(self):
        proj = Project.objects.get(slug='pip-fr')
        url = core_tags.make_document_url(proj, 'abc')
        self.assertEqual(url, self.pip_abc_fr_url)
        url = core_tags.make_document_url(proj, 'abc', '')
        self.assertEqual(url, self.pip_abc_fr_url)

    def test_project_and_version_and_page(self):
        proj = Project.objects.get(slug='pip')
        url = core_tags.make_document_url(proj, 'abc', 'xyz')
        self.assertEqual(url, self.pip_abc_xyz_page_url)
        url = core_tags.make_document_url(proj, 'abc', 'index', 'index.html')
        self.assertEqual(url, self.pip_abc_url_index)

    def test_translation_project_and_version_and_page(self):
        proj = Project.objects.get(slug='pip-fr')
        url = core_tags.make_document_url(proj, 'abc', 'xyz')
        self.assertEqual(url, self.pip_abc_xyz_fr_page_url)
        url = core_tags.make_document_url(proj, 'abc', 'index', 'index.html')
        self.assertEqual(url, self.pip_abc_fr_url_index)

    def test_mkdocs(self):
        proj = Project.objects.get(slug='pip')
        url = core_tags.make_document_url(proj, LATEST, 'document')
        self.assertEqual(url, self.pip_latest_document_url)

    def test_mkdocs_no_directory_urls(self):
        proj = Project.objects.get(slug='pip')
        url = core_tags.make_document_url(proj, LATEST, 'document', 'document.html')
        self.assertEqual(url, self.pip_latest_document_page_url)

    def test_mkdocs_index_no_directory_urls(self):
        proj = Project.objects.get(slug='pip')
        url = core_tags.make_document_url(proj, LATEST, 'index', 'index.html')
        self.assertEqual(url, self.pip_latest_url_index)

    def test_escapejson(self):
        tests = (
            ({}, '{}'),
            ({'a': 'b'}, '{"a": "b"}'),
            ({"'; //": '""'}, '{"\'; //": "\\"\\""}'),
            ({"<script>alert('hi')</script>": ''}, '{"\\u003Cscript\\u003Ealert(\'hi\')\\u003C/script\\u003E": ""}'),
        )

        for in_value, out_value in tests:
            self.assertEqual(core_tags.escapejson(in_value), out_value)<|MERGE_RESOLUTION|>--- conflicted
+++ resolved
@@ -1,9 +1,4 @@
 from unittest import mock
-<<<<<<< HEAD
-
-import pytest
-=======
->>>>>>> c848f282
 from django.conf import settings
 from django.test import TestCase
 from django.test.utils import override_settings

--- conflicted
+++ resolved
@@ -330,14 +330,9 @@
 
     @requests_mock.Mocker(kw="request")
     @mock.patch.object(GitHubAppService, "sync")
-<<<<<<< HEAD
-    @mock.patch.object(GitHubAppService, "update_or_create_repositories")
-    def test_sync_user_access(self, update_or_create_repositories, sync, request):
-=======
     @mock.patch.object(GitHubAppService, "update_or_create_organization")
     @mock.patch.object(GitHubAppService, "update_or_create_repositories")
     def test_sync_user_access(self, update_or_create_repositories, update_or_create_organization, sync, request):
->>>>>>> f9a040a5
         request.get(
             "https://api.github.com/user/installations",
             json={
@@ -354,20 +349,12 @@
         sync.assert_called_once()
         update_or_create_repositories.assert_has_calls(
             [
-<<<<<<< HEAD
-                mock.call([self.remote_repository.remote_id]),
-                mock.call([self.remote_repository_with_org.remote_id]),
-            ],
-            any_order=True,
-        )
-=======
                 mock.call([int(self.remote_repository.remote_id)]),
                 mock.call([int(self.remote_repository_with_org.remote_id)]),
             ],
             any_order=True,
         )
         update_or_create_organization.assert_called_once_with(self.remote_organization.slug)
->>>>>>> f9a040a5
 
     @requests_mock.Mocker(kw="request")
     def test_create_repository(self, request):

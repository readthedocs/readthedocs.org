# -*- coding: utf-8 -*-
import os
import shutil
from os.path import exists
from tempfile import mkdtemp

from django.contrib.auth.models import User
from django_dynamic_fixture import get
from mock import MagicMock, patch

from readthedocs.builds.constants import LATEST
from readthedocs.builds.models import Build
from readthedocs.doc_builder.exceptions import VersionLockedError
from readthedocs.projects import tasks
from readthedocs.projects.exceptions import RepositoryError
from readthedocs.projects.models import Project
from readthedocs.rtd_tests.base import RTDTestCase
from readthedocs.rtd_tests.mocks.mock_api import mock_api
from readthedocs.rtd_tests.utils import (
    create_git_branch,
    create_git_tag,
    delete_git_branch,
    make_test_git,
)


class TestCeleryBuilding(RTDTestCase):

    """
    These tests run the build functions directly.

    They don't use celery
    """

    def setUp(self):
        repo = make_test_git()
        self.repo = repo
        super().setUp()
        self.eric = User(username='eric')
        self.eric.set_password('test')
        self.eric.save()
        self.project = Project.objects.create(
            name='Test Project',
            repo_type='git',
            # Our top-level checkout
            repo=repo,
        )
        self.project.users.add(self.eric)

    def tearDown(self):
        shutil.rmtree(self.repo)
        super().tearDown()

    def test_remove_dirs(self):
        directory = mkdtemp()
        self.assertTrue(exists(directory))
        result = tasks.remove_dirs.delay((directory,))
        self.assertTrue(result.successful())
        self.assertFalse(exists(directory))

    def test_clear_artifacts(self):
        version = self.project.versions.all()[0]
        directory = self.project.get_production_media_path(type_='pdf', version_slug=version.slug)
        os.makedirs(directory)
        self.assertTrue(exists(directory))
        result = tasks.remove_dirs.delay(paths=version.get_artifact_paths())
        self.assertTrue(result.successful())
        self.assertFalse(exists(directory))

        directory = version.project.rtd_build_path(version=version.slug)
        os.makedirs(directory)
        self.assertTrue(exists(directory))
        result = tasks.remove_dirs.delay(paths=version.get_artifact_paths())
        self.assertTrue(result.successful())
        self.assertFalse(exists(directory))

    @patch('readthedocs.projects.tasks.UpdateDocsTaskStep.setup_python_environment', new=MagicMock)
    @patch('readthedocs.projects.tasks.UpdateDocsTaskStep.build_docs', new=MagicMock)
    @patch('readthedocs.projects.tasks.UpdateDocsTaskStep.setup_vcs', new=MagicMock)
    def test_update_docs(self):
        build = get(
            Build, project=self.project,
            version=self.project.versions.first(),
        )
        with mock_api(self.repo) as mapi:
            result = tasks.update_docs_task.delay(
                self.project.pk,
                build_pk=build.pk,
                record=False,
                intersphinx=False,
            )
        self.assertTrue(result.successful())

    @patch('readthedocs.projects.tasks.UpdateDocsTaskStep.setup_python_environment', new=MagicMock)
    @patch('readthedocs.projects.tasks.UpdateDocsTaskStep.build_docs', new=MagicMock)
    @patch('readthedocs.doc_builder.environments.BuildEnvironment.update_build', new=MagicMock)
    @patch('readthedocs.projects.tasks.UpdateDocsTaskStep.setup_vcs')
    def test_update_docs_unexpected_setup_exception(self, mock_setup_vcs):
        exc = Exception()
        mock_setup_vcs.side_effect = exc
        build = get(
            Build, project=self.project,
            version=self.project.versions.first(),
        )
        with mock_api(self.repo) as mapi:
            result = tasks.update_docs_task.delay(
                self.project.pk,
                build_pk=build.pk,
                record=False,
                intersphinx=False,
            )
        self.assertTrue(result.successful())

    @patch('readthedocs.projects.tasks.UpdateDocsTaskStep.setup_python_environment', new=MagicMock)
    @patch('readthedocs.projects.tasks.UpdateDocsTaskStep.setup_vcs', new=MagicMock)
    @patch('readthedocs.doc_builder.environments.BuildEnvironment.update_build', new=MagicMock)
    @patch('readthedocs.projects.tasks.UpdateDocsTaskStep.build_docs')
    def test_update_docs_unexpected_build_exception(self, mock_build_docs):
        exc = Exception()
        mock_build_docs.side_effect = exc
        build = get(
            Build, project=self.project,
            version=self.project.versions.first(),
        )
        with mock_api(self.repo) as mapi:
            result = tasks.update_docs_task.delay(
                self.project.pk,
                build_pk=build.pk,
                record=False,
                intersphinx=False,
            )
        self.assertTrue(result.successful())

    @patch('readthedocs.projects.tasks.UpdateDocsTaskStep.setup_python_environment', new=MagicMock)
    @patch('readthedocs.projects.tasks.UpdateDocsTaskStep.build_docs', new=MagicMock)
    @patch('readthedocs.projects.tasks.UpdateDocsTaskStep.send_notifications')
    @patch('readthedocs.projects.tasks.UpdateDocsTaskStep.setup_vcs')
    def test_no_notification_on_version_locked_error(self, mock_setup_vcs, mock_send_notifications):
        mock_setup_vcs.side_effect = VersionLockedError()

        build = get(
            Build, project=self.project,
            version=self.project.versions.first(),
        )
        with mock_api(self.repo) as mapi:
            result = tasks.update_docs_task.delay(
                self.project.pk,
                build_pk=build.pk,
                record=False,
                intersphinx=False,
            )

        mock_send_notifications.assert_not_called()
        self.assertTrue(result.successful())

    def test_sync_repository(self):
        version = self.project.versions.get(slug=LATEST)
        with mock_api(self.repo):
            result = tasks.sync_repository_task.delay(version.pk)
        self.assertTrue(result.successful())

    @patch('readthedocs.projects.tasks.api_v2')
    @patch('readthedocs.projects.models.Project.checkout_path')
    def test_check_duplicate_reserved_version_latest(self, checkout_path, api_v2):
        create_git_branch(self.repo, 'latest')
        create_git_tag(self.repo, 'latest')

        # Create dir where to clone the repo
        local_repo = os.path.join(mkdtemp(), 'local')
        os.mkdir(local_repo)
        checkout_path.return_value = local_repo

        version = self.project.versions.get(slug=LATEST)
        sync_repository = tasks.UpdateDocsTaskStep()
        sync_repository.version = version
        sync_repository.project = self.project
        with self.assertRaises(RepositoryError) as e:
            sync_repository.sync_repo()
        self.assertEqual(
            str(e.exception),
            RepositoryError.DUPLICATED_RESERVED_VERSIONS,
        )

        delete_git_branch(self.repo, 'latest')
        sync_repository.sync_repo()
        api_v2.project().sync_versions.post.assert_called()

    @patch('readthedocs.projects.tasks.api_v2')
    @patch('readthedocs.projects.models.Project.checkout_path')
    def test_check_duplicate_reserved_version_stable(self, checkout_path, api_v2):
        create_git_branch(self.repo, 'stable')
        create_git_tag(self.repo, 'stable')

        # Create dir where to clone the repo
        local_repo = os.path.join(mkdtemp(), 'local')
        os.mkdir(local_repo)
        checkout_path.return_value = local_repo

        version = self.project.versions.get(slug=LATEST)
        sync_repository = tasks.UpdateDocsTaskStep()
        sync_repository.version = version
        sync_repository.project = self.project
        with self.assertRaises(RepositoryError) as e:
            sync_repository.sync_repo()
        self.assertEqual(
            str(e.exception),
            RepositoryError.DUPLICATED_RESERVED_VERSIONS,
        )

        # TODO: Check that we can build properly after
        # deleting the tag.

    @patch('readthedocs.projects.tasks.api_v2')
    def test_check_duplicate_no_reserved_version(self, api_v2):
        create_git_branch(self.repo, 'no-reserved')
        create_git_tag(self.repo, 'no-reserved')

        version = self.project.versions.get(slug=LATEST)
        sync_repository = tasks.UpdateDocsTaskStep()
        sync_repository.version = version
        sync_repository.project = self.project
        sync_repository.sync_repo()

        api_v2.project().sync_versions.post.assert_called()

    def test_public_task_exception(self):
        """
        Test when a PublicTask rises an Exception.

        The exception should be caught and added to the ``info`` attribute of
        the result. Besides, the task should be SUCCESS.
        """
        from readthedocs.core.utils.tasks import PublicTask
        from readthedocs.worker import app

        @app.task(name='public_task_exception', base=PublicTask)
        def public_task_exception():
            raise Exception('Something bad happened')

        result = public_task_exception.delay()

        # although the task risen an exception, it's success since we add the
        # exception into the ``info`` attributes
        self.assertEqual(result.status, 'SUCCESS')
<<<<<<< HEAD
        self.assertEqual(result.info, {
            'task_name': 'public_task_exception',
            'context': {},
            'public_data': {},
            'error': 'Something bad happened',
        })

    def test_rename_proj_dir(self):
        directory = mkdtemp()
        self.assertTrue(exists(directory))
        new_dir = os.path.join(
            os.path.dirname(directory),
            'NewDirNameHere',
        )
        self.assertFalse(exists(new_dir))
        tasks.rename_project_dir.delay(directory, new_dir)
        self.assertFalse(exists(directory))
        self.assertTrue(exists(new_dir))
=======
        self.assertEqual(
            result.info, {
                'task_name': 'public_task_exception',
                'context': {},
                'public_data': {},
                'error': 'Something bad happened',
            },
        )
>>>>>>> af867c1d
<|MERGE_RESOLUTION|>--- conflicted
+++ resolved
@@ -242,26 +242,6 @@
         # although the task risen an exception, it's success since we add the
         # exception into the ``info`` attributes
         self.assertEqual(result.status, 'SUCCESS')
-<<<<<<< HEAD
-        self.assertEqual(result.info, {
-            'task_name': 'public_task_exception',
-            'context': {},
-            'public_data': {},
-            'error': 'Something bad happened',
-        })
-
-    def test_rename_proj_dir(self):
-        directory = mkdtemp()
-        self.assertTrue(exists(directory))
-        new_dir = os.path.join(
-            os.path.dirname(directory),
-            'NewDirNameHere',
-        )
-        self.assertFalse(exists(new_dir))
-        tasks.rename_project_dir.delay(directory, new_dir)
-        self.assertFalse(exists(directory))
-        self.assertTrue(exists(new_dir))
-=======
         self.assertEqual(
             result.info, {
                 'task_name': 'public_task_exception',
@@ -270,4 +250,15 @@
                 'error': 'Something bad happened',
             },
         )
->>>>>>> af867c1d
+
+    def test_rename_proj_dir(self):
+        directory = mkdtemp()
+        self.assertTrue(exists(directory))
+        new_dir = os.path.join(
+            os.path.dirname(directory),
+            'NewDirNameHere',
+        )
+        self.assertFalse(exists(new_dir))
+        tasks.rename_project_dir.delay(directory, new_dir)
+        self.assertFalse(exists(directory))
+        self.assertTrue(exists(new_dir))
<<<<<<< HEAD
# -*- coding: utf-8 -*-

import os
=======
>>>>>>> 86bfdffa
import mock
from django.contrib.auth.models import User
from django.test import TestCase
from django.test.utils import override_settings
from django_dynamic_fixture import get
from textclassifier.validators import ClassifierValidator

from readthedocs.builds.constants import LATEST
from readthedocs.builds.models import Version
from readthedocs.projects.constants import (
    PRIVATE,
    PROTECTED,
    PUBLIC,
    REPO_TYPE_GIT,
    REPO_TYPE_HG,
)
from readthedocs.projects.exceptions import ProjectSpamError
from readthedocs.projects.forms import (
    EnvironmentVariableForm,
    ProjectAdvancedForm,
    ProjectBasicsForm,
    ProjectExtraForm,
    TranslationForm,
    UpdateProjectForm,
    WebHookForm,
    EmailHookForm
)
from readthedocs.projects.models import EnvironmentVariable, Project
from readthedocs.projects.tasks import rename_project_dir


class TestProjectForms(TestCase):

    @mock.patch.object(ClassifierValidator, '__call__')
    def test_form_spam(self, mocked_validator):
        """Form description field fails spam validation."""
        mocked_validator.side_effect = ProjectSpamError

        data = {
            'description': 'foo',
            'documentation_type': 'sphinx',
            'language': 'en',
        }
        form = ProjectExtraForm(data)
        with self.assertRaises(ProjectSpamError):
            form.is_valid()

    def test_import_repo_url(self):
        """Validate different type of repository URLs on importing a Project."""

        common_urls = [
            # Invalid
            ('./path/to/relative/folder', False),
            ('../../path/to/relative/folder', False),
            ('../../path/to/@/folder', False),
            ('/path/to/local/folder', False),
            ('/path/to/@/folder', False),
            ('file:///path/to/local/folder', False),
            ('file:///path/to/@/folder', False),
            ('github.com/humitos/foo', False),
            ('https://github.com/|/foo', False),
            ('git://github.com/&&/foo', False),
            # Valid
            ('git://github.com/humitos/foo', True),
            ('http://github.com/humitos/foo', True),
            ('https://github.com/humitos/foo', True),
            ('http://gitlab.com/humitos/foo', True),
            ('http://bitbucket.com/humitos/foo', True),
            ('ftp://ftpserver.com/humitos/foo', True),
            ('ftps://ftpserver.com/humitos/foo', True),
            ('lp:zaraza', True),
        ]

        public_urls = [
            ('git@github.com:humitos/foo', False),
            ('ssh://git@github.com/humitos/foo', False),
            ('ssh+git://github.com/humitos/foo', False),
            ('strangeuser@bitbucket.org:strangeuser/readthedocs.git', False),
            ('user@one-ssh.domain.com:22/_ssh/docs', False),
        ] + common_urls

        private_urls = [
            ('git@github.com:humitos/foo', True),
            ('ssh://git@github.com/humitos/foo', True),
            ('ssh+git://github.com/humitos/foo', True),
            ('strangeuser@bitbucket.org:strangeuser/readthedocs.git', True),
            ('user@one-ssh.domain.com:22/_ssh/docs', True),
        ] + common_urls

        with override_settings(ALLOW_PRIVATE_REPOS=False):
            for url, valid in public_urls:
                initial = {
                    'name': 'foo',
                    'repo_type': 'git',
                    'repo': url,
                }
                form = ProjectBasicsForm(initial)
                self.assertEqual(form.is_valid(), valid, msg=url)

        with override_settings(ALLOW_PRIVATE_REPOS=True):
            for url, valid in private_urls:
                initial = {
                    'name': 'foo',
                    'repo_type': 'git',
                    'repo': url,
                }
                form = ProjectBasicsForm(initial)
                self.assertEqual(form.is_valid(), valid, msg=url)

    def test_empty_slug(self):
        initial = {
            'name': "''",
            'repo_type': 'git',
            'repo': 'https://github.com/user/repository',
        }
        form = ProjectBasicsForm(initial)
        self.assertFalse(form.is_valid())
        self.assertIn('name', form.errors)

    def test_changing_vcs_should_change_latest(self):
        """When changing the project's VCS, latest should be changed too."""
        project = get(Project, repo_type=REPO_TYPE_HG, default_branch=None)
        latest = project.versions.get(slug=LATEST)
        self.assertEqual(latest.identifier, 'default')

        form = ProjectBasicsForm(
            {
                'repo': 'http://github.com/test/test',
                'name': 'name',
                'repo_type': REPO_TYPE_GIT,
            },
            instance=project,
        )
        self.assertTrue(form.is_valid())
        form.save()
        latest.refresh_from_db()
        self.assertEqual(latest.identifier, 'master')

    def test_changing_vcs_should_not_change_latest_is_not_none(self):
        """
        When changing the project's VCS,
        we should respect the custom default branch.
        """
        project = get(Project, repo_type=REPO_TYPE_HG, default_branch='custom')
        latest = project.versions.get(slug=LATEST)
        self.assertEqual(latest.identifier, 'custom')

        form = ProjectBasicsForm(
            {
                'repo': 'http://github.com/test/test',
                'name': 'name',
                'repo_type': REPO_TYPE_GIT,
            },
            instance=project,
        )
        self.assertTrue(form.is_valid())
        form.save()
        latest.refresh_from_db()
        self.assertEqual(latest.identifier, 'custom')

    def test_length_of_tags(self):
        data = {
            'documentation_type': 'sphinx',
            'language': 'en',
        }
        data['tags'] = '{},{}'.format('a'*50, 'b'*99)
        form = ProjectExtraForm(data)
        self.assertTrue(form.is_valid())

        data['tags'] = '{},{}'.format('a'*90, 'b'*100)
        form = ProjectExtraForm(data)
        self.assertTrue(form.is_valid())

        data['tags'] = '{},{}'.format('a'*99, 'b'*101)
        form = ProjectExtraForm(data)
        self.assertFalse(form.is_valid())
        self.assertTrue(form.has_error('tags'))
        error_msg = 'Length of each tag must be less than or equal to 100 characters.'
        self.assertDictEqual(form.errors, {'tags': [error_msg]})

    def test_strip_repo_url(self):
        form = ProjectBasicsForm({
            'name': 'foo',
            'repo_type': 'git',
            'repo': 'https://github.com/rtfd/readthedocs.org/'
        })
        self.assertTrue(form.is_valid())
        self.assertEqual(
            form.cleaned_data['repo'],
            'https://github.com/rtfd/readthedocs.org'
        )


class TestProjectAdvancedForm(TestCase):

    def setUp(self):
        self.project = get(Project)
        get(
            Version,
            project=self.project,
            slug='public-1',
            active=True,
            privacy_level=PUBLIC,
            identifier='public-1',
        )
        get(
            Version,
            project=self.project,
            slug='public-2',
            active=True,
            privacy_level=PUBLIC,
            identifier='public-2',
        )
        get(
            Version,
            project=self.project,
            slug='public-3',
            active=False,
            privacy_level=PROTECTED,
            identifier='public-3',
        )
        get(
            Version,
            project=self.project,
            slug='public-4',
            active=False,
            privacy_level=PUBLIC,
            identifier='public/4',
        )
        get(
            Version,
            project=self.project,
            slug='private',
            active=True,
            privacy_level=PRIVATE,
            identifier='private',
        )
        get(
            Version,
            project=self.project,
            slug='protected',
            active=True,
            privacy_level=PROTECTED,
            identifier='protected',
        )

    def test_list_only_active_versions_on_default_version(self):
        form = ProjectAdvancedForm(instance=self.project)
        # This version is created automatically by the project on save
        self.assertTrue(self.project.versions.filter(slug=LATEST).exists())
        self.assertEqual(
            {
                slug
                for slug, _ in form.fields['default_version'].widget.choices
            },
            {'latest', 'public-1', 'public-2', 'private', 'protected'},
        )

    def test_list_all_versions_on_default_branch(self):
        form = ProjectAdvancedForm(instance=self.project)
        # This version is created automatically by the project on save
        self.assertTrue(self.project.versions.filter(slug=LATEST).exists())
        self.assertEqual(
            {
                identifier
                for identifier, _ in form.fields['default_branch'].widget.choices
            },
            {
                None, 'master', 'public-1', 'public-2',
                'public-3', 'public/4', 'protected', 'private',
            },
        )


class TestTranslationForms(TestCase):

    def setUp(self):
        self.user_a = get(User)
        self.project_a_es = self.get_project(lang='es', users=[self.user_a])
        self.project_b_en = self.get_project(lang='en', users=[self.user_a])
        self.project_c_br = self.get_project(lang='br', users=[self.user_a])
        self.project_d_ar = self.get_project(lang='ar', users=[self.user_a])
        self.project_e_en = self.get_project(lang='en', users=[self.user_a])

        self.user_b = get(User)
        self.project_f_ar = self.get_project(lang='ar', users=[self.user_b])
        self.project_g_ga = self.get_project(lang='ga', users=[self.user_b])

        self.project_s_fr = self.get_project(
            lang='fr',
            users=[self.user_b, self.user_a],
        )

    def get_project(self, lang, users, **kwargs):
        return get(
            Project, language=lang, users=users,
            main_language_project=None, **kwargs
        )

    def test_list_only_owner_projects(self):
        form = TranslationForm(
            {'project': self.project_b_en.slug},
            parent=self.project_a_es,
            user=self.user_a,
        )
        self.assertTrue(form.is_valid())
        expected_projects = [
            self.project_b_en,
            self.project_c_br,
            self.project_d_ar,
            self.project_e_en,
            self.project_s_fr,
        ]
        self.assertEqual(
            {proj_slug for proj_slug, _ in form.fields['project'].choices},
            {project.slug for project in expected_projects},
        )

        form = TranslationForm(
            {'project': self.project_g_ga.slug},
            parent=self.project_f_ar,
            user=self.user_b,
        )
        self.assertTrue(form.is_valid())
        expected_projects = [
            self.project_g_ga,
            self.project_s_fr,
        ]
        self.assertEqual(
            {proj_slug for proj_slug, _ in form.fields['project'].choices},
            {project.slug for project in expected_projects},
        )

    def test_excludes_existing_translations(self):
        self.project_a_es.translations.add(self.project_b_en)
        self.project_a_es.translations.add(self.project_c_br)
        self.project_a_es.save()

        form = TranslationForm(
            {'project': self.project_d_ar.slug},
            parent=self.project_a_es,
            user=self.user_a,
        )
        self.assertTrue(form.is_valid())
        expected_projects = [
            self.project_d_ar,
            self.project_e_en,
            self.project_s_fr,
        ]
        self.assertEqual(
            {proj_slug for proj_slug, _ in form.fields['project'].choices},
            {project.slug for project in expected_projects},
        )

    def test_user_cant_add_other_user_project(self):
        form = TranslationForm(
            {'project': self.project_f_ar.slug},
            parent=self.project_b_en,
            user=self.user_a,
        )
        self.assertFalse(form.is_valid())
        self.assertIn(
            'Select a valid choice',
            ''.join(form.errors['project']),
        )
        self.assertNotIn(
            self.project_f_ar,
            [proj_slug for proj_slug, _ in form.fields['project'].choices],
        )

    def test_user_cant_add_project_with_same_lang(self):
        form = TranslationForm(
            {'project': self.project_b_en.slug},
            parent=self.project_e_en,
            user=self.user_a,
        )
        self.assertFalse(form.is_valid())
        self.assertIn(
            'Both projects can not have the same language (English).',
            ''.join(form.errors['project']),
        )

    def test_user_cant_add_project_with_same_lang_of_other_translation(self):
        self.project_a_es.translations.add(self.project_b_en)
        self.project_a_es.save()

        form = TranslationForm(
            {'project': self.project_e_en.slug},
            parent=self.project_a_es,
            user=self.user_a,
        )
        self.assertFalse(form.is_valid())
        self.assertIn(
            'This project already has a translation for English.',
            ''.join(form.errors['project']),
        )

    def test_no_nesting_translation(self):
        self.project_a_es.translations.add(self.project_b_en)
        self.project_a_es.save()

        form = TranslationForm(
            {'project': self.project_b_en.slug},
            parent=self.project_c_br,
            user=self.user_a,
        )
        self.assertFalse(form.is_valid())
        self.assertIn(
            'Select a valid choice',
            ''.join(form.errors['project']),
        )

    def test_no_nesting_translation_case_2(self):
        self.project_a_es.translations.add(self.project_b_en)
        self.project_a_es.save()

        form = TranslationForm(
            {'project': self.project_a_es.slug},
            parent=self.project_c_br,
            user=self.user_a,
        )
        self.assertFalse(form.is_valid())
        self.assertIn(
            'A project with existing translations can not',
            ''.join(form.errors['project']),
        )

    def test_not_already_translation(self):
        self.project_a_es.translations.add(self.project_b_en)
        self.project_a_es.save()

        form = TranslationForm(
            {'project': self.project_c_br.slug},
            parent=self.project_b_en,
            user=self.user_a,
        )
        self.assertFalse(form.is_valid())
        self.assertIn(
            'is already a translation',
            ''.join(form.errors['project']),
        )

    def test_cant_change_language_to_translation_lang(self):
        self.project_a_es.translations.add(self.project_b_en)
        self.project_a_es.translations.add(self.project_c_br)
        self.project_a_es.save()

        # Parent project tries to change lang
        form = UpdateProjectForm(
            {
                'documentation_type': 'sphinx',
                'language': 'en',
            },
            instance=self.project_a_es,
        )
        self.assertFalse(form.is_valid())
        self.assertIn(
            'There is already a "en" translation',
            ''.join(form.errors['language']),
        )

        # Translation tries to change lang
        form = UpdateProjectForm(
            {
                'documentation_type': 'sphinx',
                'language': 'es',
            },
            instance=self.project_b_en,
        )
        self.assertFalse(form.is_valid())
        self.assertIn(
            'There is already a "es" translation',
            ''.join(form.errors['language']),
        )

        # Translation tries to change lang
        # to the same as its sibling
        form = UpdateProjectForm(
            {
                'documentation_type': 'sphinx',
                'language': 'br',
            },
            instance=self.project_b_en,
        )
        self.assertFalse(form.is_valid())
        self.assertIn(
            'There is already a "br" translation',
            ''.join(form.errors['language']),
        )

    def test_can_change_language_to_self_lang(self):
        self.project_a_es.translations.add(self.project_b_en)
        self.project_a_es.translations.add(self.project_c_br)
        self.project_a_es.save()

        # Parent project tries to change lang
        form = UpdateProjectForm(
            {
                'repo': 'https://github.com/test/test',
                'repo_type': self.project_a_es.repo_type,
                'name': self.project_a_es.name,
                'documentation_type': 'sphinx',
                'language': 'es',
                'slug': self.project_a_es.slug,
            },
            instance=self.project_a_es,
        )
        self.assertTrue(form.is_valid())

        # Translation tries to change lang
        form = UpdateProjectForm(
            {
                'repo': 'https://github.com/test/test',
                'repo_type': self.project_b_en.repo_type,
                'name': self.project_b_en.name,
                'documentation_type': 'sphinx',
                'language': 'en',
                'slug': self.project_b_en.slug,
            },
            instance=self.project_b_en,
        )
        self.assertTrue(form.is_valid())

    @mock.patch('readthedocs.projects.tasks.broadcast')
    def test_can_change_slug(self, mock_broadcast):
        self.assertFalse(Project.objects.filter(slug='new-slug').exists())
        old_doc_path = self.project_b_en.doc_path
        form = UpdateProjectForm(
            {
                'repo': 'https://github.com/test/test',
                'repo_type': self.project_b_en.repo_type,
                'name': self.project_b_en.name,
                'documentation_type': 'sphinx',
                'language': 'es',
                'slug': 'new-slug',
            },
            instance=self.project_b_en,
        )
        self.assertTrue(form.is_valid())
        self.assertEqual(self.project_b_en.slug, 'new-slug')

        expected_new_doc_path = os.path.join(
            os.path.dirname(self.project_b_en.doc_path),
            'new-slug',
        )

        mock_broadcast.assert_called_once_with(
            type='web',
            task=rename_project_dir,
            args=[old_doc_path, expected_new_doc_path],
        )

    @mock.patch('readthedocs.projects.tasks.broadcast')
    def test_changing_slug_with_already_existed_slug(self, mock_broadcast):
        self.assertTrue(Project.objects.filter(slug=self.project_a_es.slug).exists())
        form = UpdateProjectForm(
            {
                'repo': 'https://github.com/test/test',
                'repo_type': self.project_b_en.repo_type,
                'name': self.project_b_en.name,
                'documentation_type': 'sphinx',
                'language': 'es',
                'slug': self.project_a_es.slug,
            },
            instance=self.project_b_en,
        )
        self.assertFalse(form.is_valid())
        self.assertDictEqual(
            form.errors,
            {'slug': ['This slug is currently not available. Please try a different one.']}
        )
        mock_broadcast.assert_not_called()

    @mock.patch('readthedocs.projects.tasks.broadcast')
    def test_changing_slug_with_same_slug(self, mock_broadcast):
        form = UpdateProjectForm(
            {
                'repo': 'https://github.com/test/test',
                'repo_type': self.project_b_en.repo_type,
                'name': self.project_b_en.name,
                'documentation_type': 'sphinx',
                'language': 'es',
                'slug': self.project_b_en.slug,
            },
            instance=self.project_b_en,
        )
        self.assertTrue(form.is_valid())
        mock_broadcast.assert_not_called()

    @mock.patch('readthedocs.projects.tasks.broadcast')
    def test_changing_slug_with_wrong_format(self, mock_broadcast):
        form = UpdateProjectForm(
            {
                'repo': 'https://github.com/test/test',
                'repo_type': self.project_b_en.repo_type,
                'name': self.project_b_en.name,
                'documentation_type': 'sphinx',
                'language': 'es',
                'slug': 'wrong-ooh!!',
            },
            instance=self.project_b_en,
        )
        self.assertFalse(form.is_valid())
        self.assertDictEqual(
            form.errors,
            {'slug': ["Enter a valid 'slug' consisting of letters, numbers, underscores or hyphens."]}
        )
        mock_broadcast.assert_not_called()

    @mock.patch('readthedocs.projects.tasks.broadcast')
    def test_no_slug_provided(self, mock_broadcast):
        form = UpdateProjectForm(
            {
                'repo': 'https://github.com/test/test',
                'repo_type': self.project_b_en.repo_type,
                'name': self.project_b_en.name,
                'documentation_type': 'sphinx',
                'language': 'es',
            },
            instance=self.project_b_en,
        )
        self.assertFalse(form.is_valid())
        self.assertDictEqual(
            form.errors,
            {'slug': ['This field is required.']}
        )
        mock_broadcast.assert_not_called()


class TestNotificationForm(TestCase):

    def setUp(self):
        self.project = get(Project)

    def test_webhookform(self):
        self.assertEqual(self.project.webhook_notifications.all().count(), 0)

        data = {
            'url': 'http://www.example.com/'
        }
        form = WebHookForm(data=data, project=self.project)
        self.assertTrue(form.is_valid())
        form.save()
        self.assertEqual(self.project.webhook_notifications.all().count(), 1)

    def test_wrong_inputs_in_webhookform(self):
        self.assertEqual(self.project.webhook_notifications.all().count(), 0)

        data = {
            'url': ''
        }
        form = WebHookForm(data=data, project=self.project)
        self.assertFalse(form.is_valid())
        self.assertDictEqual(form.errors, {'url': ['This field is required.']})
        self.assertEqual(self.project.webhook_notifications.all().count(), 0)

        data = {
            'url': 'wrong-url'
        }
        form = WebHookForm(data=data, project=self.project)
        self.assertFalse(form.is_valid())
        self.assertDictEqual(form.errors, {'url': ['Enter a valid URL.']})
        self.assertEqual(self.project.webhook_notifications.all().count(), 0)

    def test_emailhookform(self):
        self.assertEqual(self.project.emailhook_notifications.all().count(), 0)

        data = {
            'email': 'test@email.com'
        }
        form = EmailHookForm(data=data, project=self.project)
        self.assertTrue(form.is_valid())
        form.save()
        self.assertEqual(self.project.emailhook_notifications.all().count(), 1)

    def test_wrong_inputs_in_emailhookform(self):
        self.assertEqual(self.project.emailhook_notifications.all().count(), 0)

        data = {
            'email': 'wrong_email@'
        }
        form = EmailHookForm(data=data, project=self.project)
        self.assertFalse(form.is_valid())
        self.assertDictEqual(form.errors, {'email': ['Enter a valid email address.']})
        self.assertEqual(self.project.emailhook_notifications.all().count(), 0)

        data = {
            'email': ''
        }
        form = EmailHookForm(data=data, project=self.project)
        self.assertFalse(form.is_valid())
        self.assertDictEqual(form.errors, {'email': ['This field is required.']})
        self.assertEqual(self.project.emailhook_notifications.all().count(), 0)


class TestProjectEnvironmentVariablesForm(TestCase):

    def setUp(self):
        self.project = get(Project)

    def test_use_invalid_names(self):
        data = {
            'name': 'VARIABLE WITH SPACES',
            'value': 'string here',
        }
        form = EnvironmentVariableForm(data, project=self.project)
        self.assertFalse(form.is_valid())
        self.assertIn(
            "Variable name can't contain spaces",
            form.errors['name'],
        )

        data = {
            'name': 'READTHEDOCS__INVALID',
            'value': 'string here',
        }
        form = EnvironmentVariableForm(data, project=self.project)
        self.assertFalse(form.is_valid())
        self.assertIn(
            "Variable name can't start with READTHEDOCS",
            form.errors['name'],
        )

        data = {
            'name': 'INVALID_CHAR*',
            'value': 'string here',
        }
        form = EnvironmentVariableForm(data, project=self.project)
        self.assertFalse(form.is_valid())
        self.assertIn(
            'Only letters, numbers and underscore are allowed',
            form.errors['name'],
        )

        data = {
            'name': '__INVALID',
            'value': 'string here',
        }
        form = EnvironmentVariableForm(data, project=self.project)
        self.assertFalse(form.is_valid())
        self.assertIn(
            "Variable name can't start with __ (double underscore)",
            form.errors['name'],
        )

        get(EnvironmentVariable, name='EXISTENT_VAR', project=self.project)
        data = {
            'name': 'EXISTENT_VAR',
            'value': 'string here',
        }
        form = EnvironmentVariableForm(data, project=self.project)
        self.assertFalse(form.is_valid())
        self.assertIn(
            'There is already a variable with this name for this project',
            form.errors['name'],
        )

    def test_create(self):
        data = {
            'name': 'MYTOKEN',
            'value': 'string here',
        }
        form = EnvironmentVariableForm(data, project=self.project)
        form.save()

        self.assertEqual(EnvironmentVariable.objects.count(), 1)
        self.assertEqual(EnvironmentVariable.objects.first().name, 'MYTOKEN')
        self.assertEqual(EnvironmentVariable.objects.first().value, "'string here'")

        data = {
            'name': 'ESCAPED',
            'value': r'string escaped here: #$\1[]{}\|',
        }
        form = EnvironmentVariableForm(data, project=self.project)
        form.save()

        self.assertEqual(EnvironmentVariable.objects.count(), 2)
        self.assertEqual(EnvironmentVariable.objects.first().name, 'ESCAPED')
        self.assertEqual(EnvironmentVariable.objects.first().value, r"'string escaped here: #$\1[]{}\|'")<|MERGE_RESOLUTION|>--- conflicted
+++ resolved
@@ -1,9 +1,6 @@
-<<<<<<< HEAD
 # -*- coding: utf-8 -*-
 
 import os
-=======
->>>>>>> 86bfdffa
 import mock
 from django.contrib.auth.models import User
 from django.test import TestCase

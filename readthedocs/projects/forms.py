--- conflicted
+++ resolved
@@ -368,66 +368,7 @@
         super().__init__(*args, **kwargs)
         self.fields["repo"].widget.attrs["placeholder"] = self.placehold_repo()
         self.fields["repo"].widget.attrs["required"] = True
-<<<<<<< HEAD
-
-    def save(self, commit=True):
-        """Add remote repository relationship to the project instance."""
-        instance = super().save(commit)
-        remote_repo = self.cleaned_data.get("remote_repository", None)
-        if remote_repo:
-            if commit:
-                remote_repo.projects.add(self.instance)
-                remote_repo.save()
-            else:
-                instance.remote_repository = remote_repo
-        return instance
-
-    def clean_name(self):
-        name = self.cleaned_data.get("name", "")
-        if not self.instance.pk:
-            potential_slug = slugify(name)
-            if Project.objects.filter(slug=potential_slug).exists():
-                raise forms.ValidationError(
-                    _("Invalid project name, a project already exists with that name"),
-                )  # yapf: disable # noqa
-            if not potential_slug:
-                # Check the generated slug won't be empty
-                raise forms.ValidationError(
-                    _("Invalid project name"),
-                )
-
-        return name
-
-    def clean_repo(self):
-        repo = self.cleaned_data.get("repo", "")
-        return repo.rstrip("/")
-
-    def clean_remote_repository(self):
-        remote_repo = self.cleaned_data.get("remote_repository", None)
-        if not remote_repo:
-            return None
-        try:
-            return RemoteRepository.objects.for_project_linking(self.user).get(
-                pk=remote_repo,
-            )
-        except RemoteRepository.DoesNotExist as exc:
-            raise forms.ValidationError(_("Repository invalid")) from exc
-
-    def placehold_repo(self):
-        return choice(
-            [
-                "https://bitbucket.org/cherrypy/cherrypy",
-                "https://bitbucket.org/birkenfeld/sphinx",
-                "https://bitbucket.org/hpk42/tox",
-                "https://github.com/zzzeek/sqlalchemy.git",
-                "https://github.com/django/django.git",
-                "https://github.com/fabric/fabric.git",
-                "https://github.com/ericholscher/django-kong.git",
-            ]
-        )
-=======
         self.fields["remote_repository"].widget = forms.HiddenInput()
->>>>>>> 494d8471
 
 
 class ProjectConfigForm(forms.Form):

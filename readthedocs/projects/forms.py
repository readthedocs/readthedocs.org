--- conflicted
+++ resolved
@@ -213,12 +213,6 @@
             'repo',
             'repo_type',
             # Extra
-<<<<<<< HEAD
-            # 'allow_comments',
-            # 'comment_moderation',
-=======
-            'description',
->>>>>>> 290ad5bd
             'documentation_type',
             'language',
             'programming_language',

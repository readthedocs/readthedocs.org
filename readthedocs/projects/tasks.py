# -*- coding: utf-8 -*-
"""
Tasks related to projects.

This includes fetching repository code, cleaning ``conf.py`` files, and
rebuilding documentation.
"""

from __future__ import (
    absolute_import, division, print_function, unicode_literals)

import datetime
import fnmatch
import hashlib
import json
import logging
import os
import shutil
import socket
from collections import Counter, defaultdict

import requests
from builtins import str
from celery import Task
from celery.exceptions import SoftTimeLimitExceeded
from django.conf import settings
from django.core.urlresolvers import reverse
from django.db.models import Q
from django.utils.translation import ugettext_lazy as _
from slumber.exceptions import HttpClientError

<<<<<<< HEAD
from .constants import LOG_TEMPLATE
from .exceptions import RepositoryError
from .models import ImportedFile, Project, Domain, Feature, HTMLFile
from .signals import before_vcs, after_vcs, before_build, after_build, files_changed, \
    bulk_post_create, bulk_post_delete
=======
>>>>>>> d7046313
from readthedocs.builds.constants import (
    BUILD_STATE_BUILDING, BUILD_STATE_CLONING, BUILD_STATE_FINISHED,
    BUILD_STATE_INSTALLING, LATEST, LATEST_VERBOSE_NAME, STABLE_VERBOSE_NAME)
from readthedocs.builds.models import APIVersion, Build, Version
from readthedocs.builds.signals import build_complete
from readthedocs.builds.syncers import Syncer
from readthedocs.config import ConfigError
from readthedocs.core.resolver import resolve_path
from readthedocs.core.symlink import PublicSymlink, PrivateSymlink
from readthedocs.core.utils import send_email, broadcast
from readthedocs.doc_builder.config import load_yaml_config
from readthedocs.doc_builder.constants import DOCKER_LIMITS
from readthedocs.doc_builder.environments import (
    DockerBuildEnvironment, LocalBuildEnvironment)
from readthedocs.doc_builder.exceptions import (
    BuildEnvironmentError, BuildTimeoutError, ProjectBuildsSkippedError,
    VersionLockedError, YAMLParseError)
from readthedocs.doc_builder.loader import get_builder_class
from readthedocs.doc_builder.python_environments import Conda, Virtualenv
from readthedocs.projects.models import APIProject
from readthedocs.restapi.client import api as api_v2
from readthedocs.restapi.utils import index_search_request
from readthedocs.search.parse_json import process_all_json_files
from readthedocs.vcs_support import utils as vcs_support_utils
from readthedocs.worker import app

from .constants import LOG_TEMPLATE
from .exceptions import RepositoryError
from .models import Domain, Feature, ImportedFile, Project
from .signals import (
    after_build, after_vcs, before_build, before_vcs, files_changed)

log = logging.getLogger(__name__)

HTML_ONLY = getattr(settings, 'HTML_ONLY_PROJECTS', ())


class SyncRepositoryMixin(object):

    """Mixin that handles the VCS sync/update."""

    @staticmethod
    def get_version(project=None, version_pk=None):
        """
        Retrieve version data from the API.

        :param project: project object to sync
        :type project: projects.models.Project
        :param version_pk: version pk to sync
        :type version_pk: int
        :returns: a data-complete version object
        :rtype: builds.models.APIVersion
        """
        assert (project or version_pk), 'project or version_pk is needed'
        if version_pk:
            version_data = api_v2.version(version_pk).get()
        else:
            version_data = (api_v2
                            .version(project.slug)
                            .get(slug=LATEST)['objects'][0])
        return APIVersion(**version_data)

    def sync_repo(self):
        """Update the project's repository and hit ``sync_versions`` API."""
        # Make Dirs
        if not os.path.exists(self.project.doc_path):
            os.makedirs(self.project.doc_path)

        if not self.project.vcs_repo():
            raise RepositoryError(
                _('Repository type "{repo_type}" unknown').format(
                    repo_type=self.project.repo_type,
                ),
            )

        with self.project.repo_nonblockinglock(
                version=self.version,
                max_lock_age=getattr(settings, 'REPO_LOCK_SECONDS', 30)):

            # Get the actual code on disk
            try:
                before_vcs.send(sender=self.version)
                self._log(
                    'Checking out version {slug}: {identifier}'.format(
                        slug=self.version.slug,
                        identifier=self.version.identifier,
                    ),
                )
                version_repo = self.project.vcs_repo(
                    self.version.slug,
                    # When called from ``SyncRepositoryTask.run`` we don't have
                    # a ``setup_env`` so we use just ``None`` and commands won't
                    # be recorded
                    getattr(self, 'setup_env', None),
                )
                version_repo.checkout(self.version.identifier)
            finally:
                after_vcs.send(sender=self.version)

            # Update tags/version
            version_post_data = {'repo': version_repo.repo_url}

            if version_repo.supports_tags:
                version_post_data['tags'] = [
                    {'identifier': v.identifier,
                     'verbose_name': v.verbose_name,
                     } for v in version_repo.tags
                ]

            if version_repo.supports_branches:
                version_post_data['branches'] = [
                    {'identifier': v.identifier,
                     'verbose_name': v.verbose_name,
                     } for v in version_repo.branches
                ]

            self.validate_duplicate_reserved_versions(version_post_data)

            try:
                # Hit the API ``sync_versions`` which may trigger a new build
                # for the stable version
                api_v2.project(self.project.pk).sync_versions.post(version_post_data)
            except HttpClientError:
                log.exception('Sync Versions Exception')
            except Exception:
                log.exception('Unknown Sync Versions Exception')

    def validate_duplicate_reserved_versions(self, data):
        """
        Check if there are duplicated names of reserved versions.

        The user can't have a branch and a tag with the same name of
        ``latest`` or ``stable``. Raise a RepositoryError exception
        if there is a duplicated name.

        :param data: Dict containing the versions from tags and branches
        """
        version_names = [
            version['verbose_name']
            for version in data.get('tags', []) + data.get('branches', [])
        ]
        counter = Counter(version_names)
        for reserved_name in [STABLE_VERBOSE_NAME, LATEST_VERBOSE_NAME]:
            if counter[reserved_name] > 1:
                raise RepositoryError(
                    RepositoryError.DUPLICATED_RESERVED_VERSIONS
                )

    # TODO this is duplicated in the classes below, and this should be
    # refactored out anyways, as calling from the method removes the original
    # caller from logging.
    def _log(self, msg):
        log.info(LOG_TEMPLATE
                 .format(project=self.project.slug,
                         version=self.version.slug,
                         msg=msg))


# TODO SyncRepositoryTask should be refactored into a standard celery task,
# there is no more need to have this be a separate class
class SyncRepositoryTask(Task):

    """Celery task to trigger VCS version sync."""

    max_retries = 5
    default_retry_delay = (7 * 60)
    name = __name__ + '.sync_repository'

    def run(self, *args, **kwargs):
        step = SyncRepositoryTaskStep()
        return step.run(*args, **kwargs)


class SyncRepositoryTaskStep(SyncRepositoryMixin):

    """
    Entry point to synchronize the VCS documentation.

    .. note::

        This is implemented as a separate class to isolate each run of the
        underlying task. Previously, we were using a custom ``celery.Task`` for
        this, but this class is only instantiated once -- on startup. The effect
        was that this instance shared state between workers.
    """

    def run(self, version_pk):  # pylint: disable=arguments-differ
        """
        Run the VCS synchronization.

        :param version_pk: version pk to sync
        :type version_pk: int
        :returns: whether or not the task ended successfully
        :rtype: bool
        """
        try:
            self.version = self.get_version(version_pk=version_pk)
            self.project = self.version.project
            self.sync_repo()
            return True
        except RepositoryError:
            # Do not log as ERROR handled exceptions
            log.warning('There was an error with the repository', exc_info=True)
        except Exception:
            # Catch unhandled errors when syncing
            log.exception(
                'An unhandled exception was raised during VCS syncing',
            )
        return False


# TODO UpdateDocsTask should be refactored into a standard celery task,
# there is no more need to have this be a separate class
class UpdateDocsTask(Task):

    max_retries = 5
    default_retry_delay = (7 * 60)
    name = __name__ + '.update_docs'

    def run(self, *args, **kwargs):
        step = UpdateDocsTaskStep(task=self)
        return step.run(*args, **kwargs)


class UpdateDocsTaskStep(SyncRepositoryMixin):

    """
    The main entry point for updating documentation.

    It handles all of the logic around whether a project is imported, we created
    it or a webhook is received. Then it will sync the repository and build the
    html docs if needed.

    .. note::

        This is implemented as a separate class to isolate each run of the
        underlying task. Previously, we were using a custom ``celery.Task`` for
        this, but this class is only instantiated once -- on startup. The effect
        was that this instance shared state between workers.

    """

    def __init__(self, build_env=None, python_env=None, config=None,
                 force=False, search=True, localmedia=True,
                 build=None, project=None, version=None, task=None):
        self.build_env = build_env
        self.python_env = python_env
        self.build_force = force
        self.build_search = search
        self.build_localmedia = localmedia
        self.build = {}
        if build is not None:
            self.build = build
        self.version = {}
        if version is not None:
            self.version = version
        self.project = {}
        if project is not None:
            self.project = project
        if config is not None:
            self.config = config
        self.task = task
        self.setup_env = None

    def _log(self, msg):
        log.info(LOG_TEMPLATE
                 .format(project=self.project.slug,
                         version=self.version.slug,
                         msg=msg))

    # pylint: disable=arguments-differ
    def run(self, pk, version_pk=None, build_pk=None, record=True,
            docker=None, search=True, force=False, localmedia=True, **__):
        """
        Run a documentation sync n' build.

        This is fully wrapped in exception handling to account for a number of
        failure cases. We first run a few commands in a local build environment,
        but do not report on environment success. This avoids a flicker on the
        build output page where the build is marked as finished in between the
        local environment steps and the docker build steps.

        If a failure is raised, or the build is not successful, return
        ``False``, otherwise, ``True``.

        Unhandled exceptions raise a generic user facing error, which directs
        the user to bug us. It is therefore a benefit to have as few unhandled
        errors as possible.

        :param pk int: Project id
        :param version_pk int: Project Version id (latest if None)
        :param build_pk int: Build id (if None, commands are not recorded)
        :param record bool: record a build object in the database
        :param docker bool: use docker to build the project (if ``None``,
            ``settings.DOCKER_ENABLE`` is used)
        :param search bool: update search
        :param force bool: force Sphinx build
        :param localmedia bool: update localmedia

        :returns: whether build was successful or not

        :rtype: bool
        """
        try:
            if docker is None:
                docker = settings.DOCKER_ENABLE

            self.project = self.get_project(pk)
            self.version = self.get_version(self.project, version_pk)
            self.build = self.get_build(build_pk)
            self.build_search = search
            self.build_localmedia = localmedia
            self.build_force = force
            self.config = None

            setup_successful = self.run_setup(record=record)
            if not setup_successful:
                return False

        # Catch unhandled errors in the setup step
        except Exception as e:  # noqa
            log.exception(
                'An unhandled exception was raised during build setup',
                extra={
                    'stack': True,
                    'tags': {
                        'build': build_pk,
                        'project': self.project.slug,
                        'version': self.version.slug,
                    },
                },
            )
            if self.setup_env is not None:
                self.setup_env.failure = BuildEnvironmentError(
                    BuildEnvironmentError.GENERIC_WITH_BUILD_ID.format(
                        build_id=build_pk,
                    )
                )
                self.setup_env.update_build(BUILD_STATE_FINISHED)
            return False
        else:
            # No exceptions in the setup step, catch unhandled errors in the
            # build steps
            try:
                self.run_build(docker=docker, record=record)
            except Exception as e:  # noqa
                log.exception(
                    'An unhandled exception was raised during project build',
                    extra={
                        'stack': True,
                        'tags': {
                            'build': build_pk,
                            'project': self.project.slug,
                            'version': self.version.slug,
                        },
                    },
                )
                if self.build_env is not None:
                    self.build_env.failure = BuildEnvironmentError(
                        BuildEnvironmentError.GENERIC_WITH_BUILD_ID.format(
                            build_id=build_pk,
                        )
                    )
                    self.build_env.update_build(BUILD_STATE_FINISHED)
                return False

        return True

    def run_setup(self, record=True):
        """
        Run setup in the local environment.

        Return True if successful.
        """
        self.setup_env = LocalBuildEnvironment(
            project=self.project,
            version=self.version,
            build=self.build,
            record=record,
            update_on_success=False,
        )

        # Environment used for code checkout & initial configuration reading
        with self.setup_env:
            if self.project.skip:
                raise ProjectBuildsSkippedError
            try:
                self.setup_vcs()
            except vcs_support_utils.LockTimeout as e:
                self.task.retry(exc=e, throw=False)
                raise VersionLockedError
            try:
                self.config = load_yaml_config(version=self.version)
            except ConfigError as e:
                raise YAMLParseError(
                    YAMLParseError.GENERIC_WITH_PARSE_EXCEPTION.format(
                        exception=str(e),
                    ))

        if self.setup_env.failure or self.config is None:
            self._log('Failing build because of setup failure: %s' % self.setup_env.failure)

            # Send notification to users only if the build didn't fail because of
            # LockTimeout: this exception occurs when a build is triggered before the previous
            # one has finished (e.g. two webhooks, one after the other)
            if not isinstance(self.setup_env.failure, vcs_support_utils.LockTimeout):
                self.send_notifications()

            return False

        if self.setup_env.successful and not self.project.has_valid_clone:
            self.set_valid_clone()

        return True

    def run_build(self, docker, record):
        """
        Build the docs in an environment.

        :param docker: if ``True``, the build uses a ``DockerBuildEnvironment``,
            otherwise it uses a ``LocalBuildEnvironment`` to run all the
            commands to build the docs
        :param record: whether or not record all the commands in the ``Build``
            instance
        """
        env_vars = self.get_env_vars()

        if docker:
            env_cls = DockerBuildEnvironment
        else:
            env_cls = LocalBuildEnvironment
        self.build_env = env_cls(
            project=self.project,
            version=self.version,
            config=self.config,
            build=self.build,
            record=record,
            environment=env_vars,
        )

        # Environment used for building code, usually with Docker
        with self.build_env:

            if self.project.documentation_type == 'auto':
                self.update_documentation_type()

            python_env_cls = Virtualenv
            if self.config.conda is not None:
                self._log('Using conda')
                python_env_cls = Conda
            self.python_env = python_env_cls(
                version=self.version,
                build_env=self.build_env,
                config=self.config,
            )

            try:
                self.setup_python_environment()

                # TODO the build object should have an idea of these states,
                # extend the model to include an idea of these outcomes
                outcomes = self.build_docs()
                build_id = self.build.get('id')
            except vcs_support_utils.LockTimeout as e:
                self.task.retry(exc=e, throw=False)
                raise VersionLockedError
            except SoftTimeLimitExceeded:
                raise BuildTimeoutError

            # Finalize build and update web servers
            if build_id:
                self.update_app_instances(
                    html=bool(outcomes['html']),
                    search=bool(outcomes['search']),
                    localmedia=bool(outcomes['localmedia']),
                    pdf=bool(outcomes['pdf']),
                    epub=bool(outcomes['epub']),
                )
            else:
                log.warning('No build ID, not syncing files')

        if self.build_env.failed:
            self.send_notifications()

        build_complete.send(sender=Build, build=self.build_env.build)

    @staticmethod
    def get_project(project_pk):
        """Get project from API."""
        project_data = api_v2.project(project_pk).get()
        return APIProject(**project_data)

    @staticmethod
    def get_build(build_pk):
        """
        Retrieve build object from API.

        :param build_pk: Build primary key
        """
        build = {}
        if build_pk:
            build = api_v2.build(build_pk).get()
        return dict((key, val) for (key, val) in list(build.items())
                    if key not in ['project', 'version', 'resource_uri',
                                   'absolute_uri'])

    def setup_vcs(self):
        """
        Update the checkout of the repo to make sure it's the latest.

        This also syncs versions in the DB.

        :param build_env: Build environment
        """
        self.setup_env.update_build(state=BUILD_STATE_CLONING)

        self._log(msg='Updating docs from VCS')
        self.sync_repo()
        commit = self.project.vcs_repo(self.version.slug).commit
        if commit:
            self.build['commit'] = commit

    def get_env_vars(self):
        """Get bash environment variables used for all builder commands."""
        env = {
            'READTHEDOCS': True,
            'READTHEDOCS_VERSION': self.version.slug,
            'READTHEDOCS_PROJECT': self.project.slug
        }

        if self.config.conda is not None:
            env.update({
                'CONDA_ENVS_PATH': os.path.join(self.project.doc_path, 'conda'),
                'CONDA_DEFAULT_ENV': self.version.slug,
                'BIN_PATH': os.path.join(
                    self.project.doc_path,
                    'conda',
                    self.version.slug,
                    'bin'
                ),
            })
        else:
            env.update({
                'BIN_PATH': os.path.join(
                    self.project.doc_path,
                    'envs',
                    self.version.slug,
                    'bin'
                ),
            })

        return env

    def set_valid_clone(self):
        """Mark on the project that it has been cloned properly."""
        project_data = api_v2.project(self.project.pk).get()
        project_data['has_valid_clone'] = True
        api_v2.project(self.project.pk).put(project_data)
        self.project.has_valid_clone = True
        self.version.project.has_valid_clone = True

    def update_documentation_type(self):
        """
        Force Sphinx for 'auto' documentation type.

        This used to determine the type and automatically set the documentation
        type to Sphinx for rST and Mkdocs for markdown. It now just forces
        Sphinx, due to markdown support.
        """
        ret = 'sphinx'
        project_data = api_v2.project(self.project.pk).get()
        project_data['documentation_type'] = ret
        api_v2.project(self.project.pk).put(project_data)
        self.project.documentation_type = ret
        self.version.project.documentation_type = ret

    def update_app_instances(self, html=False, localmedia=False, search=False,
                             pdf=False, epub=False):
        """
        Update application instances with build artifacts.

        This triggers updates across application instances for html, pdf, epub,
        downloads, and search. Tasks are broadcast to all web servers from here.
        """
        # Update version if we have successfully built HTML output
        try:
            if html:
                version = api_v2.version(self.version.pk)
                version.patch({
                    'active': True,
                    'built': True,
                })
        except HttpClientError:
            log.exception(
                'Updating version failed, skipping file sync: version=%s',
                self.version,
            )

        # Broadcast finalization steps to web application instances
        broadcast(
            type='app',
            task=sync_files,
            args=[
                self.project.pk,
                self.version.pk,
            ],
            kwargs=dict(
                hostname=socket.gethostname(),
                html=html,
                localmedia=localmedia,
                search=search,
                pdf=pdf,
                epub=epub,
            ),
            callback=sync_callback.s(version_pk=self.version.pk, commit=self.build['commit']),
        )

    def setup_python_environment(self):
        """
        Build the virtualenv and install the project into it.

        Always build projects with a virtualenv.

        :param build_env: Build environment to pass commands and execution through.
        """
        self.build_env.update_build(state=BUILD_STATE_INSTALLING)

        with self.project.repo_nonblockinglock(
                version=self.version,
                max_lock_age=getattr(settings, 'REPO_LOCK_SECONDS', 30)):

            # Check if the python version/build image in the current venv is the
            # same to be used in this build and if it differs, wipe the venv to
            # avoid conflicts.
            if self.python_env.is_obsolete:
                self.python_env.delete_existing_venv_dir()
            else:
                self.python_env.delete_existing_build_dir()

            self.python_env.setup_base()
            self.python_env.save_environment_json()
            self.python_env.install_core_requirements()
            self.python_env.install_user_requirements()
            self.python_env.install_package()

    def build_docs(self):
        """
        Wrapper to all build functions.

        Executes the necessary builds for this task and returns whether the
        build was successful or not.

        :returns: Build outcomes with keys for html, search, localmedia, pdf,
                  and epub
        :rtype: dict
        """
        self.build_env.update_build(state=BUILD_STATE_BUILDING)
        before_build.send(sender=self.version)

        outcomes = defaultdict(lambda: False)
        with self.project.repo_nonblockinglock(
                version=self.version,
                max_lock_age=getattr(settings, 'REPO_LOCK_SECONDS', 30)):
            outcomes['html'] = self.build_docs_html()
            outcomes['localmedia'] = self.build_docs_localmedia()
            outcomes['pdf'] = self.build_docs_pdf()
            outcomes['epub'] = self.build_docs_epub()

        after_build.send(sender=self.version)
        return outcomes

    def build_docs_html(self):
        """Build HTML docs."""
        html_builder = get_builder_class(self.project.documentation_type)(
            build_env=self.build_env,
            python_env=self.python_env,
        )
        if self.build_force:
            html_builder.force()
        html_builder.append_conf()
        success = html_builder.build()
        if success:
            html_builder.move()

        # Gracefully attempt to move files via task on web workers.
        try:
            broadcast(type='app', task=move_files,
                      args=[self.version.pk, socket.gethostname()],
                      kwargs=dict(html=True)
                      )
        except socket.error:
            log.exception('move_files task has failed on socket error.')

        return success

    def build_docs_localmedia(self):
        """Get local media files with separate build."""
        if 'htmlzip' not in self.config.formats:
            return False

        if self.build_localmedia:
            if self.project.is_type_sphinx:
                return self.build_docs_class('sphinx_singlehtmllocalmedia')
        return False

    def build_docs_pdf(self):
        """Build PDF docs."""
        if ('pdf' not in self.config.formats or
            self.project.slug in HTML_ONLY or
                not self.project.is_type_sphinx):
            return False
        return self.build_docs_class('sphinx_pdf')

    def build_docs_epub(self):
        """Build ePub docs."""
        if ('epub' not in self.config.formats or
            self.project.slug in HTML_ONLY or
                not self.project.is_type_sphinx):
            return False
        return self.build_docs_class('sphinx_epub')

    def build_docs_class(self, builder_class):
        """
        Build docs with additional doc backends.

        These steps are not necessarily required for the build to halt, so we
        only raise a warning exception here. A hard error will halt the build
        process.
        """
        builder = get_builder_class(builder_class)(
            self.build_env,
            python_env=self.python_env
        )
        success = builder.build()
        builder.move()
        return success

    def send_notifications(self):
        """Send notifications on build failure."""
        send_notifications.delay(self.version.pk, build_pk=self.build['id'])


# Web tasks
@app.task(queue='web')
def sync_files(project_pk, version_pk, hostname=None, html=False,
               localmedia=False, search=False, pdf=False, epub=False):
    """
    Sync build artifacts to application instances.

    This task broadcasts from a build instance on build completion and performs
    synchronization of build artifacts on each application instance.
    """
    # Clean up unused artifacts
    version = Version.objects.get(pk=version_pk)
    if not pdf:
        remove_dir(
            version.project.get_production_media_path(
                type_='pdf',
                version_slug=version.slug,
            ),
        )
    if not epub:
        remove_dir(
            version.project.get_production_media_path(
                type_='epub',
                version_slug=version.slug,
            ),
        )

    # Sync files to the web servers
    move_files(
        version_pk,
        hostname,
        html=html,
        localmedia=localmedia,
        search=search,
        pdf=pdf,
        epub=epub,
    )

    # Symlink project
    symlink_project(project_pk)

    # Update metadata
    update_static_metadata(project_pk)


@app.task(queue='web')
def move_files(version_pk, hostname, html=False, localmedia=False, search=False,
               pdf=False, epub=False):
    """
    Task to move built documentation to web servers.

    :param version_pk: Version id to sync files for
    :param hostname: Hostname to sync to
    :param html: Sync HTML
    :type html: bool
    :param localmedia: Sync local media files
    :type localmedia: bool
    :param search: Sync search files
    :type search: bool
    :param pdf: Sync PDF files
    :type pdf: bool
    :param epub: Sync ePub files
    :type epub: bool
    """
    version = Version.objects.get(pk=version_pk)
    log.debug(
        LOG_TEMPLATE.format(
            project=version.project.slug,
            version=version.slug,
            msg='Moving files',
        )
    )

    if html:
        from_path = version.project.artifact_path(
            version=version.slug,
            type_=version.project.documentation_type,
        )
        target = version.project.rtd_build_path(version.slug)
        Syncer.copy(from_path, target, host=hostname)

    if 'sphinx' in version.project.documentation_type:
        if search:
            from_path = version.project.artifact_path(
                version=version.slug,
                type_='sphinx_search',
            )
            to_path = version.project.get_production_media_path(
                type_='json',
                version_slug=version.slug,
                include_file=False,
            )
            Syncer.copy(from_path, to_path, host=hostname)

        if localmedia:
            from_path = version.project.artifact_path(
                version=version.slug,
                type_='sphinx_localmedia',
            )
            to_path = version.project.get_production_media_path(
                type_='htmlzip',
                version_slug=version.slug,
                include_file=False,
            )
            Syncer.copy(from_path, to_path, host=hostname)

        # Always move PDF's because the return code lies.
        if pdf:
            from_path = version.project.artifact_path(
                version=version.slug,
                type_='sphinx_pdf',
            )
            to_path = version.project.get_production_media_path(
                type_='pdf',
                version_slug=version.slug,
                include_file=False,
            )
            Syncer.copy(from_path, to_path, host=hostname)
        if epub:
            from_path = version.project.artifact_path(
                version=version.slug,
                type_='sphinx_epub',
            )
            to_path = version.project.get_production_media_path(
                type_='epub',
                version_slug=version.slug,
                include_file=False,
            )
            Syncer.copy(from_path, to_path, host=hostname)


@app.task(queue='web')
def update_search(version_pk, commit, delete_non_commit_files=True):
    """
    Task to update search indexes.

    :param version_pk: Version id to update
    :param commit: Commit that updated index
    :param delete_non_commit_files: Delete files not in commit from index
    """
    version = Version.objects.get(pk=version_pk)

    if version.project.is_type_sphinx:
        page_list = process_all_json_files(version, build_dir=False)
    else:
        log.debug('Unknown documentation type: %s',
                  version.project.documentation_type)
        return

    log_msg = ' '.join([page['path'] for page in page_list])
    log.info("(Search Index) Sending Data: %s [%s]", version.project.slug,
             log_msg)
    index_search_request(
        version=version,
        page_list=page_list,
        commit=commit,
        project_scale=0,
        page_scale=0,
        # Don't index sections to speed up indexing.
        # They aren't currently exposed anywhere.
        section=False,
        delete=delete_non_commit_files,
    )


@app.task(queue='web')
def symlink_project(project_pk):
    project = Project.objects.get(pk=project_pk)
    for symlink in [PublicSymlink, PrivateSymlink]:
        sym = symlink(project=project)
        sym.run()


@app.task(queue='web')
def symlink_domain(project_pk, domain_pk, delete=False):
    project = Project.objects.get(pk=project_pk)
    domain = Domain.objects.get(pk=domain_pk)
    for symlink in [PublicSymlink, PrivateSymlink]:
        sym = symlink(project=project)
        if delete:
            sym.remove_symlink_cname(domain)
        else:
            sym.symlink_cnames(domain)


@app.task(queue='web')
def remove_orphan_symlinks():
    """
    Remove orphan symlinks.

    List CNAME_ROOT for Public and Private symlinks, check that all the listed
    cname exist in the database and if doesn't exist, they are un-linked.
    """
    for symlink in [PublicSymlink, PrivateSymlink]:
        for domain_path in [symlink.PROJECT_CNAME_ROOT, symlink.CNAME_ROOT]:
            valid_cnames = set(Domain.objects.all().values_list('domain', flat=True))
            orphan_cnames = set(os.listdir(domain_path)) - valid_cnames
            for cname in orphan_cnames:
                orphan_domain_path = os.path.join(domain_path, cname)
                log.info('Unlinking orphan CNAME: %s', orphan_domain_path)
                os.unlink(orphan_domain_path)


@app.task(queue='web')
def broadcast_remove_orphan_symlinks():
    """
    Broadcast the task ``remove_orphan_symlinks`` to all our web servers.

    This task is executed by CELERY BEAT.
    """
    broadcast(type='web', task=remove_orphan_symlinks, args=[])


@app.task(queue='web')
def symlink_subproject(project_pk):
    project = Project.objects.get(pk=project_pk)
    for symlink in [PublicSymlink, PrivateSymlink]:
        sym = symlink(project=project)
        sym.symlink_subprojects()


@app.task(queue='web')
def fileify(version_pk, commit):
    """
    Create ImportedFile objects for all of a version's files.

    This is so we have an idea of what files we have in the database.
    """
    version = Version.objects.get(pk=version_pk)
    project = version.project

    if not commit:
        log.info(
            LOG_TEMPLATE.format(
                project=project.slug,
                version=version.slug,
                msg=(
                    'Imported File not being built because no commit '
                    'information'
                ),
            )
        )
        return

    path = project.rtd_build_path(version.slug)
    if path:
        log.info(
            LOG_TEMPLATE.format(
                project=version.project.slug,
                version=version.slug,
                msg='Creating ImportedFiles',
            )
        )
        _manage_imported_files(version, path, commit)
    else:
        log.info(
            LOG_TEMPLATE.format(
                project=project.slug,
                version=version.slug,
                msg='No ImportedFile files',
            )
        )


def _manage_imported_files(version, path, commit):
    """
    Update imported files for version.

    :param version: Version instance
    :param path: Path to search
    :param commit: Commit that updated path
    """
    changed_files = set()
    created_html_files = []
    for root, __, filenames in os.walk(path):
        for filename in filenames:
            if fnmatch.fnmatch(filename, '*.html'):
                model_class = HTMLFile
            else:
                model_class = ImportedFile

            dirpath = os.path.join(root.replace(path, '').lstrip('/'),
                                   filename.lstrip('/'))
            full_path = os.path.join(root, filename)
            md5 = hashlib.md5(open(full_path, 'rb').read()).hexdigest()
            try:
                # pylint: disable=unpacking-non-sequence
                obj, __ = model_class.objects.get_or_create(
                    project=version.project,
                    version=version,
                    path=dirpath,
                    name=filename,
                )
            except model_class.MultipleObjectsReturned:
                log.warning('Error creating ImportedFile')
                continue
            if obj.md5 != md5:
                obj.md5 = md5
                changed_files.add(dirpath)
            if obj.commit != commit:
                obj.commit = commit
            obj.save()

            if model_class == HTMLFile:
                # the `obj` is HTMLFile, so add it to the list
                created_html_files.append(obj)

    # Send bulk_post_create signal for bulk indexing to Elasticsearch
    bulk_post_create.send(sender=HTMLFile, instance_list=created_html_files)

    # Delete the HTMLFile first from previous commit and
    # send bulk_post_delete signal for bulk removing from Elasticsearch
    delete_queryset = (HTMLFile.objects.filter(project=version.project, version=version)
                                       .exclude(commit=commit))
    # Keep the objects into memory to send it to signal
    instance_list = list(delete_queryset)
    # Safely delete from database
    delete_queryset.delete()
    # Always pass the list of instance, not queryset.
    bulk_post_delete.send(sender=HTMLFile, instance_list=instance_list)

    # Delete ImportedFiles from previous versions
    (ImportedFile.objects.filter(project=version.project, version=version)
                         .exclude(commit=commit).delete())
    changed_files = [
        resolve_path(
            version.project, filename=file, version_slug=version.slug,
        ) for file in changed_files
    ]
    files_changed.send(sender=Project, project=version.project,
                       files=changed_files)


@app.task(queue='web')
def send_notifications(version_pk, build_pk):
    version = Version.objects.get(pk=version_pk)
    build = Build.objects.get(pk=build_pk)

    for hook in version.project.webhook_notifications.all():
        webhook_notification(version, build, hook.url)
    for email in version.project.emailhook_notifications.all().values_list('email', flat=True):
        email_notification(version, build, email)


def email_notification(version, build, email):
    """
    Send email notifications for build failure.

    :param version: :py:class:`Version` instance that failed
    :param build: :py:class:`Build` instance that failed
    :param email: Email recipient address
    """
    log.debug(
        LOG_TEMPLATE.format(
            project=version.project.slug,
            version=version.slug,
            msg='sending email to: %s' % email,
        )
    )

    # We send only what we need from the Django model objects here to avoid
    # serialization problems in the ``readthedocs.core.tasks.send_email_task``
    context = {
        'version': {
            'verbose_name': version.verbose_name,
        },
        'project': {
            'name': version.project.name,
        },
        'build': {
            'pk': build.pk,
            'error': build.error,
        },
        'build_url': 'https://{0}{1}'.format(
            getattr(settings, 'PRODUCTION_DOMAIN', 'readthedocs.org'),
            build.get_absolute_url(),
        ),
        'unsub_url': 'https://{0}{1}'.format(
            getattr(settings, 'PRODUCTION_DOMAIN', 'readthedocs.org'),
            reverse('projects_notifications', args=[version.project.slug]),
        ),
    }

    if build.commit:
        title = _('Failed: {project[name]} ({commit})').format(commit=build.commit[:8], **context)
    else:
        title = _('Failed: {project[name]} ({version[verbose_name]})').format(**context)

    send_email(
        email,
        title,
        template='projects/email/build_failed.txt',
        template_html='projects/email/build_failed.html',
        context=context,
    )


def webhook_notification(version, build, hook_url):
    """
    Send webhook notification for project webhook.

    :param version: Version instance to send hook for
    :param build: Build instance that failed
    :param hook_url: Hook URL to send to
    """
    project = version.project

    data = json.dumps({
        'name': project.name,
        'slug': project.slug,
        'build': {
            'id': build.id,
            'success': build.success,
            'date': build.date.strftime('%Y-%m-%d %H:%M:%S'),
        },
    })
    log.debug(
        LOG_TEMPLATE.format(
            project=project.slug,
            version='',
            msg='sending notification to: %s' % hook_url,
        )
    )
    try:
        requests.post(hook_url, data=data)
    except Exception:
        log.exception('Failed to POST on webhook url: url=%s', hook_url)


@app.task(queue='web')
def update_static_metadata(project_pk, path=None):
    """
    Update static metadata JSON file.

    Metadata settings include the following project settings:

    version
      The default version for the project, default: `latest`

    language
      The default language for the project, default: `en`

    languages
      List of languages built by linked translation projects.
    """
    project = Project.objects.get(pk=project_pk)
    if not path:
        path = project.static_metadata_path()

    log.info(
        LOG_TEMPLATE.format(
            project=project.slug,
            version='',
            msg='Updating static metadata',
        )
    )
    translations = [trans.language for trans in project.translations.all()]
    languages = set(translations)
    # Convert to JSON safe types
    metadata = {
        'version': project.default_version,
        'language': project.language,
        'languages': list(languages),
        'single_version': project.single_version,
        'subdomain': project.subdomain(),
        'canonical_url': project.get_canonical_url(),
    }
    try:
        fh = open(path, 'w+')
        json.dump(metadata, fh)
        fh.close()
    except (AttributeError, IOError) as e:
        log.debug(
            LOG_TEMPLATE.format(
                project=project.slug,
                version='',
                msg='Cannot write to metadata.json: {0}'.format(e),
            )
        )


# Random Tasks
@app.task()
def remove_dir(path):
    """
    Remove a directory on the build/celery server.

    This is mainly a wrapper around shutil.rmtree so that app servers can kill
    things on the build server.
    """
    log.info('Removing %s', path)
    shutil.rmtree(path, ignore_errors=True)


@app.task()
def clear_artifacts(paths):
    """
    Remove artifacts from the web servers.

    :param paths: list containing PATHs where production media is on disk
        (usually ``Version.get_artifact_paths``)
    """
    for path in paths:
        remove_dir(path)


@app.task(queue='web')
def sync_callback(_, version_pk, commit, *args, **kwargs):
    """
    Called once the sync_files tasks are done.

    The first argument is the result from previous tasks, which we discard.
    """
    fileify(version_pk, commit=commit)


@app.task()
def finish_inactive_builds():
    """
    Finish inactive builds.

    A build is consider inactive if it's not in ``FINISHED`` state and it has been
    "running" for more time that the allowed one (``Project.container_time_limit``
    or ``DOCKER_LIMITS['time']`` plus a 20% of it).

    These inactive builds will be marked as ``success`` and ``FINISHED`` with an
    ``error`` to be communicated to the user.
    """
    time_limit = int(DOCKER_LIMITS['time'] * 1.2)
    delta = datetime.timedelta(seconds=time_limit)
    query = (~Q(state=BUILD_STATE_FINISHED) &
             Q(date__lte=datetime.datetime.now() - delta))

    builds_finished = 0
    builds = Build.objects.filter(query)[:50]
    for build in builds:

        if build.project.container_time_limit:
            custom_delta = datetime.timedelta(
                seconds=int(build.project.container_time_limit),
            )
            if build.date + custom_delta > datetime.datetime.now():
                # Do not mark as FINISHED builds with a custom time limit that wasn't
                # expired yet (they are still building the project version)
                continue

        build.success = False
        build.state = BUILD_STATE_FINISHED
        build.error = _(
            'This build was terminated due to inactivity. If you '
            'continue to encounter this error, file a support '
            'request with and reference this build id ({0}).'.format(build.pk),
        )
        build.save()
        builds_finished += 1

    log.info(
        'Builds marked as "Terminated due inactivity": %s',
        builds_finished,
    )<|MERGE_RESOLUTION|>--- conflicted
+++ resolved
@@ -29,14 +29,6 @@
 from django.utils.translation import ugettext_lazy as _
 from slumber.exceptions import HttpClientError
 
-<<<<<<< HEAD
-from .constants import LOG_TEMPLATE
-from .exceptions import RepositoryError
-from .models import ImportedFile, Project, Domain, Feature, HTMLFile
-from .signals import before_vcs, after_vcs, before_build, after_build, files_changed, \
-    bulk_post_create, bulk_post_delete
-=======
->>>>>>> d7046313
 from readthedocs.builds.constants import (
     BUILD_STATE_BUILDING, BUILD_STATE_CLONING, BUILD_STATE_FINISHED,
     BUILD_STATE_INSTALLING, LATEST, LATEST_VERBOSE_NAME, STABLE_VERBOSE_NAME)
@@ -65,9 +57,10 @@
 
 from .constants import LOG_TEMPLATE
 from .exceptions import RepositoryError
-from .models import Domain, Feature, ImportedFile, Project
+from .models import Domain, Feature, ImportedFile, Project, HTMLFile
 from .signals import (
-    after_build, after_vcs, before_build, before_vcs, files_changed)
+    after_build, after_vcs, before_build, before_vcs, 
+    files_changed, bulk_post_create, bulk_post_delete)
 
 log = logging.getLogger(__name__)
 

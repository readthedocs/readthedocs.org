"""
Tasks related to projects.

This includes fetching repository code, cleaning ``conf.py`` files, and
rebuilding documentation.
"""

import datetime
import hashlib
import json
import logging
import os
import shutil
import signal
import socket
import tarfile
import tempfile
from collections import Counter, defaultdict
from fnmatch import fnmatch

import requests
from celery.exceptions import SoftTimeLimitExceeded
from django.conf import settings
from django.db.models import Q
from django.urls import reverse
from django.utils import timezone
from django.utils.translation import ugettext_lazy as _
from slumber.exceptions import HttpClientError
from sphinx.ext import intersphinx

from readthedocs.api.v2.client import api as api_v2
from readthedocs.builds.constants import (
    BUILD_STATE_BUILDING,
    BUILD_STATE_CLONING,
    BUILD_STATE_FINISHED,
    BUILD_STATE_INSTALLING,
    BUILD_STATE_UPLOADING,
    BUILD_STATUS_FAILURE,
    BUILD_STATUS_SUCCESS,
    EXTERNAL,
    LATEST,
    LATEST_VERBOSE_NAME,
    STABLE_VERBOSE_NAME,
)
from readthedocs.builds.models import APIVersion, Build, Version
from readthedocs.builds.signals import build_complete
from readthedocs.config import ConfigError
from readthedocs.core.resolver import resolve_path
from readthedocs.core.utils import send_email
from readthedocs.doc_builder.config import load_yaml_config
from readthedocs.doc_builder.constants import DOCKER_LIMITS
from readthedocs.doc_builder.environments import (
    DockerBuildEnvironment,
    LocalBuildEnvironment,
)
from readthedocs.doc_builder.exceptions import (
    BuildEnvironmentError,
    BuildEnvironmentWarning,
    BuildMaxConcurrencyError,
    BuildTimeoutError,
    DuplicatedBuildError,
    MkDocsYAMLParseError,
    ProjectBuildsSkippedError,
    VersionLockedError,
    YAMLParseError,
)
from readthedocs.doc_builder.loader import get_builder_class
from readthedocs.doc_builder.python_environments import Conda, Virtualenv
from readthedocs.oauth.models import RemoteRepository
from readthedocs.oauth.notifications import GitBuildStatusFailureNotification
from readthedocs.projects.constants import GITHUB_BRAND, GITLAB_BRAND
from readthedocs.projects.models import APIProject, Feature
from readthedocs.search.utils import index_new_files, remove_indexed_files
from readthedocs.sphinx_domains.models import SphinxDomain
from readthedocs.storage import build_media_storage, build_environment_storage
from readthedocs.vcs_support import utils as vcs_support_utils
from readthedocs.worker import app

from .constants import LOG_TEMPLATE
from .exceptions import RepositoryError
from .models import Domain, HTMLFile, ImportedFile, Project
from .signals import (
    after_build,
    after_vcs,
    before_build,
    before_vcs,
    files_changed,
)

log = logging.getLogger(__name__)


class CachedEnvironmentMixin:

    """Mixin that pull/push cached environment to storage."""

    def pull_cached_environment(self):
        if not self.project.has_feature(feature_id=Feature.CACHED_ENVIRONMENT):
            return

        filename = self.version.get_storage_environment_cache_path()

        msg = 'Checking for cached environment'
        log.debug(
            LOG_TEMPLATE,
            {
                'project': self.project.slug,
                'version': self.version.slug,
                'msg': msg,
            }
        )
        if build_environment_storage.exists(filename):
            msg = 'Pulling down cached environment from storage'
            log.info(
                LOG_TEMPLATE,
                {
                    'project': self.project.slug,
                    'version': self.version.slug,
                    'msg': msg,
                }
            )
            remote_fd = build_environment_storage.open(filename, mode='rb')
            with tarfile.open(fileobj=remote_fd) as tar:
                tar.extractall(self.project.doc_path)

    def push_cached_environment(self):
        if not self.project.has_feature(feature_id=Feature.CACHED_ENVIRONMENT):
            return

        project_path = self.project.doc_path
        directories = [
            'checkouts',
            'envs',
            'conda',
        ]

        _, tmp_filename = tempfile.mkstemp(suffix='.tar')
        # open just with 'w', to not compress and waste CPU cycles
        with tarfile.open(tmp_filename, 'w') as tar:
            for directory in directories:
                path = os.path.join(
                    project_path,
                    directory,
                    self.version.slug,
                )
                arcname = os.path.join(directory, self.version.slug)
                if os.path.exists(path):
                    tar.add(path, arcname=arcname)

            # Special handling for .cache directory because it's per-project
            path = os.path.join(project_path, '.cache')
            if os.path.exists(path):
                tar.add(path, arcname='.cache')

        with open(tmp_filename, 'rb') as fd:
            msg = 'Pushing up cached environment to storage'
            log.info(
                LOG_TEMPLATE,
                {
                    'project': self.project.slug,
                    'version': self.version.slug,
                    'msg': msg,
                }
            )
            build_environment_storage.save(
                self.version.get_storage_environment_cache_path(),
                fd,
            )

        # Cleanup the temporary file
        if os.path.exists(tmp_filename):
            os.remove(tmp_filename)


class SyncRepositoryMixin:

    """Mixin that handles the VCS sync/update."""

    @staticmethod
    def get_version(version_pk):
        """
        Retrieve version data from the API.

        :param version_pk: version pk to sync
        :type version_pk: int
        :returns: a data-complete version object
        :rtype: builds.models.APIVersion
        """
        version_data = api_v2.version(version_pk).get()
        return APIVersion(**version_data)

    def get_vcs_repo(self, environment):
        """
        Get the VCS object of the current project.

        All VCS commands will be executed using `environment`.
        """
        version_repo = self.project.vcs_repo(
            version=self.version.slug,
            environment=environment,
            verbose_name=self.version.verbose_name,
            version_type=self.version.type
        )
        return version_repo

    def sync_repo(self, environment):
        """Update the project's repository and hit ``sync_versions`` API."""
        # Make Dirs
        if not os.path.exists(self.project.doc_path):
            os.makedirs(self.project.doc_path)

        if not self.project.vcs_class():
            raise RepositoryError(
                _('Repository type "{repo_type}" unknown').format(
                    repo_type=self.project.repo_type,
                ),
            )

        # Get the actual code on disk
        msg = 'Checking out version {slug}: {identifier}'.format(
            slug=self.version.slug,
            identifier=self.version.identifier,
        )
        log.info(
            LOG_TEMPLATE,
            {
                'project': self.project.slug,
                'version': self.version.slug,
                'msg': msg,
            }
        )
        version_repo = self.get_vcs_repo(environment)
        version_repo.update()
        self.sync_versions(version_repo)
        identifier = getattr(self, 'commit', None) or self.version.identifier
        version_repo.checkout(identifier)

    def sync_versions(self, version_repo):
        """
        Update tags/branches via a Celery task.

        .. note::

           It may trigger a new build to the stable version.
        """
        tags = None
        branches = None
        if (
            version_repo.supports_lsremote and
            not version_repo.repo_exists() and
            self.project.has_feature(Feature.VCS_REMOTE_LISTING)
        ):
            # Do not use ``ls-remote`` if the VCS does not support it or if we
            # have already cloned the repository locally. The latter happens
            # when triggering a normal build.
            branches, tags = version_repo.lsremote
            log.info('Remote versions: branches=%s tags=%s', branches, tags)

        branches_data = []
        tags_data = []

        if (
            version_repo.supports_tags and
            not self.project.has_feature(Feature.SKIP_SYNC_TAGS)
        ):
            # Will be an empty list if we called lsremote and had no tags returned
            if tags is None:
                tags = version_repo.tags
            tags_data = [
                {
                    'identifier': v.identifier,
                    'verbose_name': v.verbose_name,
                }
                for v in tags
            ]

        if (
            version_repo.supports_branches and
            not self.project.has_feature(Feature.SKIP_SYNC_BRANCHES)
        ):
            # Will be an empty list if we called lsremote and had no branches returned
            if branches is None:
                branches = version_repo.branches
            branches_data = [
                {
                    'identifier': v.identifier,
                    'verbose_name': v.verbose_name,
                }
                for v in branches
            ]

        self.validate_duplicate_reserved_versions(
            tags_data=tags_data,
            branches_data=branches_data,
        )

        if self.project.has_feature(Feature.SYNC_VERSIONS_USING_A_TASK):
            from readthedocs.builds import tasks as build_tasks
            build_tasks.sync_versions_task.delay(
                project_pk=self.project.pk,
                tags_data=tags_data,
                branches_data=branches_data,
            )
        else:
            try:
                version_post_data = {
                    'repo': version_repo.repo_url,
                    'tags': tags_data,
                    'branches': branches_data,
                }
                api_v2.project(self.project.pk).sync_versions.post(
                    version_post_data,
                )
            except HttpClientError:
                log.exception('Sync Versions Exception')
            except Exception:
                log.exception('Unknown Sync Versions Exception')

    def validate_duplicate_reserved_versions(self, tags_data, branches_data):
        """
        Check if there are duplicated names of reserved versions.

        The user can't have a branch and a tag with the same name of
        ``latest`` or ``stable``. Raise a RepositoryError exception
        if there is a duplicated name.

        :param data: Dict containing the versions from tags and branches
        """
        version_names = [
            version['verbose_name']
            for version in tags_data + branches_data
        ]
        counter = Counter(version_names)
        for reserved_name in [STABLE_VERBOSE_NAME, LATEST_VERBOSE_NAME]:
            if counter[reserved_name] > 1:
                raise RepositoryError(
                    RepositoryError.DUPLICATED_RESERVED_VERSIONS,
                )

    def get_rtd_env_vars(self):
        """Get bash environment variables specific to Read the Docs."""
        env = {
            'READTHEDOCS': 'True',
            'READTHEDOCS_VERSION': self.version.slug,
            'READTHEDOCS_PROJECT': self.project.slug,
            'READTHEDOCS_LANGUAGE': self.project.language,
        }
        return env


@app.task(
    max_retries=5,
    default_retry_delay=7 * 60,
)
def sync_repository_task(version_pk):
    """Celery task to trigger VCS version sync."""
    try:
        step = SyncRepositoryTaskStep()
        return step.run(version_pk)
    finally:
        clean_build(version_pk)


class SyncRepositoryTaskStep(SyncRepositoryMixin, CachedEnvironmentMixin):

    """
    Entry point to synchronize the VCS documentation.

    .. note::

        This is implemented as a separate class to isolate each run of the
        underlying task. Previously, we were using a custom ``celery.Task`` for
        this, but this class is only instantiated once -- on startup. The effect
        was that this instance shared state between workers.
    """

    def run(self, version_pk):  # pylint: disable=arguments-differ
        """
        Run the VCS synchronization.

        :param version_pk: version pk to sync
        :type version_pk: int
        :returns: whether or not the task ended successfully
        :rtype: bool
        """
        try:
            self.version = self.get_version(version_pk)
            self.project = self.version.project

            if settings.DOCKER_ENABLE:
                env_cls = DockerBuildEnvironment
            else:
                env_cls = LocalBuildEnvironment
            environment = env_cls(
                project=self.project,
                version=self.version,
                record=False,
                update_on_success=False,
                environment=self.get_rtd_env_vars(),
            )
            log.info(
                'Running sync_repository_task: project=%s version=%s',
                self.project.slug,
                self.version.slug,
            )

            with environment:
                before_vcs.send(sender=self.version, environment=environment)
                with self.project.repo_nonblockinglock(version=self.version):
                    # When syncing we are only pulling the cached environment
                    # (without pushing it after it's updated). We only clone the
                    # repository in this step, and pushing it back will delete
                    # all the other cached things (Python packages, Sphinx,
                    # virtualenv, etc)
                    self.pull_cached_environment()
                    self.update_versions_from_repository(environment)
            return True
        except RepositoryError:
            # Do not log as ERROR handled exceptions
            log.warning('There was an error with the repository', exc_info=True)
        except vcs_support_utils.LockTimeout:
            log.info(
                'Lock still active: project=%s version=%s',
                self.project.slug,
                self.version.slug,
            )
        except Exception:
            # Catch unhandled errors when syncing
            log.exception(
                'An unhandled exception was raised during VCS syncing',
                extra={
                    'stack': True,
                    'tags': {
                        'project': self.project.slug if self.project else '',
                        'version': self.version.slug if self.version else '',
                    },
                },
            )
        finally:
            after_vcs.send(sender=self.version)

        # Always return False for any exceptions
        return False

    def update_versions_from_repository(self, environment):
        """
        Update Read the Docs versions from VCS repository.

        Depending if the VCS backend supports remote listing, we just list its branches/tags
        remotely or we do a full clone and local listing of branches/tags.
        """
        version_repo = self.get_vcs_repo(environment)
        if any([
                not version_repo.supports_lsremote,
                not self.project.has_feature(Feature.VCS_REMOTE_LISTING),
        ]):
            log.info('Syncing repository via full clone. project=%s', self.project.slug)
            self.sync_repo(environment)
        else:
            log.info('Syncing repository via remote listing. project=%s', self.project.slug)
            self.sync_versions(version_repo)


@app.task(
    bind=True,
    max_retries=5,
    default_retry_delay=7 * 60,
)
def update_docs_task(self, version_pk, *args, **kwargs):

    def sigterm_received(*args, **kwargs):
        log.warning('SIGTERM received. Waiting for build to stop gracefully after it finishes.')

    # Do not send the SIGTERM signal to childs (pip is automatically killed when
    # receives SIGTERM and make the build to fail one command and stop build)
    signal.signal(signal.SIGTERM, sigterm_received)

    try:
        step = UpdateDocsTaskStep(task=self)
        return step.run(version_pk, *args, **kwargs)
    finally:
        clean_build(version_pk)


class UpdateDocsTaskStep(SyncRepositoryMixin, CachedEnvironmentMixin):

    """
    The main entry point for updating documentation.

    It handles all of the logic around whether a project is imported, we created
    it or a webhook is received. Then it will sync the repository and build the
    html docs if needed.

    .. note::

        This is implemented as a separate class to isolate each run of the
        underlying task. Previously, we were using a custom ``celery.Task`` for
        this, but this class is only instantiated once -- on startup. The effect
        was that this instance shared state between workers.
    """

    def __init__(
            self,
            build_env=None,
            python_env=None,
            config=None,
            force=False,
            build=None,
            project=None,
            version=None,
            commit=None,
            task=None,
    ):
        self.build_env = build_env
        self.python_env = python_env
        self.build_force = force
        self.build = {}
        if build is not None:
            self.build = build
        self.version = {}
        if version is not None:
            self.version = version
        self.commit = commit
        self.project = {}
        if project is not None:
            self.project = project
        if config is not None:
            self.config = config
        self.task = task
        self.build_start_time = None
        # TODO: remove this
        self.setup_env = None

    # pylint: disable=arguments-differ
    def run(
            self, version_pk, build_pk=None, commit=None, record=True,
            force=False, **__
    ):
        """
        Run a documentation sync n' build.

        This is fully wrapped in exception handling to account for a number of
        failure cases. We first run a few commands in a build environment,
        but do not report on environment success. This avoids a flicker on the
        build output page where the build is marked as finished in between the
        checkout steps and the build steps.

        If a failure is raised, or the build is not successful, return
        ``False``, otherwise, ``True``.

        Unhandled exceptions raise a generic user facing error, which directs
        the user to bug us. It is therefore a benefit to have as few unhandled
        errors as possible.

        :param version_pk int: Project Version id
        :param build_pk int: Build id (if None, commands are not recorded)
        :param commit: commit sha of the version required for sending build status reports
        :param record bool: record a build object in the database
        :param force bool: force Sphinx build

        :returns: whether build was successful or not

        :rtype: bool
        """
        try:
            self.version = self.get_version(version_pk)
            self.project = self.version.project
            self.build = self.get_build(build_pk)
            self.build_force = force
            self.commit = commit
            self.config = None

            if self.build.get('status') == DuplicatedBuildError.status:
                log.warning(
                    'NOOP: build is marked as duplicated. project=%s version=%s build=%s commit=%s',
                    self.project.slug,
                    self.version.slug,
                    build_pk,
                    self.commit,
                )
                return True

            if self.project.has_feature(Feature.LIMIT_CONCURRENT_BUILDS):
                try:
                    response = api_v2.build.concurrent.get(project__slug=self.project.slug)
                    concurrency_limit_reached = response.get('limit_reached', False)
                    max_concurrent_builds = response.get(
                        'max_concurrent',
                        settings.RTD_MAX_CONCURRENT_BUILDS,
                    )
                except Exception:
                    log.exception(
                        'Error while hitting/parsing API for concurrent limit checks from builder. '
                        'project=%s version=%s',
                        self.project.slug,
                        self.version.slug,
                    )
                    concurrency_limit_reached = False
                    max_concurrent_builds = settings.RTD_MAX_CONCURRENT_BUILDS

                if concurrency_limit_reached:
                    log.warning(
                        'Delaying tasks due to concurrency limit. project=%s version=%s',
                        self.project.slug,
                        self.version.slug,
                    )

                    # This is done automatically on the environment context, but
                    # we are executing this code before creating one
                    api_v2.build(self.build['id']).patch({
                        'error': BuildMaxConcurrencyError.message.format(
                            limit=max_concurrent_builds,
                        ),
                        'builder': socket.gethostname(),
                    })
                    self.task.retry(
                        exc=BuildMaxConcurrencyError,
                        throw=False,
                        # We want to retry this build more times
                        max_retries=25,
                    )
                    return False

            # Build process starts here
            setup_successful = self.run_setup(record=record)
            if not setup_successful:
                return False
            self.run_build(record=record)
            return True
        except Exception:
            log.exception(
                'An unhandled exception was raised during build setup',
                extra={
                    'stack': True,
                    'tags': {
                        'build': build_pk,
                        # We can't depend on these objects because the api
                        # could fail. But self.project and self.version are
                        # initialized as empty dicts in the init method.
                        'project': self.project.slug if self.project else None,
                        'version': self.version.slug if self.version else None,
                    },
                },
            )
            # We should check first for build_env.
            # If isn't None, it means that something got wrong
            # in the second step (`self.run_build`)
            if self.build_env is not None:
                self.build_env.failure = BuildEnvironmentError(
                    BuildEnvironmentError.GENERIC_WITH_BUILD_ID.format(
                        build_id=build_pk,
                    ),
                )
                self.build_env.update_build(BUILD_STATE_FINISHED)
            elif self.setup_env is not None:
                self.setup_env.failure = BuildEnvironmentError(
                    BuildEnvironmentError.GENERIC_WITH_BUILD_ID.format(
                        build_id=build_pk,
                    ),
                )
                self.setup_env.update_build(BUILD_STATE_FINISHED)

            # Send notifications for unhandled errors
            self.send_notifications(version_pk, build_pk, email=True)
            return False

    def run_setup(self, record=True):
        """
        Run setup in a build environment.

        Return True if successful.
        """
        if settings.DOCKER_ENABLE:
            env_cls = DockerBuildEnvironment
        else:
            env_cls = LocalBuildEnvironment

        environment = env_cls(
            project=self.project,
            version=self.version,
            build=self.build,
            record=record,
            update_on_success=False,
            environment=self.get_rtd_env_vars(),
        )
        self.build_start_time = environment.start_time

        # TODO: Remove.
        # There is code that still depends of this attribute
        # outside this function. Don't use self.setup_env for new code.
        self.setup_env = environment

        # Environment used for code checkout & initial configuration reading
        with environment:
            try:
                before_vcs.send(sender=self.version, environment=environment)
                if self.project.skip:
                    raise ProjectBuildsSkippedError
                try:
                    with self.project.repo_nonblockinglock(version=self.version):
                        self.pull_cached_environment()
                        self.setup_vcs(environment)
                except vcs_support_utils.LockTimeout as e:
                    self.task.retry(exc=e, throw=False)
                    raise VersionLockedError
                try:
                    self.config = load_yaml_config(version=self.version)
                except ConfigError as e:
                    raise YAMLParseError(
                        YAMLParseError.GENERIC_WITH_PARSE_EXCEPTION.format(
                            exception=str(e),
                        ),
                    )

                self.save_build_config()
                self.additional_vcs_operations(environment)
            finally:
                after_vcs.send(sender=self.version)

        if environment.failure or self.config is None:
            msg = 'Failing build because of setup failure: {}'.format(
                environment.failure,
            )
            log.info(
                LOG_TEMPLATE,
                {
                    'project': self.project.slug,
                    'version': self.version.slug,
                    'msg': msg,
                }
            )

            # Send notification to users only if the build didn't fail because
            # of VersionLockedError: this exception occurs when a build is
            # triggered before the previous one has finished (e.g. two webhooks,
            # one after the other)
            if not isinstance(environment.failure, VersionLockedError):
                self.send_notifications(self.version.pk, self.build['id'], email=True)

            return False

        if environment.successful and not self.project.has_valid_clone:
            self.set_valid_clone()

        return True

    def additional_vcs_operations(self, environment):
        """
        Execution of tasks that involve the project's VCS.

        All this tasks have access to the configuration object.
        """
        version_repo = self.get_vcs_repo(environment)
        if version_repo.supports_submodules:
            version_repo.update_submodules(self.config)

    def run_build(self, record):
        """
        Build the docs in an environment.

        :param record: whether or not record all the commands in the ``Build``
            instance
        """
        env_vars = self.get_env_vars()

        if settings.DOCKER_ENABLE:
            env_cls = DockerBuildEnvironment
        else:
            env_cls = LocalBuildEnvironment
        self.build_env = env_cls(
            project=self.project,
            version=self.version,
            config=self.config,
            build=self.build,
            record=record,
            environment=env_vars,

            # Pass ``start_time`` here to not reset the timer
            start_time=self.build_start_time,
        )

        # Environment used for building code, usually with Docker
        with self.build_env:
            python_env_cls = Virtualenv
            if self.config.conda is not None:
                log.info(
                    LOG_TEMPLATE,
                    {
                        'project': self.project.slug,
                        'version': self.version.slug,
                        'msg': 'Using conda',
                    }
                )
                python_env_cls = Conda
            self.python_env = python_env_cls(
                version=self.version,
                build_env=self.build_env,
                config=self.config,
            )

            try:
                before_build.send(
                    sender=self.version,
                    environment=self.build_env,
                )
                with self.project.repo_nonblockinglock(version=self.version):
                    self.setup_python_environment()

                    # TODO the build object should have an idea of these states,
                    # extend the model to include an idea of these outcomes
                    outcomes = self.build_docs()
            except vcs_support_utils.LockTimeout as e:
                self.task.retry(exc=e, throw=False)
                raise VersionLockedError
            except SoftTimeLimitExceeded:
                raise BuildTimeoutError
            else:
                build_id = self.build.get('id')
                if build_id:
                    # Store build artifacts to storage (local or cloud storage)
                    self.store_build_artifacts(
                        self.build_env,
                        html=bool(outcomes['html']),
                        search=bool(outcomes['search']),
                        localmedia=bool(outcomes['localmedia']),
                        pdf=bool(outcomes['pdf']),
                        epub=bool(outcomes['epub']),
                    )

                    # TODO: Remove this function and just update the DB and index search directly
                    self.update_app_instances(
                        html=bool(outcomes['html']),
                        search=bool(outcomes['search']),
                        localmedia=bool(outcomes['localmedia']),
                        pdf=bool(outcomes['pdf']),
                        epub=bool(outcomes['epub']),
                    )
                else:
                    log.warning('No build ID, not syncing files')

        if self.build_env.failed:
            # Send Webhook and email notification for build failure.
            self.send_notifications(self.version.pk, self.build['id'], email=True)

            if self.commit:
                send_external_build_status(
                    version_type=self.version.type,
                    build_pk=self.build['id'],
                    commit=self.commit,
                    status=BUILD_STATUS_FAILURE
                )
        elif self.build_env.successful:
            # Send Webhook notification for build success.
            self.send_notifications(self.version.pk, self.build['id'], email=False)

            # Push cached environment on success for next build
            self.push_cached_environment()

            if self.commit:
                send_external_build_status(
                    version_type=self.version.type,
                    build_pk=self.build['id'],
                    commit=self.commit,
                    status=BUILD_STATUS_SUCCESS
                )
        else:
            if self.commit:
                msg = 'Unhandled Build Status'
                send_external_build_status(
                    version_type=self.version.type,
                    build_pk=self.build['id'],
                    commit=self.commit,
                    status=BUILD_STATUS_FAILURE
                )
                log.warning(
                    LOG_TEMPLATE,
                    {
                        'project': self.project.slug,
                        'version': self.version.slug,
                        'msg': msg,
                    }
                )

        build_complete.send(sender=Build, build=self.build_env.build)

    @staticmethod
    def get_project(project_pk):
        """Get project from API."""
        project_data = api_v2.project(project_pk).get()
        return APIProject(**project_data)

    @staticmethod
    def get_build(build_pk):
        """
        Retrieve build object from API.

        :param build_pk: Build primary key
        """
        build = {}
        if build_pk:
            build = api_v2.build(build_pk).get()
        private_keys = [
            'project',
            'version',
            'resource_uri',
            'absolute_uri',
        ]
        return {
            key: val
            for key, val in build.items() if key not in private_keys
        }

    def setup_vcs(self, environment):
        """
        Update the checkout of the repo to make sure it's the latest.

        This also syncs versions in the DB.
        """
        environment.update_build(state=BUILD_STATE_CLONING)

        log.info(
            LOG_TEMPLATE,
            {
                'project': self.project.slug,
                'version': self.version.slug,
                'msg': 'Updating docs from VCS',
            }
        )
        try:
            self.sync_repo(environment)
        except RepositoryError:
            log.warning('There was an error with the repository', exc_info=True)
            # Re raise the exception to stop the build at this point
            raise
        except Exception:
            # Catch unhandled errors when syncing
            log.exception(
                'An unhandled exception was raised during VCS syncing',
                extra={
                    'stack': True,
                    'tags': {
                        'build': self.build['id'],
                        'project': self.project.slug,
                        'version': self.version.slug,
                    },
                },
            )
            # Re raise the exception to stop the build at this point
            raise

        commit = self.commit or self.project.vcs_repo(self.version.slug).commit
        if commit:
            self.build['commit'] = commit

    def get_env_vars(self):
        """Get bash environment variables used for all builder commands."""
        env = self.get_rtd_env_vars()

        # https://no-color.org/
        env['NO_COLOR'] = '1'

        if self.config.conda is not None:
            env.update({
                'CONDA_ENVS_PATH': os.path.join(self.project.doc_path, 'conda'),
                'CONDA_DEFAULT_ENV': self.version.slug,
                'BIN_PATH': os.path.join(
                    self.project.doc_path,
                    'conda',
                    self.version.slug,
                    'bin',
                ),
            })
        else:
            env.update({
                'BIN_PATH': os.path.join(
                    self.project.doc_path,
                    'envs',
                    self.version.slug,
                    'bin',
                ),
            })

        # Update environment from Project's specific environment variables,
        # avoiding to expose environment variables if the version is external
        # for security reasons.
        if self.version.type != EXTERNAL:
            env.update(self.project.environment_variables)

        return env

    def set_valid_clone(self):
        """Mark on the project that it has been cloned properly."""
        api_v2.project(self.project.pk).patch(
            {'has_valid_clone': True}
        )
        self.project.has_valid_clone = True
        self.version.project.has_valid_clone = True

    def save_build_config(self):
        """Save config in the build object."""
        pk = self.build['id']
        config = self.config.as_dict()
        api_v2.build(pk).patch({
            'config': config,
        })
        self.build['config'] = config

    def store_build_artifacts(
            self,
            environment,
            html=False,
            localmedia=False,
            search=False,
            pdf=False,
            epub=False,
    ):
        """
        Save build artifacts to "storage" using Django's storage API.

        The storage could be local filesystem storage OR cloud blob storage
        such as S3, Azure storage or Google Cloud Storage.

        Remove build artifacts of types not included in this build (PDF, ePub, zip only).

        :param html: whether to save HTML output
        :param localmedia: whether to save localmedia (htmlzip) output
        :param search: whether to save search artifacts
        :param pdf: whether to save PDF output
        :param epub: whether to save ePub output
        """
        log.info(
            LOG_TEMPLATE,
            {
                'project': self.version.project.slug,
                'version': self.version.slug,
                'msg': 'Writing build artifacts to media storage',
            },
        )

        types_to_copy = []
        types_to_delete = []

        # HTML media
        if html:
            types_to_copy.append(('html', self.config.doctype))

        # Search media (JSON)
        if search:
            types_to_copy.append(('json', 'sphinx_search'))

        if localmedia:
            types_to_copy.append(('htmlzip', 'sphinx_localmedia'))
        else:
            types_to_delete.append('htmlzip')

        if pdf:
            types_to_copy.append(('pdf', 'sphinx_pdf'))
        else:
            types_to_delete.append('pdf')

        if epub:
            types_to_copy.append(('epub', 'sphinx_epub'))
        else:
            types_to_delete.append('epub')

        for media_type, build_type in types_to_copy:
            from_path = self.version.project.artifact_path(
                version=self.version.slug,
                type_=build_type,
            )
            to_path = self.version.project.get_storage_path(
                type_=media_type,
                version_slug=self.version.slug,
                include_file=False,
                version_type=self.version.type,
            )
            log.info(
                LOG_TEMPLATE,
                {
                    'project': self.version.project.slug,
                    'version': self.version.slug,
                    'msg': f'Writing {media_type} to media storage - {to_path}',
                },
            )
            try:
                build_media_storage.sync_directory(from_path, to_path)
            except Exception:
                # Ideally this should just be an IOError
                # but some storage backends unfortunately throw other errors
                log.exception(
                    LOG_TEMPLATE,
                    {
                        'project': self.version.project.slug,
                        'version': self.version.slug,
                        'msg': f'Error copying {from_path} to storage (not failing build)',
                    },
                )

        for media_type in types_to_delete:
            media_path = self.version.project.get_storage_path(
                type_=media_type,
                version_slug=self.version.slug,
                include_file=False,
                version_type=self.version.type,
            )
            log.info(
                LOG_TEMPLATE,
                {
                    'project': self.version.project.slug,
                    'version': self.version.slug,
                    'msg': f'Deleting {media_type} from media storage - {media_path}',
                },
            )
            try:
                build_media_storage.delete_directory(media_path)
            except Exception:
                # Ideally this should just be an IOError
                # but some storage backends unfortunately throw other errors
                log.exception(
                    LOG_TEMPLATE,
                    {
                        'project': self.version.project.slug,
                        'version': self.version.slug,
                        'msg': f'Error deleting {media_path} from storage (not failing build)',
                    },
                )

    def update_app_instances(
            self,
            html=False,
            localmedia=False,
            search=False,
            pdf=False,
            epub=False,
    ):
        """
        Update application instances with build artifacts.

        This triggers updates across application instances for html, pdf, epub,
        downloads, and search. Tasks are broadcast to all web servers from here.
        """
        # Update version if we have successfully built HTML output
        # And store whether the build had other media types
        try:
            if html:
                version = api_v2.version(self.version.pk)
                version.patch({
                    'built': True,
                    'documentation_type': self.get_final_doctype(),
                    'has_pdf': pdf,
                    'has_epub': epub,
                    'has_htmlzip': localmedia,
                })
        except HttpClientError:
            log.exception(
                'Updating version failed, skipping file sync: version=%s',
                self.version,
            )

        # Broadcast finalization steps to web application instances
        fileify.delay(
            version_pk=self.version.pk,
            commit=self.build['commit'],
            build=self.build['id'],
            search_ranking=self.config.search.ranking,
            search_ignore=self.config.search.ignore,
        )

    def setup_python_environment(self):
        """
        Build the virtualenv and install the project into it.

        Always build projects with a virtualenv.

        :param build_env: Build environment to pass commands and execution through.
        """
        self.build_env.update_build(state=BUILD_STATE_INSTALLING)

        # Check if the python version/build image in the current venv is the
        # same to be used in this build and if it differs, wipe the venv to
        # avoid conflicts.
        if self.python_env.is_obsolete:
            self.python_env.delete_existing_venv_dir()
        else:
            self.python_env.delete_existing_build_dir()

        self.python_env.setup_base()
        self.python_env.save_environment_json()
        self.python_env.install_core_requirements()
        self.python_env.install_requirements()
        if self.project.has_feature(Feature.LIST_PACKAGES_INSTALLED_ENV):
            self.python_env.list_packages_installed()

    def build_docs(self):
        """
        Wrapper to all build functions.

        Executes the necessary builds for this task and returns whether the
        build was successful or not.

        :returns: Build outcomes with keys for html, search, localmedia, pdf,
                  and epub
        :rtype: dict
        """
        self.build_env.update_build(state=BUILD_STATE_BUILDING)

        outcomes = defaultdict(lambda: False)
        outcomes['html'] = self.build_docs_html()
        outcomes['search'] = self.build_docs_search()
        outcomes['localmedia'] = self.build_docs_localmedia()
        outcomes['pdf'] = self.build_docs_pdf()
        outcomes['epub'] = self.build_docs_epub()

        after_build.send(sender=self.version)
        return outcomes

    def build_docs_html(self):
        """Build HTML docs."""
        html_builder = get_builder_class(self.config.doctype)(
            build_env=self.build_env,
            python_env=self.python_env,
        )
        if self.build_force:
            html_builder.force()
        html_builder.append_conf()
        success = html_builder.build()
        if success:
            html_builder.move()

        return success

    def get_final_doctype(self):
        html_builder = get_builder_class(self.config.doctype)(
            build_env=self.build_env,
            python_env=self.python_env,
        )
        return html_builder.get_final_doctype()

    def build_docs_search(self):
        """
        Build search data.

        .. note::
           For MkDocs search is indexed from its ``html`` artifacts.
           And in sphinx is run using the rtd-sphinx-extension.
        """
        return self.is_type_sphinx()

    def build_docs_localmedia(self):
        """Get local media files with separate build."""
        if (
            'htmlzip' not in self.config.formats or
            self.version.type == EXTERNAL
        ):
            return False
        # We don't generate a zip for mkdocs currently.
        if self.is_type_sphinx():
            return self.build_docs_class('sphinx_singlehtmllocalmedia')
        return False

    def build_docs_pdf(self):
        """Build PDF docs."""
        if 'pdf' not in self.config.formats or self.version.type == EXTERNAL:
            return False
        # Mkdocs has no pdf generation currently.
        if self.is_type_sphinx():
            return self.build_docs_class('sphinx_pdf')
        return False

    def build_docs_epub(self):
        """Build ePub docs."""
        if 'epub' not in self.config.formats or self.version.type == EXTERNAL:
            return False
        # Mkdocs has no epub generation currently.
        if self.is_type_sphinx():
            return self.build_docs_class('sphinx_epub')
        return False

    def build_docs_class(self, builder_class):
        """
        Build docs with additional doc backends.

        These steps are not necessarily required for the build to halt, so we
        only raise a warning exception here. A hard error will halt the build
        process.
        """
        builder = get_builder_class(builder_class)(
            self.build_env,
            python_env=self.python_env,
        )
        success = builder.build()
        builder.move()
        return success

    def send_notifications(self, version_pk, build_pk, email=False):
        """Send notifications on build failure."""
        # Try to infer the version type if we can
        # before creating a task.
        if not self.version or self.version.type != EXTERNAL:
            send_notifications.delay(version_pk, build_pk=build_pk, email=email)

    def is_type_sphinx(self):
        """Is documentation type Sphinx."""
        return 'sphinx' in self.config.doctype


# Web tasks
@app.task(queue='reindex')
def fileify(version_pk, commit, build, search_ranking, search_ignore):
    """
    Create ImportedFile objects for all of a version's files.

    This is so we have an idea of what files we have in the database.
    """
    version = Version.objects.get_object_or_log(pk=version_pk)
    # Don't index external version builds for now
    if not version or version.type == EXTERNAL:
        return
    project = version.project

    if not commit:
        log.warning(
            LOG_TEMPLATE,
            {
                'project': project.slug,
                'version': version.slug,
                'msg': (
                    'Search index not being built because no commit information'
                ),
            },
        )
        return

    log.info(
        LOG_TEMPLATE,
        {
            'project': version.project.slug,
            'version': version.slug,
            'msg': 'Creating ImportedFiles',
        },
    )
    try:
        _create_imported_files(
            version=version,
            commit=commit,
            build=build,
            search_ranking=search_ranking,
            search_ignore=search_ignore,
        )
    except Exception:
        log.exception('Failed during ImportedFile creation')

    try:
        _create_intersphinx_data(version, commit, build)
    except Exception:
        log.exception('Failed during SphinxDomain creation')

    try:
        _sync_imported_files(version, build)
    except Exception:
        log.exception('Failed during ImportedFile syncing')


def _create_intersphinx_data(version, commit, build):
    """
    Create intersphinx data for this version.

    :param version: Version instance
    :param commit: Commit that updated path
    :param build: Build id
    """
    if not version.is_sphinx_type:
        return

    html_storage_path = version.project.get_storage_path(
        type_='html', version_slug=version.slug, include_file=False
    )
    json_storage_path = version.project.get_storage_path(
        type_='json', version_slug=version.slug, include_file=False
    )

    object_file = build_media_storage.join(html_storage_path, 'objects.inv')
    if not build_media_storage.exists(object_file):
        log.debug('No objects.inv, skipping intersphinx indexing.')
        return

    type_file = build_media_storage.join(json_storage_path, 'readthedocs-sphinx-domain-names.json')
    types = {}
    titles = {}
    if build_media_storage.exists(type_file):
        try:
            data = json.load(build_media_storage.open(type_file))
            types = data['types']
            titles = data['titles']
        except Exception:
            log.exception('Exception parsing readthedocs-sphinx-domain-names.json')

    # These classes are copied from Sphinx
    # https://github.com/sphinx-doc/sphinx/blob/d79d041f4f90818e0b495523fdcc28db12783caf/sphinx/ext/intersphinx.py#L400-L403  # noqa
    class MockConfig:
        intersphinx_timeout = None
        tls_verify = False
        user_agent = None

    class MockApp:
        srcdir = ''
        config = MockConfig()

        def warn(self, msg):
            log.warning('Sphinx MockApp: %s', msg)

    # Re-create all objects from the new build of the version
    object_file_url = build_media_storage.url(object_file)
    if object_file_url.startswith('/'):
        # Filesystem backed storage simply prepends MEDIA_URL to the path to get the URL
        # This can cause an issue if MEDIA_URL is not fully qualified
        object_file_url = settings.RTD_INTERSPHINX_URL + object_file_url

    invdata = intersphinx.fetch_inventory(MockApp(), '', object_file_url)
    for key, value in sorted(invdata.items() or {}):
        domain, _type = key.split(':', 1)
        for name, einfo in sorted(value.items()):
            # project, version, url, display_name
            # ('Sphinx', '1.7.9', 'faq.html#epub-faq', 'Epub info')
            try:
                url = einfo[2]
                if '#' in url:
                    doc_name, anchor = url.split(
                        '#',
                        # The anchor can contain ``#`` characters
                        maxsplit=1
                    )
                else:
                    doc_name, anchor = url, ''
                display_name = einfo[3]
            except Exception:
                log.exception(
                    'Error while getting sphinx domain information for %s:%s:%s. Skipping.',
                    version.project.slug,
                    version.slug,
                    f'{domain}->{name}',
                )
                continue

            # HACK: This is done because the difference between
            # ``sphinx.builders.html.StandaloneHTMLBuilder``
            # and ``sphinx.builders.dirhtml.DirectoryHTMLBuilder``.
            # They both have different ways of generating HTML Files,
            # and therefore the doc_name generated is different.
            # More info on: http://www.sphinx-doc.org/en/master/usage/builders/index.html#builders
            # Also see issue: https://github.com/readthedocs/readthedocs.org/issues/5821
            if doc_name.endswith('/'):
                doc_name += 'index.html'

            html_file = HTMLFile.objects.filter(
                project=version.project, version=version,
                path=doc_name, build=build,
            ).first()

            if not html_file:
                log.debug(
                    '[%s] [%s] [Build: %s] HTMLFile object not found. File: %s',
                    version.project,
                    version,
                    build,
                    doc_name
                )

                # Don't create Sphinx Domain objects
                # if the HTMLFile object is not found.
                continue

            SphinxDomain.objects.create(
                project=version.project,
                version=version,
                html_file=html_file,
                domain=domain,
                name=name,
                display_name=display_name,
                type=_type,
                type_display=types.get(f'{domain}:{_type}', ''),
                doc_name=doc_name,
                doc_display=titles.get(doc_name, ''),
                anchor=anchor,
                commit=commit,
                build=build,
            )


def clean_build(version_pk):
    """Clean the files used in the build of the given version."""
    try:
        version = SyncRepositoryMixin.get_version(version_pk)
    except Exception:
        log.exception('Error while fetching the version from the api')
        return False
    if (
        not settings.RTD_CLEAN_AFTER_BUILD and
        not version.project.has_feature(Feature.CLEAN_AFTER_BUILD)
    ):
        log.info(
            'Skipping build files deletetion for version: %s',
            version_pk,
        )
        return False
    # NOTE: we are skipping the deletion of the `artifacts` dir
    # because we are syncing the servers with an async task.
    del_dirs = [
        os.path.join(version.project.doc_path, dir_, version.slug)
        for dir_ in ('checkouts', 'envs', 'conda')
    ]
    del_dirs.append(
        os.path.join(version.project.doc_path, '.cache')
    )
    try:
        with version.project.repo_nonblockinglock(version):
            log.info('Removing: %s', del_dirs)
            remove_dirs(del_dirs)
    except vcs_support_utils.LockTimeout:
        log.info('Another task is running. Not removing: %s', del_dirs)
    else:
        return True


def _create_imported_files(*, version, commit, build, search_ranking, search_ignore):
    """
    Create imported files for version.

    :param version: Version instance
    :param commit: Commit that updated path
    :param build: Build id
    """
<<<<<<< HEAD
    storage = get_storage_class(settings.RTD_BUILD_MEDIA_STORAGE)()
=======
    changed_files = set()
>>>>>>> a6e26a3a

    # Re-create all objects from the new build of the version
    storage_path = version.project.get_storage_path(
        type_='html', version_slug=version.slug, include_file=False
    )
    for root, __, filenames in build_media_storage.walk(storage_path):
        for filename in filenames:
            # We don't care about non-HTML files
            if not filename.endswith('.html'):
                continue

<<<<<<< HEAD
            full_path = storage.join(root, filename)
            # Generate a relative path for storage similar to os.path.relpath
            relpath = full_path.replace(storage_path, '', 1).lstrip('/')

=======
            full_path = build_media_storage.join(root, filename)

            # Generate a relative path for storage similar to os.path.relpath
            relpath = full_path.replace(storage_path, '', 1).lstrip('/')

            try:
                md5 = hashlib.md5(build_media_storage.open(full_path, 'rb').read()).hexdigest()
            except Exception:
                log.exception(
                    'Error while generating md5 for %s:%s:%s. Don\'t stop.',
                    version.project.slug,
                    version.slug,
                    relpath,
                )
                md5 = ''
            # Keep track of changed files to be purged in the CDN
            obj = (
                model_class.objects
                .filter(project=version.project, version=version, path=relpath)
                .order_by('-modified_date')
                .first()
            )
            if obj and md5 and obj.md5 != md5:
                changed_files.add(
                    resolve_path(
                        version.project,
                        filename=relpath,
                        version_slug=version.slug,
                    ),
                )

>>>>>>> a6e26a3a
            page_rank = 0
            # Last pattern to match takes precedence
            # XXX: see if we can implement another type of precedence,
            # like the longest pattern.
            reverse_rankings = reversed(list(search_ranking.items()))
            for pattern, rank in reverse_rankings:
                if fnmatch(relpath, pattern):
                    page_rank = rank
                    break

            ignore = False
            for pattern in search_ignore:
                if fnmatch(relpath, pattern):
                    ignore = True
                    break

            # Create imported files from new build
            HTMLFile.objects.create(
                project=version.project,
                version=version,
                path=relpath,
                name=filename,
                rank=page_rank,
                commit=commit,
                build=build,
                ignore=ignore,
            )

    # This signal is used for clearing the CDN.
    files_changed.send(
        sender=Project,
        project=version.project,
        version=version,
    )


def _sync_imported_files(version, build):
    """
    Sync/Update/Delete ImportedFiles objects of this version.

    :param version: Version instance
    :param build: Build id
    """

    # Index new HTMLFiles to ElasticSearch
    index_new_files(model=HTMLFile, version=version, build=build)

    # Remove old HTMLFiles from ElasticSearch
    remove_indexed_files(
        model=HTMLFile,
        project_slug=version.project.slug,
        version_slug=version.slug,
        build_id=build,
    )

    # Delete SphinxDomain objects from previous versions
    # This has to be done before deleting ImportedFiles and not with a cascade,
    # because multiple Domain's can reference a specific HTMLFile.
    (
        SphinxDomain.objects
        .filter(project=version.project, version=version)
        .exclude(build=build)
        .delete()
    )

    # Delete ImportedFiles objects (including HTMLFiles)
    # from the previous build of the version.
    (
        ImportedFile.objects
        .filter(project=version.project, version=version)
        .exclude(build=build)
        .delete()
    )


@app.task(queue='web')
def send_notifications(version_pk, build_pk, email=False):
    version = Version.objects.get_object_or_log(pk=version_pk)

    if not version or version.type == EXTERNAL:
        return

    build = Build.objects.get(pk=build_pk)

    for hook in version.project.webhook_notifications.all():
        webhook_notification(version, build, hook.url)

    if email:
        for email_address in version.project.emailhook_notifications.all().values_list(
            'email',
            flat=True,
        ):
            email_notification(version, build, email_address)


def email_notification(version, build, email):
    """
    Send email notifications for build failure.

    :param version: :py:class:`Version` instance that failed
    :param build: :py:class:`Build` instance that failed
    :param email: Email recipient address
    """
    log.debug(
        LOG_TEMPLATE,
        {
            'project': version.project.slug,
            'version': version.slug,
            'msg': 'sending email to: %s' % email,
        }
    )

    # We send only what we need from the Django model objects here to avoid
    # serialization problems in the ``readthedocs.core.tasks.send_email_task``
    context = {
        'version': {
            'verbose_name': version.verbose_name,
        },
        'project': {
            'name': version.project.name,
        },
        'build': {
            'pk': build.pk,
            'error': build.error,
        },
        'build_url': 'https://{}{}'.format(
            settings.PRODUCTION_DOMAIN,
            build.get_absolute_url(),
        ),
        'unsub_url': 'https://{}{}'.format(
            settings.PRODUCTION_DOMAIN,
            reverse('projects_notifications', args=[version.project.slug]),
        ),
    }

    if build.commit:
        title = _(
            'Failed: {project[name]} ({commit})',
        ).format(commit=build.commit[:8], **context)
    else:
        title = _('Failed: {project[name]} ({version[verbose_name]})').format(
            **context
        )

    send_email(
        email,
        title,
        template='projects/email/build_failed.txt',
        template_html='projects/email/build_failed.html',
        context=context,
    )


def webhook_notification(version, build, hook_url):
    """
    Send webhook notification for project webhook.

    :param version: Version instance to send hook for
    :param build: Build instance that failed
    :param hook_url: Hook URL to send to
    """
    project = version.project

    data = json.dumps({
        'name': project.name,
        'slug': project.slug,
        'build': {
            'id': build.id,
            'commit': build.commit,
            'state': build.state,
            'success': build.success,
            'date': build.date.strftime('%Y-%m-%d %H:%M:%S'),
        },
    })
    log.debug(
        LOG_TEMPLATE,
        {
            'project': project.slug,
            'version': '',
            'msg': 'sending notification to: %s' % hook_url,
        }
    )
    try:
        requests.post(
            hook_url,
            data=data,
            headers={'content-type': 'application/json'}
        )
    except Exception:
        log.exception('Failed to POST on webhook url: url=%s', hook_url)


# Random Tasks
@app.task()
def remove_dirs(paths):
    """
    Remove artifacts from servers.

    This is mainly a wrapper around shutil.rmtree so that we can remove things across
    every instance of a type of server (eg. all builds or all webs).

    :param paths: list containing PATHs where file is on disk
    """
    for path in paths:
        log.info('Removing %s', path)
        shutil.rmtree(path, ignore_errors=True)


@app.task(queue='web')
def remove_build_storage_paths(paths):
    """
    Remove artifacts from build media storage (cloud or local storage).

    :param paths: list of paths in build media storage to delete
    """
    for storage_path in paths:
        log.info('Removing %s from media storage', storage_path)
        build_media_storage.delete_directory(storage_path)


@app.task(queue='web')
def remove_search_indexes(project_slug, version_slug=None):
    """Wrapper around ``remove_indexed_files`` to make it a task."""
    remove_indexed_files(
        model=HTMLFile,
        project_slug=project_slug,
        version_slug=version_slug,
    )


def clean_project_resources(project, version=None):
    """
    Delete all extra resources used by `version` of `project`.

    It removes:

    - Artifacts from storage.
    - Search indexes from ES.

    :param version: Version instance. If isn't given,
                    all resources of `project` will be deleted.

    .. note::
       This function is usually called just before deleting project.
       Make sure to not depend on the project object inside the tasks.
    """
    # Remove storage paths
    storage_paths = []
    if version:
        storage_paths = version.get_storage_paths()
    else:
        storage_paths = project.get_storage_paths()
    remove_build_storage_paths.delay(storage_paths)

    # Remove indexes
    remove_search_indexes.delay(
        project_slug=project.slug,
        version_slug=version.slug if version else None,
    )


@app.task()
def finish_inactive_builds():
    """
    Finish inactive builds.

    A build is consider inactive if it's not in ``FINISHED`` state and it has been
    "running" for more time that the allowed one (``Project.container_time_limit``
    or ``DOCKER_LIMITS['time']`` plus a 20% of it).

    These inactive builds will be marked as ``success`` and ``FINISHED`` with an
    ``error`` to be communicated to the user.
    """
    # TODO similar to the celery task time limit, we can't infer this from
    # Docker settings anymore, because Docker settings are determined on the
    # build servers dynamically.
    # time_limit = int(DOCKER_LIMITS['time'] * 1.2)
    # Set time as maximum celery task time limit + 5m
    time_limit = 7200 + 300
    delta = datetime.timedelta(seconds=time_limit)
    query = (
        ~Q(state=BUILD_STATE_FINISHED) & Q(date__lte=timezone.now() - delta)
    )

    builds_finished = 0
    builds = Build.objects.filter(query)[:50]
    for build in builds:

        if build.project.container_time_limit:
            custom_delta = datetime.timedelta(
                seconds=int(build.project.container_time_limit),
            )
            if build.date + custom_delta > timezone.now():
                # Do not mark as FINISHED builds with a custom time limit that wasn't
                # expired yet (they are still building the project version)
                continue

        build.success = False
        build.state = BUILD_STATE_FINISHED
        build.error = _(
            'This build was terminated due to inactivity. If you '
            'continue to encounter this error, file a support '
            'request with and reference this build id ({}).'.format(build.pk),
        )
        build.save()
        builds_finished += 1

    log.info(
        'Builds marked as "Terminated due inactivity": %s',
        builds_finished,
    )


@app.task(queue='web')
def send_build_status(build_pk, commit, status, link_to_build=False):
    """
    Send Build Status to Git Status API for project external versions.

    It tries using these services' account in order:

    1. user's account that imported the project
    2. each user's account from the project's maintainers

    :param build_pk: Build primary key
    :param commit: commit sha of the pull/merge request
    :param status: build status failed, pending, or success to be sent.
    """
    # TODO: Send build status for BitBucket.
    service = None
    success = None
    build = Build.objects.get(pk=build_pk)
    provider_name = build.project.git_provider_name

    log.info('Sending build status. build=%s, project=%s', build.pk, build.project.slug)

    if provider_name in [GITHUB_BRAND, GITLAB_BRAND]:
        # get the service class for the project e.g: GitHubService.
        service_class = build.project.git_service_class()

        # First, try using user who imported the project's account
        try:
            service = service_class(
                build.project.remote_repository.users.first(),
                build.project.remote_repository.account
            )

        except RemoteRepository.DoesNotExist:
            log.warning(
                'Project does not have a RemoteRepository. project=%s',
                build.project.slug,
            )

        if service is not None:
            # Send status report using the API.
            success = service.send_build_status(
                build=build,
                commit=commit,
                state=status,
                link_to_build=link_to_build,
            )

        if success:
            log.info(
                'Build status report sent correctly. project=%s build=%s status=%s commit=%s',
                build.project.slug,
                build.pk,
                status,
                commit,
            )
            return True

        # Try using any of the users' maintainer accounts
        # Try to loop through all project users to get their social accounts
        users = build.project.users.all()
        for user in users:
            user_accounts = service_class.for_user(user)
            # Try to loop through users all social accounts to send a successful request
            for account in user_accounts:
                if account.provider_name == provider_name:
                    success = account.send_build_status(build, commit, status)
                    if success:
                        log.info(
                            'Build status report sent correctly using an user account. '
                            'project=%s build=%s status=%s commit=%s user=%s',
                            build.project.slug,
                            build.pk,
                            status,
                            commit,
                            user.username,
                        )
                        return True

        for user in users:
            # Send Site notification about Build status reporting failure
            # to all the users of the project.
            notification = GitBuildStatusFailureNotification(
                context_object=build.project,
                extra_context={'provider_name': provider_name},
                user=user,
                success=False,
            )
            notification.send()

        log.info(
            'No social account or repository permission available for %s',
            build.project.slug
        )
        return False


def send_external_build_status(version_type, build_pk, commit, status):
    """
    Check if build is external and Send Build Status for project external versions.

     :param version_type: Version type e.g EXTERNAL, BRANCH, TAG
     :param build_pk: Build pk
     :param commit: commit sha of the pull/merge request
     :param status: build status failed, pending, or success to be sent.
    """

    # Send status reports for only External (pull/merge request) Versions.
    if version_type == EXTERNAL:
        # call the task that actually send the build status.
        send_build_status.delay(build_pk, commit, status)<|MERGE_RESOLUTION|>--- conflicted
+++ resolved
@@ -1530,12 +1530,6 @@
     :param commit: Commit that updated path
     :param build: Build id
     """
-<<<<<<< HEAD
-    storage = get_storage_class(settings.RTD_BUILD_MEDIA_STORAGE)()
-=======
-    changed_files = set()
->>>>>>> a6e26a3a
-
     # Re-create all objects from the new build of the version
     storage_path = version.project.get_storage_path(
         type_='html', version_slug=version.slug, include_file=False
@@ -1546,44 +1540,11 @@
             if not filename.endswith('.html'):
                 continue
 
-<<<<<<< HEAD
-            full_path = storage.join(root, filename)
+            full_path = build_media_storage.join(root, filename)
+
             # Generate a relative path for storage similar to os.path.relpath
             relpath = full_path.replace(storage_path, '', 1).lstrip('/')
 
-=======
-            full_path = build_media_storage.join(root, filename)
-
-            # Generate a relative path for storage similar to os.path.relpath
-            relpath = full_path.replace(storage_path, '', 1).lstrip('/')
-
-            try:
-                md5 = hashlib.md5(build_media_storage.open(full_path, 'rb').read()).hexdigest()
-            except Exception:
-                log.exception(
-                    'Error while generating md5 for %s:%s:%s. Don\'t stop.',
-                    version.project.slug,
-                    version.slug,
-                    relpath,
-                )
-                md5 = ''
-            # Keep track of changed files to be purged in the CDN
-            obj = (
-                model_class.objects
-                .filter(project=version.project, version=version, path=relpath)
-                .order_by('-modified_date')
-                .first()
-            )
-            if obj and md5 and obj.md5 != md5:
-                changed_files.add(
-                    resolve_path(
-                        version.project,
-                        filename=relpath,
-                        version_slug=version.slug,
-                    ),
-                )
-
->>>>>>> a6e26a3a
             page_rank = 0
             # Last pattern to match takes precedence
             # XXX: see if we can implement another type of precedence,
@@ -1612,7 +1573,7 @@
                 ignore=ignore,
             )
 
-    # This signal is used for clearing the CDN.
+    # This signal is used for purging the CDN.
     files_changed.send(
         sender=Project,
         project=version.project,

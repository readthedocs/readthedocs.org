--- conflicted
+++ resolved
@@ -26,11 +26,8 @@
 from django.core.urlresolvers import reverse
 from django.db.models import Q
 from django.utils.translation import ugettext_lazy as _
-<<<<<<< HEAD
 from django.utils import timezone
 from readthedocs.config import ConfigError
-=======
->>>>>>> ba34164e
 from slumber.exceptions import HttpClientError
 
 from readthedocs.builds.constants import (
@@ -1290,14 +1287,9 @@
 
         if build.project.container_time_limit:
             custom_delta = datetime.timedelta(
-<<<<<<< HEAD
-                seconds=int(build.project.container_time_limit))
+                seconds=int(build.project.container_time_limit),
+            )
             if build.date + custom_delta > timezone.now():
-=======
-                seconds=int(build.project.container_time_limit),
-            )
-            if build.date + custom_delta > datetime.datetime.now():
->>>>>>> ba34164e
                 # Do not mark as FINISHED builds with a custom time limit that wasn't
                 # expired yet (they are still building the project version)
                 continue

--- conflicted
+++ resolved
@@ -1399,13 +1399,13 @@
     )
 
 
-<<<<<<< HEAD
 @app.task()
 def rename_project_dir(old_path, new_path):
     """Renames the project's directory."""
     log.info('Moving %s to %s', old_path, new_path)
     shutil.move(old_path, new_path)
-=======
+
+
 @app.task(queue='web')
 def retry_domain_verification(domain_pk):
     """
@@ -1417,5 +1417,4 @@
     domain_verify.send(
         sender=domain.__class__,
         domain=domain,
-    )
->>>>>>> eb6a673d
+    )
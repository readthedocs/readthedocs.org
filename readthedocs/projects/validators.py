--- conflicted
+++ resolved
@@ -101,74 +101,6 @@
 validate_submodule_url = SubmoduleURLValidator()
 
 
-<<<<<<< HEAD
-def validate_custom_prefix(project, prefix):
-    """
-    Validate and clean the custom path prefix for a project.
-
-    We validate that the prefix is defined in the correct project.
-    Prefixes must be defined in the main project if the project is a translation.
-
-    Raises ``ValidationError`` if the prefix is invalid.
-
-    :param project: Project to validate the prefix
-    :param prefix: Prefix to validate
-    """
-    if not prefix:
-        return
-
-    if project.main_language_project:
-        raise ValidationError(
-            "This project is a translation of another project, "
-            "the custom prefix must be defined in the main project.",
-            code="invalid_project",
-        )
-
-    return _clean_prefix(prefix)
-
-
-def validate_custom_subproject_prefix(project, prefix):
-    """
-    Validate and clean the custom subproject prefix for a project.
-
-    We validate that the subproject prefix is defined in a super project,
-    not in a subproject.
-
-    Raises ``ValidationError`` if the prefix is invalid.
-
-    :param project: Project to validate the prefix
-    :param prefix: Subproject prefix to validate
-    """
-    if not prefix:
-        return
-
-    main_project = project.main_language_project or project
-    if main_project.is_subproject:
-        raise ValidationError(
-            "This project is a subproject, the subproject prefix must "
-            "be defined in the parent project custom_subproject_prefix attribute.",
-            code="invalid_project",
-        )
-
-    return _clean_prefix(prefix)
-
-
-def _clean_prefix(prefix):
-    """
-    Validate and clean a prefix.
-
-    Prefixes must:
-
-    - Start and end with a slash
-
-    :param prefix: Prefix to clean and validate
-    """
-    # TODO we could validate that only alphanumeric characters are used?
-    prefix = prefix.strip("/")
-    if not prefix:
-        return "/"
-    return f"/{prefix}/"
-=======
 def validate_build_config_file(path):
     """
     Validate that user input is a good relative repository path.
@@ -231,4 +163,71 @@
             ),
             code="path_invalid",
         )
->>>>>>> 51d03d6b
+
+
+def validate_custom_prefix(project, prefix):
+    """
+    Validate and clean the custom path prefix for a project.
+
+    We validate that the prefix is defined in the correct project.
+    Prefixes must be defined in the main project if the project is a translation.
+
+    Raises ``ValidationError`` if the prefix is invalid.
+
+    :param project: Project to validate the prefix
+    :param prefix: Prefix to validate
+    """
+    if not prefix:
+        return
+
+    if project.main_language_project:
+        raise ValidationError(
+            "This project is a translation of another project, "
+            "the custom prefix must be defined in the main project.",
+            code="invalid_project",
+        )
+
+    return _clean_prefix(prefix)
+
+
+def validate_custom_subproject_prefix(project, prefix):
+    """
+    Validate and clean the custom subproject prefix for a project.
+
+    We validate that the subproject prefix is defined in a super project,
+    not in a subproject.
+
+    Raises ``ValidationError`` if the prefix is invalid.
+
+    :param project: Project to validate the prefix
+    :param prefix: Subproject prefix to validate
+    """
+    if not prefix:
+        return
+
+    main_project = project.main_language_project or project
+    if main_project.is_subproject:
+        raise ValidationError(
+            "This project is a subproject, the subproject prefix must "
+            "be defined in the parent project custom_subproject_prefix attribute.",
+            code="invalid_project",
+        )
+
+    return _clean_prefix(prefix)
+
+
+def _clean_prefix(prefix):
+    """
+    Validate and clean a prefix.
+
+    Prefixes must:
+
+    - Start and end with a slash
+
+    :param prefix: Prefix to clean and validate
+    """
+    # TODO we could validate that only alphanumeric characters are used?
+    prefix = prefix.strip("/")
+    if not prefix:
+        return "/"
+    return f"/{prefix}/"
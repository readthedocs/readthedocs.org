# -*- coding: utf-8 -*-

"""Project notifications."""

<<<<<<< HEAD
from django.conf import settings
from django.utils.translation import ugettext_lazy as _
from django.http import HttpRequest
=======
from django.urls import reverse
from django.http import HttpRequest
from django.utils.translation import ugettext_lazy as _
>>>>>>> 92563dfb
from messages_extends.constants import ERROR_PERSISTENT

from readthedocs.notifications import Notification, SiteNotification
from readthedocs.notifications.constants import REQUIREMENT


class ResourceUsageNotification(Notification):

    name = 'resource_usage'
    context_object_name = 'project'
    subject = 'Builds for {{ project.name }} are using too many resources'
    level = REQUIREMENT


<<<<<<< HEAD
class AbandonedProjectNotification(SiteNotification):

    level = REQUIREMENT
    send_email = True
    failure_level = ERROR_PERSISTENT
    subject = 'Abandoned project {{ proj_name }}'
    failure_message = _(
        'Your project {{ proj_name }} is marked as abandoned. Update link '
        'for the project docs is <a href="{{ proj_url }}">{{ proj_url }}</a>.'
    )

    def get_context_data(self):
        context = super(AbandonedProjectNotification, self).get_context_data()
        project = self.extra_context.get('project')
        proj_url = '{base}{url}'.format(
            base=settings.PRODUCTION_DOMAIN,
            url=project.get_absolute_url()
        )
        context.update({
            'proj_name': project.name,
            'proj_url': proj_url
        })
=======
class EmailConfirmNotification(SiteNotification):

    failure_level = ERROR_PERSISTENT
    failure_message = _(
        'Your primary email address is not verified. '
        'Please <a href="{{account_email_url}}">verify it here</a>.',
    )

    def get_context_data(self):
        context = super(EmailConfirmNotification, self).get_context_data()
        context.update({'account_email_url': reverse('account_email')})
>>>>>>> 92563dfb
        return context


class DeprecatedViewNotification(Notification):

    """Notification to alert user of a view that is going away."""

    context_object_name = 'project'
    subject = '{{ project.name }} project webhook needs to be updated'
    level = REQUIREMENT

    @classmethod
    def notify_project_users(cls, projects):
        """
        Notify project users of deprecated view.

        :param projects: List of project instances
        :type projects: [:py:class:`Project`]
        """
        for project in projects:
            # Send one notification to each owner of the project
            for user in project.users.all():
                notification = cls(
                    context_object=project,
                    request=HttpRequest(),
                    user=user,
                )
                notification.send()


class DeprecatedGitHubWebhookNotification(DeprecatedViewNotification):

    name = 'deprecated_github_webhook'


class DeprecatedBuildWebhookNotification(DeprecatedViewNotification):

    name = 'deprecated_build_webhook'<|MERGE_RESOLUTION|>--- conflicted
+++ resolved
@@ -2,15 +2,10 @@
 
 """Project notifications."""
 
-<<<<<<< HEAD
 from django.conf import settings
 from django.utils.translation import ugettext_lazy as _
 from django.http import HttpRequest
-=======
 from django.urls import reverse
-from django.http import HttpRequest
-from django.utils.translation import ugettext_lazy as _
->>>>>>> 92563dfb
 from messages_extends.constants import ERROR_PERSISTENT
 
 from readthedocs.notifications import Notification, SiteNotification
@@ -25,7 +20,6 @@
     level = REQUIREMENT
 
 
-<<<<<<< HEAD
 class AbandonedProjectNotification(SiteNotification):
 
     level = REQUIREMENT
@@ -48,7 +42,9 @@
             'proj_name': project.name,
             'proj_url': proj_url
         })
-=======
+        return context
+
+
 class EmailConfirmNotification(SiteNotification):
 
     failure_level = ERROR_PERSISTENT
@@ -60,7 +56,6 @@
     def get_context_data(self):
         context = super(EmailConfirmNotification, self).get_context_data()
         context.update({'account_email_url': reverse('account_email')})
->>>>>>> 92563dfb
         return context
 
 

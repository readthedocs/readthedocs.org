# -*- coding: utf-8 -*-
"""Project notifications"""

from __future__ import absolute_import
<<<<<<< HEAD

from django.urls import reverse
from django.utils.translation import ugettext_lazy as _
from messages_extends.constants import ERROR_PERSISTENT

from readthedocs.notifications import Notification, SiteNotification
=======
from datetime import timedelta
from django.utils import timezone
from django.http import HttpRequest
from messages_extends.models import Message
from readthedocs.notifications import Notification
>>>>>>> a8814b35
from readthedocs.notifications.constants import REQUIREMENT


class ResourceUsageNotification(Notification):

    name = 'resource_usage'
    context_object_name = 'project'
    subject = 'Builds for {{ project.name }} are using too many resources'
    level = REQUIREMENT


<<<<<<< HEAD
class EmailConfirmNotification(SiteNotification):

    failure_level = ERROR_PERSISTENT
    failure_message = _(
        'You primary email address is not verified. '
        'Please <a href="{{account_email_url}}">verify it here</a>.',
    )

    def get_context_data(self):
        context = super(EmailConfirmNotification, self).get_context_data()
        context.update({'account_email_url': reverse('account_email')})
        return context
=======
class DeprecatedViewNotification(Notification):

    """Notification to alert user of a view that is going away."""

    context_object_name = 'project'
    subject = '{{ project.name }} project webhook needs to be updated'
    level = REQUIREMENT

    @classmethod
    def notify_project_users(cls, projects):
        """
        Notify project users of deprecated view.

        :param projects: List of project instances
        :type projects: [:py:class:`Project`]
        """
        for project in projects:
            # Send one notification to each owner of the project
            for user in project.users.all():
                notification = cls(
                    context_object=project,
                    request=HttpRequest(),
                    user=user,
                )
                notification.send()


class DeprecatedGitHubWebhookNotification(DeprecatedViewNotification):

    name = 'deprecated_github_webhook'


class DeprecatedBuildWebhookNotification(DeprecatedViewNotification):

    name = 'deprecated_build_webhook'
>>>>>>> a8814b35
<|MERGE_RESOLUTION|>--- conflicted
+++ resolved
@@ -2,20 +2,16 @@
 """Project notifications"""
 
 from __future__ import absolute_import
-<<<<<<< HEAD
 
+from datetime import timedelta
 from django.urls import reverse
+from django.utils import timezone
+from django.http import HttpRequest
 from django.utils.translation import ugettext_lazy as _
+from messages_extends.models import Message
 from messages_extends.constants import ERROR_PERSISTENT
 
 from readthedocs.notifications import Notification, SiteNotification
-=======
-from datetime import timedelta
-from django.utils import timezone
-from django.http import HttpRequest
-from messages_extends.models import Message
-from readthedocs.notifications import Notification
->>>>>>> a8814b35
 from readthedocs.notifications.constants import REQUIREMENT
 
 
@@ -27,7 +23,6 @@
     level = REQUIREMENT
 
 
-<<<<<<< HEAD
 class EmailConfirmNotification(SiteNotification):
 
     failure_level = ERROR_PERSISTENT
@@ -40,7 +35,8 @@
         context = super(EmailConfirmNotification, self).get_context_data()
         context.update({'account_email_url': reverse('account_email')})
         return context
-=======
+
+
 class DeprecatedViewNotification(Notification):
 
     """Notification to alert user of a view that is going away."""
@@ -75,5 +71,4 @@
 
 class DeprecatedBuildWebhookNotification(DeprecatedViewNotification):
 
-    name = 'deprecated_build_webhook'
->>>>>>> a8814b35
+    name = 'deprecated_build_webhook'
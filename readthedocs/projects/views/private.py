"""Project views for authenticated users."""

import structlog
from allauth.socialaccount.models import SocialAccount
from django.conf import settings
from django.contrib import messages
from django.contrib.messages.views import SuccessMessageMixin
from django.db.models import Count, Q
from django.http import (
    Http404,
    HttpResponse,
    HttpResponseBadRequest,
    HttpResponseRedirect,
)
from django.middleware.csrf import get_token
from django.shortcuts import get_object_or_404
from django.urls import reverse
from django.utils import timezone
from django.utils.html import format_html
from django.utils.translation import gettext_lazy as _
from django.views.generic import ListView, TemplateView
from formtools.wizard.views import SessionWizardView
from vanilla import (
    CreateView,
    DetailView,
    FormView,
    GenericModelView,
    GenericView,
    UpdateView,
)

from readthedocs.analytics.models import PageView
from readthedocs.builds.forms import RegexAutomationRuleForm, VersionForm
from readthedocs.builds.models import (
    AutomationRuleMatch,
    RegexAutomationRule,
    Version,
    VersionAutomationRule,
)
from readthedocs.core.filters import FilterContextMixin
from readthedocs.core.history import UpdateChangeReasonPostView
from readthedocs.core.mixins import (
    DeleteViewWithMessage,
    ListViewWithForm,
    PrivateViewMixin,
)
from readthedocs.core.notifications import MESSAGE_EMAIL_VALIDATION_PENDING
from readthedocs.core.permissions import AdminPermission
from readthedocs.integrations.models import HttpExchange, Integration
from readthedocs.invitations.models import Invitation
from readthedocs.notifications.models import Notification
from readthedocs.oauth.constants import GITHUB
from readthedocs.oauth.services import GitHubService, registry
from readthedocs.oauth.tasks import attach_webhook
from readthedocs.oauth.utils import update_webhook
from readthedocs.projects.filters import ProjectListFilterSet
from readthedocs.projects.forms import (
    AddonsConfigForm,
    DomainForm,
    EmailHookForm,
    EnvironmentVariableForm,
    IntegrationForm,
    ProjectAdvertisingForm,
    ProjectAutomaticForm,
    ProjectBasicsForm,
    ProjectConfigForm,
    ProjectManualForm,
    ProjectPullRequestForm,
    ProjectRelationshipForm,
    RedirectForm,
    TranslationForm,
    UpdateProjectForm,
    UserForm,
    WebHookForm,
)
from readthedocs.projects.models import (
    Domain,
    EmailHook,
    EnvironmentVariable,
    Feature,
    Project,
    ProjectRelationship,
    WebHook,
)
from readthedocs.projects.tasks.utils import clean_project_resources
from readthedocs.projects.utils import get_csv_file
from readthedocs.projects.views.base import ProjectAdminMixin
from readthedocs.projects.views.mixins import (
    ProjectImportMixin,
    ProjectRelationListMixin,
)
from readthedocs.search.models import SearchQuery
from readthedocs.subscriptions.constants import (
    TYPE_CNAME,
    TYPE_PAGEVIEW_ANALYTICS,
    TYPE_SEARCH_ANALYTICS,
)
from readthedocs.subscriptions.products import get_feature

log = structlog.get_logger(__name__)


class ProjectDashboard(FilterContextMixin, PrivateViewMixin, ListView):

    """Project dashboard."""

    model = Project
    template_name = "projects/project_dashboard.html"
    filterset_class = ProjectListFilterSet

    def get_context_data(self, **kwargs):
        context = super().get_context_data(**kwargs)
        # Set the default search to search files instead of projects
        context["type"] = "file"

        if settings.RTD_EXT_THEME_ENABLED:
            context["filter"] = self.get_filterset()
            context["project_list"] = self.get_filtered_queryset()
            # Alternatively, dynamically override super()-derived `project_list` context_data
            # context[self.get_context_object_name(filter.qs)] = filter.qs

            template_name = None
            projects = AdminPermission.projects(user=self.request.user, admin=True)
            n_projects = projects.count()
            if n_projects == 0 or (
                n_projects < 3 and (timezone.now() - projects.first().pub_date).days < 7
            ):
                template_name = "example-projects.html"
            elif (
                n_projects
                and not projects.filter(external_builds_enabled=True).exists()
            ):
                template_name = "pull-request-previews.html"
            elif (
                n_projects
                and not projects.filter(addons__analytics_enabled=True).exists()
            ):
                template_name = "traffic-analytics.html"
            elif AdminPermission.organizations(
                user=self.request.user,
                owner=True,
            ).exists():
                template_name = "security-logs.html"

            if template_name:
                context["promotion"] = f"projects/partials/dashboard/{template_name}"

        return context

    def validate_primary_email(self, user):
        """
        Sends a dismissable site notification to this user.

        Checks if the user has a primary email or if the primary email
        is verified or not. Sends a dismissable notification if
        either of the condition is False.
        """
        email_qs = user.emailaddress_set.filter(primary=True)
        email = email_qs.first()
        if not email or not email.verified:
            Notification.objects.add(
                attached_to=user,
                message_id=MESSAGE_EMAIL_VALIDATION_PENDING,
                dismissable=True,
            )

    def get_queryset(self):
        sort = self.request.GET.get("sort")
        if sort not in ["modified_date", "-modified_date", "slug", "-slug"]:
            sort = "slug"
        return Project.objects.dashboard(self.request.user).order_by(sort)

    def get(self, request, *args, **kwargs):
        self.validate_primary_email(request.user)
        return super().get(self, request, *args, **kwargs)


# SuccessMessageMixin is used when we are operating on the Project model itself,
# instead of a related model, where we use ProjectAdminMixin.
class ProjectMixin(SuccessMessageMixin, PrivateViewMixin):

    """Common pieces for model views of Project."""

    model = Project
    lookup_url_kwarg = "project_slug"
    lookup_field = "slug"
    context_object_name = "project"

    def get_queryset(self):
        return self.model.objects.for_admin_user(self.request.user)


class ProjectUpdate(ProjectMixin, UpdateView):
    form_class = UpdateProjectForm
    success_message = _("Project settings updated")
    template_name = "projects/project_edit.html"

    def get_success_url(self):
        return reverse("projects_detail", args=[self.object.slug])

    def get_form(self, data=None, files=None, **kwargs):
        kwargs["user"] = self.request.user
        return super().get_form(data, files, **kwargs)


class ProjectDelete(UpdateChangeReasonPostView, ProjectMixin, DeleteViewWithMessage):
    success_message = _("Project deleted")
    template_name = "projects/project_delete.html"

    def get_context_data(self, **kwargs):
        context = super().get_context_data(**kwargs)
        context["is_superproject"] = self.object.subprojects.all().exists()
        return context

    def get_success_url(self):
        return reverse("projects_dashboard")


class AddonsConfigUpdate(ProjectAdminMixin, PrivateViewMixin, CreateView, UpdateView):
    form_class = AddonsConfigForm
    success_message = _("Project addons updated")
    template_name = "projects/addons_form.html"

    def get_success_url(self):
        return reverse("projects_addons", args=[self.object.project.slug])


class ProjectVersionMixin(ProjectAdminMixin, PrivateViewMixin):
    model = Version
    context_object_name = "version"
    form_class = VersionForm
    lookup_url_kwarg = "version_slug"
    lookup_field = "slug"

    def get_success_url(self):
        if settings.RTD_EXT_THEME_ENABLED:
            # Redirect to the main version listing view instead of the version
            # admin listing. The version admin view, ``project_version_list``,
            # is an old view without filtering and splits up active/inactive
            # versions into two separate querysets.
            #
            # See: https://github.com/readthedocs/ext-theme/issues/288
            return reverse(
                "projects_detail",
                kwargs={"project_slug": self.get_project().slug},
            )
        return reverse(
            "project_version_list",
            kwargs={"project_slug": self.get_project().slug},
        )


class ProjectVersionEditMixin(ProjectVersionMixin):
    def get_queryset(self):
        return Version.internal.public(
            user=self.request.user,
            project=self.get_project(),
            only_active=False,
        )

    def get_form(self, data=None, files=None, **kwargs):
        # This overrides the method from `ProjectAdminMixin`,
        # since we don't have a project.
        return self.get_form_class()(data, files, **kwargs)

    def form_valid(self, form):
        form.save()
        return HttpResponseRedirect(self.get_success_url())


class ProjectVersionCreate(ProjectVersionEditMixin, CreateView):
    success_message = _("Version created")
    template_name = "projects/project_version_detail.html"


class ProjectVersionDetail(ProjectVersionEditMixin, UpdateView):
    success_message = _("Version updated")
    template_name = "projects/project_version_detail.html"


class ProjectVersionDeleteHTML(ProjectVersionMixin, GenericModelView):
    http_method_names = ["post"]

    def post(self, request, *args, **kwargs):
        version = self.get_object()
        if not version.active:
            version.built = False
            version.save()
            log.info("Removing files for version.", version_slug=version.slug)
            clean_project_resources(
                version.project,
                version,
            )
        else:
            return HttpResponseBadRequest(
                "Can't delete HTML for an active version.",
            )
        return HttpResponseRedirect(self.get_success_url())


class ImportWizardView(ProjectImportMixin, PrivateViewMixin, SessionWizardView):

    """
    Project import wizard.

    The get and post methods are overridden in order to save the initial_dict data
    per session (since it's per class).
    """

    form_list = [
        ("basics", ProjectBasicsForm),
        ("config", ProjectConfigForm),
    ]

    initial_dict_key = "initial-data"

    def get(self, *args, **kwargs):
        # The method from the parent should run first,
        # as the storage is initialized there.
        response = super().get(*args, **kwargs)
        self._set_initial_dict()
        return response

    def _set_initial_dict(self):
        """Set or restore the initial_dict from the session."""
        if self.initial_dict:
            self.storage.data[self.initial_dict_key] = self.initial_dict
        else:
            self.initial_dict = self.storage.data.get(self.initial_dict_key, {})

    def post(self, *args, **kwargs):
        self._set_initial_dict()

        log.bind(user_username=self.request.user.username)

        if self.request.user.profile.banned:
            log.info("Rejecting project POST from shadowbanned user.")
            return HttpResponseRedirect(reverse("homepage"))

        # The storage is reset after everything is done.
        return super().post(*args, **kwargs)

    def get_form_kwargs(self, step=None):
        """Get args to pass into form instantiation."""
        kwargs = {}
        kwargs["user"] = self.request.user
        return kwargs

    def get_template_names(self):
        """Return template names based on step name."""
        return f"projects/import_{self.steps.current}.html"

    def process_step(self, form):
        # pylint: disable=too-many-nested-blocks
        if isinstance(form, ProjectBasicsForm):
            remote_repository = form.cleaned_data.get("remote_repository")
            if remote_repository and remote_repository.vcs_provider == GITHUB:
                remote_repository_relations = (
<<<<<<< HEAD
                    remote_repository.remote_repository_relations.filter(
=======
                    remote_repository.remote_repository_relation.filter(
>>>>>>> 93a13b54
                        user=self.request.user,
                        account__isnull=False,
                    )
                    .select_related("account", "user")
                    .only("user", "account")
                )
                for relation in remote_repository_relations:
                    service = GitHubService(relation.user, relation.account)
                    session = service.get_session()

                    for yaml in [
                        ".readthedocs.yaml",
                        ".readthedocs.yml",
                        "readthedocs.yaml",
                        "readthedocs.yml",
                    ]:
                        try:
                            response = session.head(
                                f"https://api.github.com/repos/{remote_repository.full_name}/contents/{yaml}",
                                timeout=1,
                            )
                            if response.ok:
                                log.info(
                                    "Read the Docs YAML file found for this repository.",
<<<<<<< HEAD
                                    filename=yaml,
=======
                                    yaml=yaml,
>>>>>>> 93a13b54
                                )
                                messages.success(
                                    self.request,
                                    _(
<<<<<<< HEAD
                                        "We detected a configuration file in your repository; triggering an initial build"
=======
                                        "We detected a configuration file in your repository and started your project's first build."
>>>>>>> 93a13b54
                                    ),
                                )
                                self.form_list.pop("config")
                                break
                        except Exception:
                            log.warning(
                                "Failed when hitting GitHub API to check for .readthedocs.yaml file.",
                                filename=yaml,
                            )
                            continue

        return super().process_step(form)

    def done(self, form_list, **kwargs):
        """
        Save form data as object instance.

        Don't save form data directly, instead bypass documentation building and
        other side effects for now, by signalling a save without commit. Then,
        finish by added the members to the project and saving.
        """

        # We need to find the "basics" for here by iterating the list of bounded instance forms
        # because community and business have different steps -- it's not always the first one.
        basics_form = None
        for form in form_list:
            if isinstance(form, self.form_list.get("basics")):
                basics_form = form
                break

        # Save the basics form to create the project instance, then alter
        # attributes directly from other forms
        project = basics_form.save()

        self.finish_import_project(self.request, project)

        return HttpResponseRedirect(
            reverse("projects_detail", args=[project.slug]),
        )


class ImportView(PrivateViewMixin, TemplateView):

    """
    On GET, show the source an import view, on POST, mock out a wizard.

    If we are accepting POST data, use the fields to seed the initial data in
    :py:class:`ImportWizardView`.  The import templates will redirect the form to
    `/dashboard/import`
    """

    template_name = "projects/project_import.html"
    wizard_class = ImportWizardView

    def get(self, request, *args, **kwargs):
        """
        Display list of repositories to import.

        Adds a warning to the listing if any of the accounts connected for the
        user are not supported accounts.
        """
        deprecated_accounts = SocialAccount.objects.filter(
            user=self.request.user
        ).exclude(
            provider__in=[service.adapter.provider_id for service in registry],
        )  # yapf: disable
        for account in deprecated_accounts:
            provider_account = account.get_provider_account()
            messages.error(
                request,
                format_html(
                    _(
                        "There is a problem with your {service} account, "
                        "try reconnecting your account on your "
                        '<a href="{url}">connected services page</a>.',
                    ),
                    service=provider_account.get_brand()["name"],
                    url=reverse("socialaccount_connections"),
                ),
            )
        return super().get(request, *args, **kwargs)

    def post(self, request, *args, **kwargs):
        initial_data = {}
        initial_data["basics"] = {}
        for key in ["name", "repo", "repo_type", "remote_repository", "default_branch"]:
            initial_data["basics"][key] = request.POST.get(key)
        initial_data["extra"] = {}
        for key in ["description", "project_url"]:
            initial_data["extra"][key] = request.POST.get(key)
        request.method = "GET"
        return self.wizard_class.as_view(initial_dict=initial_data)(request)

    def get_context_data(self, **kwargs):
        context = super().get_context_data(**kwargs)
        context["view_csrf_token"] = get_token(self.request)

        if settings.RTD_EXT_THEME_ENABLED:
            context["allow_private_repos"] = settings.ALLOW_PRIVATE_REPOS
            context["form_automatic"] = ProjectAutomaticForm(user=self.request.user)
            context["form_manual"] = ProjectManualForm(user=self.request.user)

        return context


class ProjectRelationshipMixin(ProjectAdminMixin, PrivateViewMixin):
    model = ProjectRelationship
    form_class = ProjectRelationshipForm
    lookup_field = "child__slug"
    lookup_url_kwarg = "subproject_slug"

    def get_queryset(self):
        self.project = self.get_project()
        return self.model.objects.filter(parent=self.project)

    def get_form(self, data=None, files=None, **kwargs):
        kwargs["user"] = self.request.user
        return super().get_form(data, files, **kwargs)

    def get_success_url(self):
        return reverse("projects_subprojects", args=[self.get_project().slug])


class ProjectRelationshipList(
    ProjectRelationListMixin, ProjectRelationshipMixin, ListView
):
    pass


class ProjectRelationshipCreate(ProjectRelationshipMixin, CreateView):
    success_message = _("Subproject created")


class ProjectRelationshipUpdate(ProjectRelationshipMixin, UpdateView):
    success_message = _("Subproject updated")


class ProjectRelationshipDelete(ProjectRelationshipMixin, DeleteViewWithMessage):
    http_method_names = ["post"]
    success_message = _("Subproject deleted")


class ProjectUsersMixin(ProjectAdminMixin, PrivateViewMixin):
    form_class = UserForm

    def get_queryset(self):
        project = self.get_project()
        return project.users.all()

    def get_success_url(self):
        return reverse("projects_users", args=[self.get_project().slug])

    def _is_last_user(self):
        return self.get_queryset().count() <= 1

    def get_form(self, data=None, files=None, **kwargs):
        kwargs["request"] = self.request
        return super().get_form(data, files, **kwargs)


class ProjectUsersList(ProjectUsersMixin, FormView):
    # We only use this to display the form in the list view.
    http_method_names = ["get"]
    template_name = "projects/project_users.html"

    def _get_invitations(self):
        return Invitation.objects.for_object(self.get_project())

    def get_context_data(self, **kwargs):
        context = super().get_context_data(**kwargs)
        context["users"] = self.get_queryset()
        context["invitations"] = self._get_invitations()
        context["is_last_user"] = self._is_last_user()
        return context


class ProjectUsersCreate(ProjectUsersMixin, CreateView):
    success_message = _("Invitation sent")
    template_name = "projects/project_users_form.html"


class ProjectUsersDelete(ProjectUsersMixin, GenericView):
    success_message = _("User deleted")
    http_method_names = ["post"]

    def post(self, request, *args, **kwargs):
        username = self.request.POST.get("username")
        user = get_object_or_404(
            self.get_queryset(),
            username=username,
        )
        if self._is_last_user():
            return HttpResponseBadRequest(
                _(f"{username} is the last owner, can't be removed")
            )

        project = self.get_project()
        project.users.remove(user)

        messages.success(self.request, self.success_message)

        if user == request.user:
            return HttpResponseRedirect(reverse("projects_dashboard"))

        return HttpResponseRedirect(self.get_success_url())


class ProjectNotificationsMixin(ProjectAdminMixin, PrivateViewMixin):
    form_class = EmailHookForm

    def get_success_url(self):
        return reverse(
            "projects_notifications",
            args=[self.get_project().slug],
        )

    def get_form(self, data=None, files=None, **kwargs):
        kwargs["project"] = self.get_project()
        return super().get_form(data, files, **kwargs)


class ProjectNotifications(ProjectNotificationsMixin, FormView):

    """Project notification view and form view."""

    # We only use this to display the form in the list view.
    http_method_names = ["get"]
    template_name = "projects/project_notifications.html"

    def _has_old_webhooks(self):
        """
        Check if the project has webhooks from the old implementation created.

        Webhooks from the old implementation don't have a custom payload.
        """
        project = self.get_project()
        return project.webhook_notifications.filter(
            Q(payload__isnull=True) | Q(payload="")
        ).exists()

    def get_context_data(self, **kwargs):
        context = super().get_context_data(**kwargs)

        project = self.get_project()
        emails = project.emailhook_notifications.all()
        context.update(
            {
                # TODO: delete once we no longer need the form in the list view.
                "email_form": context["form"],
                "emails": emails,
                "has_old_webhooks": self._has_old_webhooks(),
            },
        )
        return context


class ProjectEmailNotificationsCreate(ProjectNotificationsMixin, CreateView):
    template_name = "projects/project_notifications_form.html"
    success_message = _("Notification created")


class ProjectNotificationsDelete(ProjectNotificationsMixin, GenericView):
    http_method_names = ["post"]
    success_message = _("Notification deleted")

    def post(self, request, *args, **kwargs):
        project = self.get_project()
        try:
            project.emailhook_notifications.get(
                email=request.POST.get("email"),
            ).delete()
        except EmailHook.DoesNotExist:
            try:
                project.webhook_notifications.get(
                    url=request.POST.get("email"),
                ).delete()
            except WebHook.DoesNotExist:
                raise Http404
        return HttpResponseRedirect(self.get_success_url())


class WebHookMixin(ProjectAdminMixin, PrivateViewMixin):
    model = WebHook
    lookup_url_kwarg = "webhook_pk"
    form_class = WebHookForm

    def get_success_url(self):
        return reverse(
            "projects_webhooks",
            args=[self.get_project().slug],
        )


class WebHookList(WebHookMixin, ListView):
    pass


class WebHookCreate(WebHookMixin, CreateView):
    success_message = _("Webhook created")

    def get_success_url(self):
        return reverse(
            "projects_webhooks_edit",
            args=[self.get_project().slug, self.object.pk],
        )


class WebHookUpdate(WebHookMixin, UpdateView):
    success_message = _("Webhook updated")

    def get_success_url(self):
        return reverse(
            "projects_webhooks_edit",
            args=[self.get_project().slug, self.object.pk],
        )


class WebHookDelete(WebHookMixin, DeleteViewWithMessage):
    success_message = _("Webhook deleted")
    http_method_names = ["post"]


class WebHookExchangeDetail(WebHookMixin, DetailView):
    model = HttpExchange
    lookup_url_kwarg = "webhook_exchange_pk"
    webhook_url_kwarg = "webhook_pk"
    template_name = "projects/webhook_exchange_detail.html"

    def get_queryset(self):
        # NOTE: We are explicitly using the id instead of the the object
        # to avoid a bug where the id is wrongly casted as an uuid.
        # https://code.djangoproject.com/ticket/33450
        return self.model.objects.filter(webhook__id=self.get_webhook().id)

    def get_webhook(self):
        return get_object_or_404(
            WebHook,
            pk=self.kwargs[self.webhook_url_kwarg],
            project=self.get_project(),
        )


class ProjectTranslationsMixin(ProjectAdminMixin, PrivateViewMixin):
    form_class = TranslationForm

    def get_success_url(self):
        return reverse(
            "projects_translations",
            args=[self.get_project().slug],
        )

    def get_form(self, data=None, files=None, **kwargs):
        kwargs["parent"] = self.get_project()
        kwargs["user"] = self.request.user
        return self.form_class(data, files, **kwargs)


class ProjectTranslationsList(ProjectTranslationsMixin, FormView):

    """Project translations view and form view."""

    # We only use this to display the form in the list view.
    http_method_names = ["get"]
    template_name = "projects/project_translations.html"

    def get_context_data(self, **kwargs):
        context = super().get_context_data(**kwargs)
        project = self.get_project()
        context["lang_projects"] = project.translations.all()
        return context


class ProjectTranslationsCreate(ProjectTranslationsMixin, CreateView):
    success_message = _("Translation created")
    template_name = "projects/project_translations_form.html"


class ProjectTranslationsDelete(ProjectTranslationsMixin, GenericView):
    success_message = _("Translation deleted")
    http_method_names = ["post"]

    def post(self, request, *args, **kwargs):
        project = self.get_project()
        translation = self.get_translation(kwargs["child_slug"])
        project.translations.remove(translation)
        return HttpResponseRedirect(self.get_success_url())

    def get_translation(self, slug):
        project = self.get_project()
        translation = get_object_or_404(
            project.translations,
            slug=slug,
        )
        return translation


class ProjectRedirectsMixin(ProjectAdminMixin, PrivateViewMixin):

    """Project redirects view and form view."""

    form_class = RedirectForm
    template_name = "redirects/redirect_form.html"
    context_object_name = "redirect"
    lookup_url_kwarg = "redirect_pk"

    def get_success_url(self):
        return reverse(
            "projects_redirects",
            args=[self.get_project().slug],
        )

    def get_queryset(self):
        return self.get_project().redirects.all()


class ProjectRedirectsList(ProjectRedirectsMixin, ListView):
    template_name = "redirects/redirect_list.html"
    context_object_name = "redirects"


class ProjectRedirectsCreate(ProjectRedirectsMixin, CreateView):
    success_message = _("Redirect created")


class ProjectRedirectsUpdate(ProjectRedirectsMixin, UpdateView):
    success_message = _("Redirect updated")


class ProjectRedirectsInsert(ProjectRedirectsMixin, GenericModelView):

    """
    Insert a redirect in a specific position.

    This is done by changing the position of the redirect,
    after saving the redirect, all other positions are updated
    automatically.
    """

    http_method_names = ["post"]

    def post(self, request, *args, **kwargs):
        redirect = self.get_object()
        position = int(self.kwargs["position"])
        redirect.position = position
        redirect.save()
        return HttpResponseRedirect(
            reverse(
                "projects_redirects",
                args=[self.get_project().slug],
            )
        )


class ProjectRedirectsDelete(ProjectRedirectsMixin, DeleteViewWithMessage):
    http_method_names = ["post"]
    success_message = _("Redirect deleted")


class DomainMixin(ProjectAdminMixin, PrivateViewMixin):
    model = Domain
    form_class = DomainForm
    lookup_url_kwarg = "domain_pk"
    feature_type = TYPE_CNAME

    def get_success_url(self):
        return reverse("projects_domains", args=[self.get_project().slug])

    def get_context_data(self, **kwargs):
        context = super().get_context_data(**kwargs)
        project = self.get_project()
        context["enabled"] = self._is_enabled(project)
        return context

    def _is_enabled(self, project):
        return bool(get_feature(project, feature_type=self.feature_type))


class DomainList(DomainMixin, ListViewWithForm):
    def get_context_data(self, **kwargs):
        ctx = super().get_context_data(**kwargs)

        # Get the default docs domain
        ctx["default_domain"] = settings.PUBLIC_DOMAIN

        return ctx


class DomainCreate(DomainMixin, CreateView):
    success_message = _("Domain created")

    def post(self, request, *args, **kwargs):
        project = self.get_project()
        if self._is_enabled(project) and not project.superproject:
            return super().post(request, *args, **kwargs)
        return HttpResponse("Action not allowed", status=401)

    def get_success_url(self):
        """Redirect to the edit view so users can follow the next steps."""
        return reverse(
            "projects_domains_edit",
            args=[
                self.get_project().slug,
                self.object.pk,
            ],
        )


class DomainUpdate(DomainMixin, UpdateView):
    success_message = _("Domain updated")

    def form_valid(self, form):
        response = super().form_valid(form)
        self.object.restart_validation_process()
        return response

    def post(self, request, *args, **kwargs):
        project = self.get_project()
        if self._is_enabled(project) and not project.superproject:
            return super().post(request, *args, **kwargs)
        return HttpResponse("Action not allowed", status=401)


class DomainDelete(DomainMixin, DeleteViewWithMessage):
    success_message = _("Domain deleted")


class IntegrationMixin(ProjectAdminMixin, PrivateViewMixin):

    """Project external service mixin for listing webhook objects."""

    model = Integration
    integration_url_field = "integration_pk"
    form_class = IntegrationForm

    def get_queryset(self):
        return self.get_integration_queryset()

    def get_object(self):
        return self.get_integration()

    def get_integration_queryset(self):
        self.project = self.get_project()
        return self.model.objects.filter(project=self.project)

    def get_integration(self):
        """Return project integration determined by url kwarg."""
        if self.integration_url_field not in self.kwargs:
            return None
        return get_object_or_404(
            Integration,
            pk=self.kwargs[self.integration_url_field],
            project=self.get_project(),
        )

    def get_success_url(self):
        return reverse("projects_integrations", args=[self.get_project().slug])

    def get_template_names(self):
        if self.template_name:
            return self.template_name
        return "projects/integration{}.html".format(self.template_name_suffix)


class IntegrationList(IntegrationMixin, ListView):
    pass


class IntegrationCreate(IntegrationMixin, CreateView):
    success_message = _("Integration created")

    def form_valid(self, form):
        self.object = form.save()
        if self.object.has_sync:
            attach_webhook(
                project_pk=self.get_project().pk,
                user_pk=self.request.user.pk,
                integration=self.object,
            )
        return HttpResponseRedirect(self.get_success_url())

    def get_success_url(self):
        return reverse(
            "projects_integrations_detail",
            kwargs={
                "project_slug": self.get_project().slug,
                "integration_pk": self.object.id,
            },
        )


class IntegrationDetail(IntegrationMixin, DetailView):
    template_name = "projects/integration_webhook_detail.html"


class IntegrationDelete(IntegrationMixin, DeleteViewWithMessage):
    success_message = _("Integration deleted")
    http_method_names = ["post"]


class IntegrationExchangeDetail(IntegrationMixin, DetailView):
    model = HttpExchange
    lookup_url_kwarg = "exchange_pk"
    template_name = "projects/integration_exchange_detail.html"

    def get_queryset(self):
        # NOTE: We are explicitly using the id instead of the the object
        # to avoid a bug where the id is wrongly casted as an uuid.
        # https://code.djangoproject.com/ticket/33450
        return self.model.objects.filter(integrations__id=self.get_integration().id)

    def get_object(self):
        return DetailView.get_object(self)


class IntegrationWebhookSync(IntegrationMixin, GenericView):

    """
    Resync a project webhook.

    The signal will add a success/failure message on the request.
    """

    def post(self, request, *args, **kwargs):
        if "integration_pk" in kwargs:
            integration = self.get_integration()
            update_webhook(self.get_project(), integration, request=request)
        else:
            # This is a brute force form of the webhook sync, if a project has a
            # webhook or a remote repository object, the user should be using
            # the per-integration sync instead.
            attach_webhook(
                project_pk=self.get_project().pk,
                user_pk=request.user.pk,
            )
        return HttpResponseRedirect(self.get_success_url())

    def get_success_url(self):
        return reverse("projects_integrations", args=[self.get_project().slug])


class ProjectAdvertisingUpdate(SuccessMessageMixin, PrivateViewMixin, UpdateView):
    model = Project
    form_class = ProjectAdvertisingForm
    success_message = _("Project has been opted out from advertisement support")
    template_name = "projects/project_advertising.html"
    lookup_url_kwarg = "project_slug"
    lookup_field = "slug"

    def get_queryset(self):
        return self.model.objects.for_admin_user(self.request.user)

    def get_success_url(self):
        return reverse("projects_advertising", args=[self.object.slug])


class EnvironmentVariableMixin(ProjectAdminMixin, PrivateViewMixin):

    """Environment variables to be added when building the Project."""

    model = EnvironmentVariable
    form_class = EnvironmentVariableForm
    lookup_url_kwarg = "environmentvariable_pk"

    def get_success_url(self):
        return reverse(
            "projects_environmentvariables",
            args=[self.get_project().slug],
        )


class EnvironmentVariableList(EnvironmentVariableMixin, ListView):
    pass


class EnvironmentVariableCreate(EnvironmentVariableMixin, CreateView):
    success_message = _("Environment variable created")


class EnvironmentVariableDelete(EnvironmentVariableMixin, DeleteViewWithMessage):
    success_message = _("Environment variable deleted")
    http_method_names = ["post"]


class AutomationRuleMixin(ProjectAdminMixin, PrivateViewMixin):
    model = VersionAutomationRule
    lookup_url_kwarg = "automation_rule_pk"

    def get_success_url(self):
        return reverse(
            "projects_automation_rule_list",
            args=[self.get_project().slug],
        )


class AutomationRuleList(AutomationRuleMixin, ListView):
    def get_context_data(self, **kwargs):
        context = super().get_context_data(**kwargs)
        context["matches"] = AutomationRuleMatch.objects.filter(
            rule__project=self.get_project()
        )
        return context


class AutomationRuleMove(AutomationRuleMixin, GenericModelView):
    success_message = _("Automation rule moved")
    http_method_names = ["post"]

    def post(self, request, *args, **kwargs):
        rule = self.get_object()
        steps = int(self.kwargs.get("steps", 0))
        rule.move(steps)
        return HttpResponseRedirect(
            reverse(
                "projects_automation_rule_list",
                args=[self.get_project().slug],
            )
        )


class AutomationRuleDelete(AutomationRuleMixin, DeleteViewWithMessage):
    success_message = _("Automation rule deleted")
    http_method_names = ["post"]


class RegexAutomationRuleMixin(AutomationRuleMixin):
    model = RegexAutomationRule
    form_class = RegexAutomationRuleForm


class RegexAutomationRuleCreate(RegexAutomationRuleMixin, CreateView):
    success_message = _("Automation rule created")


class RegexAutomationRuleUpdate(RegexAutomationRuleMixin, UpdateView):
    success_message = _("Automation rule updated")


class SearchAnalytics(ProjectAdminMixin, PrivateViewMixin, TemplateView):
    template_name = "projects/projects_search_analytics.html"
    http_method_names = ["get"]
    feature_type = TYPE_SEARCH_ANALYTICS

    def get(self, request, *args, **kwargs):
        download_data = request.GET.get("download", False)
        if download_data:
            return self._get_csv_data()
        return super().get(request, *args, **kwargs)

    def get_context_data(self, **kwargs):
        context = super().get_context_data(**kwargs)
        project = self.get_project()
        enabled = bool(self._get_feature(project))
        context.update({"enabled": enabled})
        if not enabled:
            return context

        # data for plotting the line-chart
        query_count_of_1_month = SearchQuery.generate_queries_count_of_one_month(
            project.slug,
        )

        queries = []
        qs = SearchQuery.objects.filter(project=project)
        if qs.exists():
            qs = (
                qs.values("query")
                .annotate(count=Count("id"))
                .order_by("-count", "query")
                .values_list("query", "count", "total_results")
            )

            # only show top 100 queries
            queries = qs[:100]

        context.update(
            {
                "queries": queries,
                "query_count_of_1_month": query_count_of_1_month,
            },
        )
        return context

    def _get_csv_data(self):
        """Generate raw csv data of search queries."""
        project = self.get_project()
        now = timezone.now().date()
        feature = self._get_feature(project)
        if not feature:
            raise Http404
        if feature.unlimited:
            days_ago = project.pub_date.date()
        else:
            days_ago = now - timezone.timedelta(days=feature.value)

        values = [
            ("Created Date", "created"),
            ("Query", "query"),
            ("Total Results", "total_results"),
        ]
        data = (
            SearchQuery.objects.filter(
                project=project,
                created__date__gte=days_ago,
            )
            .order_by("-created")
            .values_list(*[value for _, value in values])
        )

        filename = (
            "readthedocs_search_analytics_{project_slug}_{start}_{end}.csv".format(
                project_slug=project.slug,
                start=timezone.datetime.strftime(days_ago, "%Y-%m-%d"),
                end=timezone.datetime.strftime(now, "%Y-%m-%d"),
            )
        )

        csv_data = [
            [timezone.datetime.strftime(date, "%Y-%m-%d %H:%M:%S"), *rest]
            for date, *rest in data
        ]
        csv_data.insert(0, [header for header, _ in values])
        return get_csv_file(filename=filename, csv_data=csv_data)

    def _get_feature(self, project):
        return get_feature(project, feature_type=self.feature_type)


class TrafficAnalyticsView(ProjectAdminMixin, PrivateViewMixin, TemplateView):
    template_name = "projects/project_traffic_analytics.html"
    http_method_names = ["get"]
    feature_type = TYPE_PAGEVIEW_ANALYTICS

    def get(self, request, *args, **kwargs):
        download_data = request.GET.get("download", False)
        if download_data:
            return self._get_csv_data()
        return super().get(request, *args, **kwargs)

    def get_context_data(self, **kwargs):
        context = super().get_context_data(**kwargs)
        project = self.get_project()
        enabled = bool(self._get_feature(project))
        context.update({"enabled": enabled})
        if not enabled:
            return context

        # Count of views for top pages over the month
        top_pages_200 = PageView.top_viewed_pages(project, limit=25)
        track_404 = project.has_feature(Feature.RECORD_404_PAGE_VIEWS)
        top_pages_404 = []
        if track_404:
            top_pages_404 = PageView.top_viewed_pages(
                project,
                limit=25,
                status=404,
                per_version=True,
            )

        # Aggregate pageviews grouped by day
        page_data = PageView.page_views_by_date(
            project_slug=project.slug,
        )

        context.update(
            {
                "top_pages_200": top_pages_200,
                "page_data": page_data,
                "top_pages_404": top_pages_404,
                "track_404": track_404,
            }
        )

        return context

    def _get_csv_data(self):
        project = self.get_project()
        now = timezone.now().date()
        feature = self._get_feature(project)
        if not feature:
            raise Http404
        if feature.unlimited:
            days_ago = project.pub_date.date()
        else:
            days_ago = now - timezone.timedelta(days=feature.value)

        values = [
            ("Date", "date"),
            ("Version", "version__slug"),
            ("Path", "path"),
            ("Views", "view_count"),
        ]
        data = (
            PageView.objects.filter(
                project=project,
                date__gte=days_ago,
                status=200,
            )
            .order_by("-date")
            .values_list(*[value for _, value in values])
        )

        filename = (
            "readthedocs_traffic_analytics_{project_slug}_{start}_{end}.csv".format(
                project_slug=project.slug,
                start=timezone.datetime.strftime(days_ago, "%Y-%m-%d"),
                end=timezone.datetime.strftime(now, "%Y-%m-%d"),
            )
        )
        csv_data = [
            [timezone.datetime.strftime(date, "%Y-%m-%d %H:%M:%S"), *rest]
            for date, *rest in data
        ]
        csv_data.insert(0, [header for header, _ in values])
        return get_csv_file(filename=filename, csv_data=csv_data)

    def _get_feature(self, project):
        return get_feature(project, feature_type=self.feature_type)


class ProjectPullRequestsUpdate(SuccessMessageMixin, PrivateViewMixin, UpdateView):
    model = Project
    form_class = ProjectPullRequestForm
    success_message = _("Pull request settings have been updated")
    template_name = "projects/pull_requests_form.html"
    lookup_url_kwarg = "project_slug"
    lookup_field = "slug"

    def get_queryset(self):
        return self.model.objects.for_admin_user(self.request.user)

    def get_success_url(self):
        return reverse("projects_pull_requests", args=[self.object.slug])<|MERGE_RESOLUTION|>--- conflicted
+++ resolved
@@ -356,11 +356,7 @@
             remote_repository = form.cleaned_data.get("remote_repository")
             if remote_repository and remote_repository.vcs_provider == GITHUB:
                 remote_repository_relations = (
-<<<<<<< HEAD
                     remote_repository.remote_repository_relations.filter(
-=======
-                    remote_repository.remote_repository_relation.filter(
->>>>>>> 93a13b54
                         user=self.request.user,
                         account__isnull=False,
                     )
@@ -385,20 +381,12 @@
                             if response.ok:
                                 log.info(
                                     "Read the Docs YAML file found for this repository.",
-<<<<<<< HEAD
                                     filename=yaml,
-=======
-                                    yaml=yaml,
->>>>>>> 93a13b54
                                 )
                                 messages.success(
                                     self.request,
                                     _(
-<<<<<<< HEAD
-                                        "We detected a configuration file in your repository; triggering an initial build"
-=======
                                         "We detected a configuration file in your repository and started your project's first build."
->>>>>>> 93a13b54
                                     ),
                                 )
                                 self.form_list.pop("config")

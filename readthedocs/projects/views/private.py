--- conflicted
+++ resolved
@@ -40,16 +40,11 @@
     Version,
     VersionAutomationRule,
 )
-<<<<<<< HEAD
 from readthedocs.core.mixins import (
     ListViewWithForm,
     PrivateViewMixin,
 )
 from readthedocs.core.utils import trigger_build
-=======
-from readthedocs.core.mixins import ListViewWithForm, PrivateViewMixin
-from readthedocs.core.utils import broadcast, trigger_build
->>>>>>> c848f282
 from readthedocs.core.utils.extend import SettingsOverrideObject
 from readthedocs.integrations.models import HttpExchange, Integration
 from readthedocs.oauth.services import registry

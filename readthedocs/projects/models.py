--- conflicted
+++ resolved
@@ -1242,11 +1242,8 @@
 
         Normally, only one version should be returned, but since LATEST and STABLE
         are aliases for the branch/tag, they may be returned as well.
-<<<<<<< HEAD
-=======
 
         If type is None, both, tags and branches will be taken into consideration.
->>>>>>> 551e5e87
         """
         queryset = self.versions(manager=INTERNAL)
         queryset = queryset.filter(
@@ -1259,29 +1256,6 @@
             # or change our logic to store the tags name in the identifier of stable.
             | Q(identifier=name, machine=True)
         )
-<<<<<<< HEAD
-
-        if type:
-            queryset = queryset.filter(type=type)
-
-        return queryset.distinct()
-
-    def versions_from_branch_name(self, branch):
-        """
-        Get all versions attached to the branch or tag name.
-
-        .. warning::
-
-           Deprecated, use ``versions_from_name`` instead.
-        """
-        return (
-            self.versions.filter(identifier=branch)
-            | self.versions.filter(identifier="remotes/origin/%s" % branch)
-            | self.versions.filter(identifier="origin/%s" % branch)
-            | self.versions.filter(verbose_name=branch)
-        ).distinct()
-=======
->>>>>>> 551e5e87
 
         if type:
             queryset = queryset.filter(type=type)

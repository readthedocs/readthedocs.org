"""Project models."""

import fnmatch
import hashlib
import hmac
import os
import re
from shlex import quote
from urllib.parse import urlparse

import structlog
from django.conf import settings
from django.contrib.auth.models import User
from django.contrib.contenttypes.fields import GenericRelation
from django.core.validators import MaxValueValidator
from django.core.validators import MinValueValidator
from django.db import models
from django.db.models import Q
from django.urls import reverse
from django.utils import timezone
from django.utils.crypto import get_random_string
from django.utils.functional import cached_property
from django.utils.translation import gettext_lazy as _
from django_extensions.db.fields import CreationDateTimeField
from django_extensions.db.fields import ModificationDateTimeField
from django_extensions.db.models import TimeStampedModel
from taggit.managers import TaggableManager

from readthedocs.builds.constants import BRANCH
from readthedocs.builds.constants import EXTERNAL
from readthedocs.builds.constants import INTERNAL
from readthedocs.builds.constants import LATEST
from readthedocs.builds.constants import LATEST_VERBOSE_NAME
from readthedocs.builds.constants import STABLE
from readthedocs.builds.constants import STABLE_VERBOSE_NAME
from readthedocs.core.history import ExtraHistoricalRecords
from readthedocs.core.resolver import Resolver
from readthedocs.core.utils import extract_valid_attributes_for_model
from readthedocs.core.utils import slugify
from readthedocs.core.utils.url import unsafe_join_url_path
from readthedocs.domains.querysets import DomainQueryset
from readthedocs.domains.validators import check_domains_limit
from readthedocs.notifications.models import Notification as NewNotification
from readthedocs.oauth.constants import GITHUB_APP
from readthedocs.projects import constants
from readthedocs.projects.exceptions import ProjectConfigurationError
from readthedocs.projects.managers import HTMLFileManager
from readthedocs.projects.querysets import ChildRelatedProjectQuerySet
from readthedocs.projects.querysets import FeatureQuerySet
from readthedocs.projects.querysets import ProjectQuerySet
from readthedocs.projects.querysets import RelatedProjectQuerySet
from readthedocs.projects.validators import validate_build_config_file
from readthedocs.projects.validators import validate_custom_prefix
from readthedocs.projects.validators import validate_custom_subproject_prefix
from readthedocs.projects.validators import validate_domain_name
from readthedocs.projects.validators import validate_environment_variable_size
from readthedocs.projects.validators import validate_no_ip
from readthedocs.projects.validators import validate_repository_url
from readthedocs.projects.version_handling import determine_stable_version
from readthedocs.search.parsers import GenericParser
from readthedocs.storage import build_media_storage
from readthedocs.vcs_support.backends import backend_cls

from .constants import ADDONS_FLYOUT_POSITION_CHOICES
from .constants import ADDONS_FLYOUT_SORTING_CHOICES
from .constants import ADDONS_FLYOUT_SORTING_SEMVER_READTHEDOCS_COMPATIBLE
from .constants import DOWNLOADABLE_MEDIA_TYPES
from .constants import MEDIA_TYPES
from .constants import MULTIPLE_VERSIONS_WITH_TRANSLATIONS
from .constants import MULTIPLE_VERSIONS_WITHOUT_TRANSLATIONS
from .constants import PUBLIC


log = structlog.get_logger(__name__)


def default_privacy_level():
    """Wrapper around the setting, so the level is dynamically included in the migration."""
    return settings.DEFAULT_PRIVACY_LEVEL


class ProjectRelationship(models.Model):
    """
    Project to project relationship.

    This is used for subprojects.

    Terminology: We should say main project and subproject.
    Saying "child" and "parent" only has internal, technical value.
    """

    parent = models.ForeignKey(
        "projects.Project",
        verbose_name=_("Main project"),
        related_name="subprojects",
        on_delete=models.CASCADE,
    )
    child = models.ForeignKey(
        "projects.Project",
        verbose_name=_("Subproject"),
        related_name="superprojects",
        on_delete=models.CASCADE,
    )
    alias = models.SlugField(
        _("Alias"),
        max_length=255,
        null=True,
        blank=True,
        db_index=False,
    )

    objects = ChildRelatedProjectQuerySet.as_manager()

    def save(self, *args, **kwargs):
        if not self.alias:
            self.alias = self.child.slug
        super().save(*args, **kwargs)

    # HACK
    def get_absolute_url(self):
        return Resolver().resolve_version(project=self.child)

    @cached_property
    def subproject_prefix(self):
        """
        Returns the path prefix of the subproject.

        This normally is ``/projects/<subproject-alias>/``,
        but if the project has a custom subproject prefix,
        that will be used.
        """
        prefix = self.parent.custom_subproject_prefix or "/projects/"
        return unsafe_join_url_path(prefix, self.alias, "/")


class AddonsConfig(TimeStampedModel):
    """
    Addons project configuration.

    Store all the configuration for each of the addons.
    Everything is enabled by default.
    """

    # Model history
    history = ExtraHistoricalRecords()

    project = models.OneToOneField(
        "Project",
        related_name="addons",
        null=True,
        blank=True,
        on_delete=models.CASCADE,
    )

    enabled = models.BooleanField(
        default=True,
        help_text="Enable/Disable all the addons on this project",
    )

    options_root_selector = models.CharField(
        null=True,
        blank=True,
        max_length=128,
        help_text="CSS selector for the main content of the page. Leave it blank for auto-detect.",
    )

    # Whether or not load addons library when the requested page is embedded (e.g. inside an iframe)
    # https://github.com/readthedocs/addons/pull/415
    options_load_when_embedded = models.BooleanField(default=False)

    options_base_version = models.ForeignKey(
        "builds.Version",
        verbose_name=_("Base version to compare against (eg. DocDiff, File Tree Diff)"),
        null=True,
        blank=True,
        on_delete=models.SET_NULL,
    )

    # Analytics

    # NOTE: we keep analytics disabled by default to save resources.
    # Most projects won't be taking a look at these numbers.
    analytics_enabled = models.BooleanField(default=False)

    # Docdiff
    doc_diff_enabled = models.BooleanField(default=True)
    doc_diff_show_additions = models.BooleanField(default=True)
    doc_diff_show_deletions = models.BooleanField(default=True)

    # EthicalAds
    ethicalads_enabled = models.BooleanField(default=True)

    # File Tree Diff
    filetreediff_enabled = models.BooleanField(default=True)
    filetreediff_ignored_files = models.JSONField(
        help_text=_("List of ignored files. One per line."),
        null=True,
        blank=True,
    )

    # Flyout
    flyout_enabled = models.BooleanField(
        default=True,
        verbose_name=_("Enabled"),
    )
    flyout_sorting = models.CharField(
        verbose_name=_("Sorting of versions"),
        choices=ADDONS_FLYOUT_SORTING_CHOICES,
        default=ADDONS_FLYOUT_SORTING_SEMVER_READTHEDOCS_COMPATIBLE,
        max_length=64,
    )
    flyout_sorting_custom_pattern = models.CharField(
        max_length=32,
        default=None,
        null=True,
        blank=True,
        verbose_name=_("Custom version sorting pattern"),
        help_text="Sorting pattern supported by BumpVer "
        '(<a href="https://github.com/mbarkhau/bumpver#pattern-examples">See examples</a>)',
    )
    flyout_sorting_latest_stable_at_beginning = models.BooleanField(
        verbose_name=_("Show <code>latest</code> and <code>stable</code> at the beginning"),
        default=True,
    )

    flyout_position = models.CharField(
        choices=ADDONS_FLYOUT_POSITION_CHOICES,
        max_length=64,
        default=None,  # ``None`` means use the default (theme override if present or Read the Docs default)
        null=True,
        blank=True,
        verbose_name=_("Position"),
    )

    # Hotkeys
    hotkeys_enabled = models.BooleanField(default=True)

    # Search
    search_enabled = models.BooleanField(default=True)
    search_default_filter = models.CharField(null=True, blank=True, max_length=128)

    # User JavaScript File
    customscript_enabled = models.BooleanField(default=False)

    # This is a user-defined file that will be injected at serve time by our
    # Cloudflare Worker if defined
    customscript_src = models.CharField(
        max_length=512,
        null=True,
        blank=True,
        help_text="URL to a JavaScript file to inject at serve time",
    )

    # Notifications
    notifications_enabled = models.BooleanField(default=True)
    notifications_show_on_latest = models.BooleanField(default=True)
    notifications_show_on_non_stable = models.BooleanField(default=True)
    notifications_show_on_external = models.BooleanField(default=True)

    # Link Previews
    linkpreviews_enabled = models.BooleanField(default=False)
    linkpreviews_selector = models.CharField(
        null=True,
        blank=True,
        max_length=128,
        help_text="CSS selector to select links you want enabled for link previews. Leave it blank for auto-detect all links in your main page content.",
    )


class AddonSearchFilter(TimeStampedModel):
    """
    Addon search user defined filter.

    Specific filter defined by the user to show on the search modal.
    """

    addons = models.ForeignKey("AddonsConfig", on_delete=models.CASCADE)
    name = models.CharField(max_length=128)
    syntaxt = models.CharField(max_length=128)


class Project(models.Model):
    """Project model."""

    # Auto fields
    pub_date = models.DateTimeField(_("Publication date"), auto_now_add=True, db_index=True)
    modified_date = models.DateTimeField(_("Modified date"), auto_now=True, db_index=True)

    # Generally from conf.py
    users = models.ManyToManyField(
        User,
        verbose_name=_("User"),
        related_name="projects",
    )
    # A DNS label can contain up to 63 characters.
    name = models.CharField(_("Name"), max_length=63)
    slug = models.SlugField(_("Slug"), max_length=63, unique=True)
    description = models.TextField(
        _("Description"),
        blank=True,
        help_text=_("Short description of this project"),
    )
    repo = models.CharField(
        _("Repository URL"),
        max_length=255,
        validators=[validate_repository_url],
        help_text=_("Git repository URL"),
    )

    # NOTE: this field is going to be completely removed soon.
    # We only accept Git for new repositories
    repo_type = models.CharField(
        _("Repository type"),
        max_length=10,
        choices=constants.REPO_CHOICES,
        default="git",
    )
    project_url = models.URLField(
        _("Project homepage"),
        blank=True,
        help_text=_("The project's homepage"),
    )
    canonical_url = models.URLField(
        _("Canonical URL"),
        blank=True,
        help_text=_("URL that documentation is expected to serve from"),
    )
    versioning_scheme = models.CharField(
        _("URL versioning scheme"),
        max_length=120,
        default=constants.MULTIPLE_VERSIONS_WITH_TRANSLATIONS,
        choices=constants.VERSIONING_SCHEME_CHOICES,
        # TODO: remove after migration
        null=True,
        help_text=_(
            "This affects URL your documentation is served from, "
            "and if it supports translations or versions. "
            "Changing the versioning scheme will break your current URLs, "
            "so you might need to create a redirect."
        ),
    )
    # TODO: this field is deprecated, use `versioning_scheme` instead.
    single_version = models.BooleanField(
        _("Single version"),
        default=False,
        help_text=_(
            "A single version site has no translations and only your "
            '"latest" version, served at the root of the domain. Use '
            "this with caution, only turn it on if you will <b>never</b> "
            "have multiple versions of your docs.",
        ),
    )
    default_version = models.CharField(
        _("Default version"),
        max_length=255,
        default=LATEST,
        help_text=_("The version of your project that / redirects to"),
    )
    # In default_branch, ``None`` means the backend will use the default branch
    # cloned for each backend.
    default_branch = models.CharField(
        _("Default branch"),
        max_length=255,
        default=None,
        null=True,
        blank=True,
        help_text=_(
            'What branch "latest" points to. Leave empty to use the default value for your VCS.',
        ),
    )
    custom_prefix = models.CharField(
        _("Custom path prefix"),
        max_length=255,
        default=None,
        blank=True,
        null=True,
        help_text=_(
            "A custom path prefix used when serving documentation from this project. "
            "By default we serve documentation at the root (/) of a domain."
        ),
    )
    custom_subproject_prefix = models.CharField(
        _("Custom subproject path prefix"),
        max_length=255,
        default=None,
        blank=True,
        null=True,
        help_text=_(
            "A custom path prefix used when evaluating the root of a subproject. "
            "By default we serve documentation from subprojects under the `/projects/` prefix."
        ),
    )

    # External versions
    external_builds_enabled = models.BooleanField(
        _("Build pull requests for this project"),
        default=False,
        help_text=_(
            'More information in <a href="https://docs.readthedocs.io/page/guides/autobuild-docs-for-pull-requests.html">our docs</a>.'  # noqa
        ),
    )
    external_builds_privacy_level = models.CharField(
        _("Privacy level of Pull Requests"),
        max_length=20,
        # TODO: remove after migration
        null=True,
        choices=constants.PRIVACY_CHOICES,
        default=default_privacy_level,
        help_text=_(
            "Should builds from pull requests be public? <strong>If your repository is public, don't set this to private</strong>."
        ),
    )
    show_build_overview_in_comment = models.BooleanField(
        _("Show build overview in a comment"),
        db_default=False,
        help_text=_(
            "Show an overview of the build and files changed in a comment when a pull request is built."
        ),
    )

    # Project features
    cdn_enabled = models.BooleanField(_("CDN Enabled"), default=False)
    analytics_code = models.CharField(
        _("Analytics code"),
        max_length=50,
        null=True,
        blank=True,
        help_text=_(
            "Google Analytics Tracking ID "
            "(ex. <code>UA-22345342-1</code>). "
            "This may slow down your page loads.",
        ),
    )
    analytics_disabled = models.BooleanField(
        _("Disable Analytics"),
        default=False,
        null=True,
        help_text=_(
            "Disable Google Analytics completely for this project "
            "(requires rebuilding documentation)",
        ),
    )
    container_image = models.CharField(
        _("Alternative container image"),
        max_length=64,
        null=True,
        blank=True,
    )
    container_mem_limit = models.CharField(
        _("Container memory limit"),
        max_length=10,
        null=True,
        blank=True,
        help_text=_(
            "Memory limit in Docker format -- example: <code>512m</code> or <code>1g</code>",
        ),
    )
    container_time_limit = models.IntegerField(
        _("Container time limit in seconds"),
        null=True,
        blank=True,
    )
    build_queue = models.CharField(
        _("Alternate build queue id"),
        max_length=32,
        null=True,
        blank=True,
    )
    max_concurrent_builds = models.IntegerField(
        _("Maximum concurrent builds allowed for this project"),
        null=True,
        blank=True,
    )
    allow_promos = models.BooleanField(
        _("Allow paid advertising"),
        default=True,
        help_text=_("If unchecked, users will still see community ads."),
    )
    ad_free = models.BooleanField(
        _("Ad-free"),
        default=False,
        help_text="If checked, do not show advertising for this project",
    )
    is_spam = models.BooleanField(
        _("Is spam?"),
        default=None,
        null=True,
        help_text=_("Manually marked as (not) spam"),
    )
    show_version_warning = models.BooleanField(
        _("Show version warning"),
        default=False,
        help_text=_("Show warning banner in non-stable nor latest versions."),
    )

    readthedocs_yaml_path = models.CharField(
        _("Path for .readthedocs.yaml"),
        max_length=1024,
        default=None,
        blank=True,
        null=True,
        help_text=_(
            "<strong>Warning: experimental feature</strong>. "
            "Custom path from repository top-level to your <code>.readthedocs.yaml</code>, "
            "ex. <code>subpath/docs/.readthedocs.yaml</code>. "
            "Leave blank for default value: <code>.readthedocs.yaml</code>.",
        ),
        validators=[validate_build_config_file],
    )

    featured = models.BooleanField(_("Featured"), default=False)

    skip = models.BooleanField(_("Skip (disable) building this project"), default=False)

    # null=True can be removed in a later migration
    # be careful if adding new queries on this, .filter(delisted=False) does not work
    # but .exclude(delisted=True) does!
    delisted = models.BooleanField(
        null=True,
        default=False,
        verbose_name=_("Delisted"),
        help_text=_(
            "Delisting a project removes it from Read the Docs search indexing and asks external "
            "search engines to remove it via robots.txt"
        ),
    )

    privacy_level = models.CharField(
        _("Privacy Level"),
        max_length=20,
        choices=constants.PRIVACY_CHOICES,
        default=settings.DEFAULT_PRIVACY_LEVEL,
        help_text=_(
            "Should the project dashboard be public?",
        ),
    )

    # Subprojects
    related_projects = models.ManyToManyField(
        "self",
        verbose_name=_("Related projects"),
        blank=True,
        symmetrical=False,
        through=ProjectRelationship,
    )

    # Language bits
    language = models.CharField(
        _("Language"),
        max_length=20,
        default="en",
        help_text=_(
            "The language the project "
            "documentation is rendered in. "
            "Note: this affects your project's URL.",
        ),
        choices=constants.LANGUAGES,
    )

    programming_language = models.CharField(
        _("Programming Language"),
        max_length=20,
        default="words",
        help_text=_(
            "The primary programming language the project is written in.",
        ),
        choices=constants.PROGRAMMING_LANGUAGES,
        blank=True,
    )
    # A subproject pointed at its main language, so it can be tracked
    main_language_project = models.ForeignKey(
        "self",
        related_name="translations",
        on_delete=models.SET_NULL,
        blank=True,
        null=True,
    )

    has_valid_webhook = models.BooleanField(
        default=False,
        help_text=_("This project has been built with a webhook"),
    )
    has_valid_clone = models.BooleanField(
        default=False,
        help_text=_("This project has been successfully cloned"),
    )

    tags = TaggableManager(blank=True, ordering=["name"])
    history = ExtraHistoricalRecords(
        no_db_index=["repo", "slug", "remote_repository_id", "main_language_project_id"]
    )
    objects = ProjectQuerySet.as_manager()

    remote_repository = models.ForeignKey(
        "oauth.RemoteRepository",
        verbose_name=_("Connected repository"),
        help_text=_("Repository connected to this project"),
        on_delete=models.SET_NULL,
        related_name="projects",
        null=True,
        blank=True,
    )

    notifications = GenericRelation(
        NewNotification,
        related_query_name="project",
        content_type_field="attached_to_content_type",
        object_id_field="attached_to_id",
    )

    # TODO: remove field ``documentation_type`` when possible.
    # This field is not used anymore in the application.
    # However, the APIv3 project details endpoint returns it,
    # and there are some tests and similars that depend on it still.
    documentation_type = models.CharField(
        _("Documentation type"),
        max_length=20,
        choices=constants.DOCUMENTATION_CHOICES,
        default=None,
        null=True,
        blank=True,
        help_text=_(
            'Type of documentation you are building. <a href="'
            "http://www.sphinx-doc.org/en/stable/builders.html#sphinx.builders.html."
            'DirectoryHTMLBuilder">More info on sphinx builders</a>.',
        ),
    )

    # Keep track if the SSH key has write access or not (RTD Business),
    # so we can take further actions if needed.
    has_ssh_key_with_write_access = models.BooleanField(
        help_text=_("Project has an SSH key with write access"),
        default=False,
        null=True,
    )

    # Property used for storing the latest build for a project when prefetching
    LATEST_BUILD_CACHE = "_latest_build"

    class Meta:
        ordering = ("slug",)
        verbose_name = _("project")

    def __str__(self):
        return self.name

    def save(self, *args, **kwargs):
        if not self.slug:
            # Subdomains can't have underscores in them.
            self.slug = slugify(self.name)
            if not self.slug:
                raise Exception(  # pylint: disable=broad-exception-raised
                    _("Model must have slug")
                )

        # If the project is linked to a remote repository,
        # and the repository is public, we force the privacy level of
        # pull requests previews to be public, see GHSA-pw32-ffxw-68rh.
        if self.remote_repository and not self.remote_repository.private:
            self.external_builds_privacy_level = PUBLIC

        # If the project is linked to a remote repository,
        # make sure to use the clone URL from the repository.
        dont_sync = self.pk and self.has_feature(Feature.DONT_SYNC_WITH_REMOTE_REPO)
        if self.remote_repository and not dont_sync:
            self.repo = self.remote_repository.clone_url

        super().save(*args, **kwargs)
        self.update_latest_version()

    def delete(self, *args, **kwargs):
        from readthedocs.projects.tasks.utils import clean_project_resources

        # Remove extra resources
        clean_project_resources(self)

        super().delete(*args, **kwargs)

    def clean(self):
        if self.custom_prefix:
            self.custom_prefix = validate_custom_prefix(self, self.custom_prefix)

        if self.custom_subproject_prefix:
            self.custom_subproject_prefix = validate_custom_subproject_prefix(
                self, self.custom_subproject_prefix
            )

    def get_absolute_url(self):
        return reverse("projects_detail", args=[self.slug])

    def get_docs_url(
        self,
        version_slug=None,
        lang_slug=None,
        external=False,
        resolver=None,
    ):
        """
        Return a URL for the docs.

        ``external`` defaults False because we only link external versions in very specific places.
        ``resolver`` is used to "share a resolver" between the same request.
        """
        resolver = resolver or Resolver()
        return resolver.resolve(
            project=self,
            version_slug=version_slug,
            language=lang_slug,
            external=external,
        )

    def get_builds_url(self):
        return reverse(
            "builds_project_list",
            kwargs={
                "project_slug": self.slug,
            },
        )

    def get_storage_paths(self):
        """
        Get the paths of all artifacts used by the project.

        :return: the path to an item in storage
                 (can be used with ``storage.url`` to get the URL).
        """
        storage_paths = [f"{type_}/{self.slug}" for type_ in MEDIA_TYPES]
        return storage_paths

    def get_storage_path(self, type_, version_slug=LATEST, include_file=True, version_type=None):
        """
        Get a path to a build artifact for use with Django's storage system.

        :param type_: Media content type, ie - 'pdf', 'htmlzip'
        :param version_slug: Project version slug for lookup
        :param include_file: Include file name in return
        :param version_type: Project version type
        :return: the path to an item in storage
            (can be used with ``storage.url`` to get the URL)
        """
        if type_ not in MEDIA_TYPES:
            raise ValueError("Invalid content type.")

        if include_file and type_ not in DOWNLOADABLE_MEDIA_TYPES:
            raise ValueError("Invalid content type for downloadable file.")

        type_dir = type_
        # Add `external/` prefix for external versions
        if version_type == EXTERNAL:
            type_dir = f"{EXTERNAL}/{type_}"

        # Version slug may come from an unstrusted input,
        # so we use join to avoid any path traversal.
        # All other values are already validated.
        folder_path = build_media_storage.join(f"{type_dir}/{self.slug}", version_slug)

        if include_file:
            extension = type_.replace("htmlzip", "zip")
            return "{}/{}.{}".format(
                folder_path,
                self.slug,
                extension,
            )
        return folder_path

    def get_production_media_url(self, type_, version_slug):
        """Get the URL for downloading a specific media file."""
        # Use project domain for full path --same domain as docs
        # (project-slug.{PUBLIC_DOMAIN} or docs.project.com)
        domain = self.subdomain()

        # NOTE: we can't use ``reverse('project_download_media')`` here
        # because this URL only exists in El Proxito and this method is
        # accessed from Web instance

        main_project = self.main_language_project or self
        if main_project.is_subproject:
            # docs.example.com/_/downloads/<alias>/<lang>/<ver>/pdf/
            path = f"//{domain}/{self.proxied_api_url}downloads/{main_project.alias}/{self.language}/{version_slug}/{type_}/"  # noqa
        else:
            # docs.example.com/_/downloads/<lang>/<ver>/pdf/
            path = f"//{domain}/{self.proxied_api_url}downloads/{self.language}/{version_slug}/{type_}/"  # noqa

        return path

    @property
    def proxied_api_host(self):
        """
        Used for the proxied_api_host in javascript.

        This needs to start with a slash at the root of the domain,
        and end without a slash
        """
        custom_prefix = self.proxied_api_prefix
        if custom_prefix:
            return unsafe_join_url_path(custom_prefix, "/_")
        return "/_"

    @property
    def proxied_api_url(self):
        """
        Like the api_host but for use as a URL prefix.

        It can't start with a /, but has to end with one.
        """
        return self.proxied_api_host.strip("/") + "/"

    @property
    def proxied_static_path(self):
        """Path for static files hosted on the user's doc domain."""
        return f"{self.proxied_api_host}/static/"

    @property
    def proxied_api_prefix(self):
        """
        Get the path prefix for proxied API paths (``/_/``).

        Returns `None` if the project doesn't have a custom prefix.
        """
        # When using a custom prefix, we can only handle serving
        # docs pages under the prefix, not special paths like `/_/`.
        # Projects using the old implementation, need to proxy `/_/`
        # paths as is, this is, without the prefix, while those projects
        # migrate to the new implementation, we will prefix special paths
        # when generating links, these paths will be manually un-prefixed in nginx.
        if self.custom_prefix and self.has_feature(Feature.USE_PROXIED_APIS_WITH_PREFIX):
            return self.custom_prefix
        return None

    @cached_property
    def subproject_prefix(self):
        """
        Returns the path prefix of a subproject.

        This normally is ``/projects/<subproject-alias>/``,
        but if the project has a custom subproject prefix,
        that will be used.

        Returns `None` if the project isn't a subproject.
        """
        parent_relationship = self.parent_relationship
        if not parent_relationship:
            return None
        return parent_relationship.subproject_prefix

    @cached_property
    def is_subproject(self):
        """Return whether or not this project is a subproject."""
        return self.superprojects.exists()

    @cached_property
    def superproject(self):
        relationship = self.parent_relationship
        if relationship:
            return relationship.parent
        return None

    @property
    def alias(self):
        """Return the alias (as subproject) if it's a subproject."""  # noqa
        if self.is_subproject:
            return self.superprojects.first().alias

    @property
    def is_single_version(self):
        """
        Return whether or not this project is a single version without translations.

        Kept for backwards compatibility while we migrate the old field to the new one.
        """
        if self.single_version:
            return True
        return self.versioning_scheme == constants.SINGLE_VERSION_WITHOUT_TRANSLATIONS

    @property
    def supports_multiple_versions(self):
        """Return whether or not this project supports multiple versions."""
        return self.versioning_scheme in [
            MULTIPLE_VERSIONS_WITH_TRANSLATIONS,
            MULTIPLE_VERSIONS_WITHOUT_TRANSLATIONS,
        ]

    @property
    def supports_translations(self):
        """Return whether or not this project supports translations."""
        return self.versioning_scheme == MULTIPLE_VERSIONS_WITH_TRANSLATIONS

    def subdomain(self, use_canonical_domain=True):
        """Get project subdomain from resolver."""
        return Resolver().get_domain_without_protocol(
            self, use_canonical_domain=use_canonical_domain
        )

    def get_downloads(self):
        downloads = {}
        default_version = self.get_default_version()

        for type_ in ("htmlzip", "epub", "pdf"):
            downloads[type_] = self.get_production_media_url(
                type_,
                default_version,
            )

        return downloads

    @property
    def clean_repo(self):
        # NOTE: this method is used only when the project is going to be clonned.
        # It probably makes sense to do a data migrations and force "Import Project"
        # form to validate it's an HTTPS URL when importing new ones
        if self.repo.startswith("http://github.com"):
            return self.repo.replace("http://github.com", "https://github.com")
        return self.repo

    @property
    def repository_html_url(self):
        if self.remote_repository:
            return self.remote_repository.html_url

        ssh_url_pattern = re.compile(r"^(?P<user>.+)@(?P<host>.+):(?P<repo>.+)$")
        match = ssh_url_pattern.match(self.repo)
        if match:
            return f"https://{match.group('host')}/{match.group('repo')}"
        return self.repo

    # Doc PATH:
    # MEDIA_ROOT/slug/checkouts/version/<repo>

    @property
    def doc_path(self):
        return os.path.join(settings.DOCROOT, self.slug.replace("_", "-"))

    def checkout_path(self, version=LATEST):
        return os.path.join(self.doc_path, "checkouts", version)

    def full_doc_path(self, version=LATEST):
        """The path to the documentation root in the project."""
        doc_base = self.checkout_path(version)
        for possible_path in ["docs", "doc", "Doc"]:
            if os.path.exists(os.path.join(doc_base, "%s" % possible_path)):
                return os.path.join(doc_base, "%s" % possible_path)
        # No docs directory, docs are at top-level.
        return doc_base

    def artifact_path(self, type_, version=LATEST):
        """
        The path to the build docs output for the project.

        :param type_: one of `html`, `json`, `htmlzip`, `pdf`, `epub`.
        :param version: slug of the version.
        """
        return os.path.join(self.checkout_path(version=version), "_readthedocs", type_)

    def conf_file(self, version=LATEST):
        """Find a Sphinx ``conf.py`` file in the project checkout."""
        files = self.find("conf.py", version)
        if not files:
            files = self.full_find("conf.py", version)
        if len(files) == 1:
            return files[0]
        for filename in files:
            # When multiples conf.py files, we look up the first one that
            # contains the `doc` word in its path and return this one
            if filename.find("doc", 70) != -1:
                return filename

        # If the project has more than one conf.py file but none of them have
        # the `doc` word in the path, we raise an error informing this to the user
        if len(files) > 1:
            raise ProjectConfigurationError(
                ProjectConfigurationError.MULTIPLE_CONF_FILES,
            )

        raise ProjectConfigurationError(ProjectConfigurationError.NOT_FOUND)

    def conf_dir(self, version=LATEST):
        conf_file = self.conf_file(version)
        if conf_file:
            return os.path.dirname(conf_file)

    @property
    def has_good_build(self):
        # Check if there is `_good_build` annotation in the Queryset.
        # Used for Database optimization.
        if hasattr(self, "_good_build"):
            return self._good_build
        return self.builds(manager=INTERNAL).filter(success=True).exists()

    def vcs_repo(self, environment, version):
        """
        Return a Backend object for this project able to handle VCS commands.

        :param environment: environment to run the commands
        :type environment: doc_builder.environments.BuildEnvironment
        :param version: Version for the backend.
        """
        backend = self.vcs_class()
        if not backend:
            repo = None
        else:
            repo = backend(
                self,
                version=version,
                environment=environment,
                use_token=bool(self.clone_token),
            )
        return repo

    def vcs_class(self):
        """
        Get the class used for VCS operations.

        This is useful when doing operations that don't need to have the repository on disk.
        """
        return backend_cls.get(self.repo_type)

    def _guess_service_class(self):
        from readthedocs.oauth.services import registry

        for service_cls in registry:
            if service_cls.is_project_service(self):
                return service_cls
        return None

    def get_git_service_class(self, fallback_to_clone_url=False):
        """
        Get the service class for project. e.g: GitHubService, GitLabService.

        :param fallback_to_clone_url: If the project doesn't have a remote repository,
         we try to guess the service class based on the clone URL.
        """
        service_cls = None
        if self.has_feature(Feature.DONT_SYNC_WITH_REMOTE_REPO):
            return self._guess_service_class()
        service_cls = self.remote_repository and self.remote_repository.get_service_class()
        if not service_cls and fallback_to_clone_url:
            return self._guess_service_class()
        return service_cls

    @property
    def is_github_project(self):
        from readthedocs.oauth.services import GitHubAppService
        from readthedocs.oauth.services import GitHubService

        return self.get_git_service_class(fallback_to_clone_url=True) in [
            GitHubService,
            GitHubAppService,
        ]

    @property
    def is_github_app_project(self):
        return self.remote_repository and self.remote_repository.vcs_provider == GITHUB_APP

    @property
    def is_gitlab_project(self):
        from readthedocs.oauth.services import GitLabService

        return self.get_git_service_class(fallback_to_clone_url=True) == GitLabService

    @property
    def is_bitbucket_project(self):
        from readthedocs.oauth.services import BitbucketService

        return self.get_git_service_class(fallback_to_clone_url=True) == BitbucketService

    def find(self, filename, version):
        """
        Find files inside the project's ``doc`` path.

        :param filename: Filename to search for in project checkout
        :param version: Version instance to set version checkout path
        """
        matches = []
        for root, __, filenames in os.walk(self.full_doc_path(version)):
            for match in fnmatch.filter(filenames, filename):
                matches.append(os.path.join(root, match))
        return matches

    def full_find(self, filename, version):
        """
        Find files inside a project's checkout path.

        :param filename: Filename to search for in project checkout
        :param version: Version instance to set version checkout path
        """
        matches = []
        for root, __, filenames in os.walk(self.checkout_path(version)):
            for match in fnmatch.filter(filenames, filename):
                matches.append(os.path.join(root, match))
        return matches

    def get_latest_build(self, finished=True):
        """
        Get latest build for project.

        :param finished: Return only builds that are in a finished state
        """
        # Check if there is `_latest_build` attribute in the Queryset.
        # Used for Database optimization.
        if hasattr(self, self.LATEST_BUILD_CACHE):
            if self._latest_build:
                return self._latest_build[0]
            return None

        kwargs = {"type": "html"}
        if finished:
            kwargs["state"] = "finished"
        return self.builds(manager=INTERNAL).filter(**kwargs).first()

    def active_versions(self):
        from readthedocs.builds.models import Version

        versions = Version.internal.public(project=self, only_active=True)
        return versions.filter(built=True, active=True) | versions.filter(
            active=True, uploaded=True
        )

    def all_active_versions(self):
        """
        Get queryset with all active versions.

        .. note::
            This is a temporary workaround for activate_versions filtering out
            things that were active, but failed to build

        :returns: :py:class:`Version` queryset
        """
        return self.versions(manager=INTERNAL).filter(active=True)

    def get_stable_version(self):
        return self.versions.filter(slug=STABLE).first()

    def get_original_stable_version(self):
        """
        Get the original version that stable points to.

        When stable is machine created, it's basically an alias
        for the latest stable version (like 2.2),
        that version is the "original" one.

        Returns None if the current stable doesn't point to a valid version
        or if isn't machine created.
        """
        current_stable = self.get_stable_version()
        if not current_stable or not current_stable.machine:
            return None
        # Several tags can point to the same identifier.
        # Return the stable one.
        original_stable = determine_stable_version(
            self.versions(manager=INTERNAL).filter(identifier=current_stable.identifier)
        )
        return original_stable

    def get_latest_version(self):
        return self.versions.filter(slug=LATEST).first()

    def get_original_latest_version(self):
        """
        Get the original version that latest points to.

        When latest is machine created, it's basically an alias
        for the default branch/tag (like main/master),

        Returns None if the current default version doesn't point to a valid version.
        """
        default_version_name = self.get_default_branch()
        return (
            self.versions(manager=INTERNAL)
            .exclude(slug=LATEST)
            .filter(
                verbose_name=default_version_name,
            )
            .first()
        )

    def update_latest_version(self):
        """
        If the current latest version is machine created, update it.

        A machine created LATEST version is an alias for the default branch/tag,
        so we need to update it to match the type and identifier of the default branch/tag.
        """
        latest = self.get_latest_version()
        if not latest:
            latest = self.versions.create_latest()
        if not latest.machine:
            return

        # default_branch can be a tag or a branch name!
        default_version_name = self.get_default_branch()
        original_latest = self.get_original_latest_version()
        latest.verbose_name = LATEST_VERBOSE_NAME
        latest.type = original_latest.type if original_latest else BRANCH
        # For latest, the identifier is the name of the branch/tag.
        latest.identifier = default_version_name
        latest.save()
        return latest

    def update_stable_version(self):
        """
        Returns the version that was promoted to be the new stable version.

        Return ``None`` if no update was made or if there is no version on the
        project that can be considered stable.
        """

        # return immediately if the current stable is managed by the user and
        # not automatically by Read the Docs (``machine=False``)
        current_stable = self.get_stable_version()
        if current_stable and not current_stable.machine:
            return None

        versions = self.versions(manager=INTERNAL).all()
        new_stable = determine_stable_version(versions)
        if new_stable:
            if current_stable:
                version_updated = (
                    new_stable.identifier != current_stable.identifier
                    or new_stable.type != current_stable.type
                    or current_stable.verbose_name != STABLE_VERBOSE_NAME
                )
                if version_updated:
                    log.info(
                        "Stable version updated.",
                        project_slug=self.slug,
                        version_identifier=new_stable.identifier,
                        version_type=new_stable.type,
                    )
                    current_stable.identifier = new_stable.identifier
                    current_stable.verbose_name = STABLE_VERBOSE_NAME
                    current_stable.type = new_stable.type
                    current_stable.save()
                    return new_stable
            else:
                log.info(
                    "Creating new stable version: %(project)s:%(version)s",
                    {
                        "project": self.slug,
                        "version": new_stable.identifier,
                    },
                )
                current_stable = self.versions.create_stable(
                    type=new_stable.type,
                    identifier=new_stable.identifier,
                )
                return new_stable

    def versions_from_name(self, name, type=None):
        """
        Get all versions attached to the branch or tag name.

        Normally, only one version should be returned, but since LATEST and STABLE
        are aliases for the branch/tag, they may be returned as well.

        If type is None, both, tags and branches will be taken into consideration.
        """
        queryset = self.versions(manager=INTERNAL)
        queryset = queryset.filter(
            # Normal branches
            Q(verbose_name=name, machine=False)
            # Latest and stable have the name of the branch/tag in the identifier.
            # NOTE: if stable is a branch, identifier will be the commit hash,
            # so we don't have a way to match it by name.
            # We should do another lookup to get the original stable version,
            # or change our logic to store the tags name in the identifier of stable.
            | Q(identifier=name, machine=True)
        )

        if type:
            queryset = queryset.filter(type=type)

        return queryset.distinct()

    def get_default_version(self):
        """
        Get the default version (slug).

        Returns self.default_version if the version with that slug actually
        exists (is built and published). Otherwise returns 'latest'.
        """
        # latest is a special case where we don't have to check if it exists
        if self.default_version == LATEST:
            return self.default_version
        # check if the default_version exists
        version_qs = self.versions.filter(
            slug=self.default_version,
            active=True,
        )
        if version_qs.exists():
            return self.default_version
        return LATEST

    def get_default_branch(self):
        """Get the version representing 'latest'."""
        if self.default_branch:
            return self.default_branch

        if self.remote_repository and self.remote_repository.default_branch:
            return self.remote_repository.default_branch

        vcs_class = self.vcs_class()
        if vcs_class:
            return vcs_class.fallback_branch
        return "Unknown"

    def add_subproject(self, child, alias=None):
        subproject, _ = ProjectRelationship.objects.get_or_create(
            parent=self,
            child=child,
            alias=alias,
        )
        return subproject

    def remove_subproject(self, child):
        ProjectRelationship.objects.filter(parent=self, child=child).delete()

    @cached_property
    def parent_relationship(self):
        """
        Get parent project relationship.

        It returns ``None`` if this is a top level project.
        """
        if hasattr(self, "_superprojects"):
            # Cached parent project relationship
            if self._superprojects:
                return self._superprojects[0]
            return None

        return self.superprojects.select_related("parent").first()

    def get_canonical_custom_domain(self):
        """Get the canonical custom domain or None."""
        if hasattr(self, "_canonical_domains"):
            # Cached custom domains
            if self._canonical_domains:
                return self._canonical_domains[0]
            return None

        return self.domains.filter(canonical=True).first()

    @property
    def features(self):
        return Feature.objects.for_project(self)

    def has_feature(self, feature_id):
        """
        Does project have existing feature flag.

        If the feature has a historical True value before the feature was added,
        we consider the project to have the flag. This is used for deprecating a
        feature or changing behavior for new projects
        """
        return self.features.filter(feature_id=feature_id).exists()

    def get_feature_value(self, feature, positive, negative):
        """
        Look up project feature, return corresponding value.

        If a project has a feature, return ``positive``, otherwise return
        ``negative``
        """
        return positive if self.has_feature(feature) else negative

    @property
    def show_advertising(self):
        """
        Whether this project is ad-free.

        :returns: ``True`` if advertising should be shown and ``False`` otherwise
        :rtype: bool
        """
        if self.ad_free or self.gold_owners.exists():
            return False

        if "readthedocsext.spamfighting" in settings.INSTALLED_APPS:
            from readthedocsext.spamfighting.utils import is_show_ads_denied  # noqa

            return not is_show_ads_denied(self)

        return True

    def environment_variables(self, *, public_only=True):
        """
        Environment variables to build this particular project.

        :param public_only: Only return publicly visible variables?
        :returns: dictionary with all visible variables {name: value}
        :rtype: dict
        """
        return {
            variable.name: variable.value
            for variable in self.environmentvariable_set.all()
            if variable.public or not public_only
        }

    def is_valid_as_superproject(self, error_class):
        """
        Checks if the project can be a superproject.

        This is used to handle form and serializer validations
        if check fails returns ValidationError using to the error_class passed
        """
        # Check the parent project is not a subproject already
        if self.superprojects.exists():
            raise error_class(
                _("Subproject nesting is not supported"),
            )

    def get_subproject_candidates(self, user):
        """
        Get a queryset of projects that would be valid as a subproject for this project.

        This excludes:

        - The project itself
        - Projects that are already a subproject of another project
        - Projects that are a superproject.

        If the project belongs to an organization,
        we only allow projects under the same organization as subprojects,
        otherwise only projects that don't belong to an organization.

        Both projects need to share the same owner/admin.
        """
        organization = self.organizations.first()
        queryset = (
            Project.objects.for_admin_user(user)
            .filter(organizations=organization)
            .exclude(subprojects__isnull=False)
            .exclude(superprojects__isnull=False)
            .exclude(pk=self.pk)
        )
        return queryset

    @property
    def organization(self):
        return self.organizations.first()

    @property
    def clone_token(self) -> str | None:
        """
        Return a HTTP-based Git access token to the repository.

        .. note::

           - A token is only returned for projects linked to a private repository.
           - Only repositories granted access by a GitHub app installation will return a token.
        """
        service_class = self.get_git_service_class()
        if not service_class or not self.remote_repository.private:
            return None

        if not service_class.supports_clone_token:
            return None

        for service in service_class.for_project(self):
            token = service.get_clone_token(self)
            if token:
                return token
        return None


class APIProject(Project):
    """
    Project proxy model for API data deserialization.

    This replaces the pattern where API data was deserialized into a mocked
    :py:class:`Project` object. This pattern was confusing, as it was not explicit
    as to what form of object you were working with -- API backed or database
    backed.

    This model preserves the Project model methods, allowing for overrides on
    model field differences. This model pattern will generally only be used on
    builder instances, where we are interacting solely with API data.
    """

    features = []
    # This is a property in the original model, in order to
    # be able to assign it a value in the constructor, we need to re-declare it
    # as an attribute here.
    clone_token = None

    class Meta:
        proxy = True

    def __init__(self, *args, **kwargs):
        self.features = kwargs.pop("features", [])
        self.clone_token = kwargs.pop("clone_token", None)
        environment_variables = kwargs.pop("environment_variables", {})
        ad_free = not kwargs.pop("show_advertising", True)
        # These fields only exist on the API return, not on the model, so we'll
        # remove them to avoid throwing exceptions due to unexpected fields
        for key in [
            "users",
            "resource_uri",
            "absolute_url",
            "downloads",
            "main_language_project",
            "related_projects",
        ]:
            try:
                del kwargs[key]
            except KeyError:
                pass

        valid_attributes, invalid_attributes = extract_valid_attributes_for_model(
            model=Project,
            attributes=kwargs,
        )
        if invalid_attributes:
            log.warning(
                "APIProject got unexpected attributes.",
                invalid_attributes=invalid_attributes,
            )

        super().__init__(*args, **valid_attributes)

        # Overwrite the database property with the value from the API
        self.ad_free = ad_free
        self._environment_variables = environment_variables

    def save(self, *args, **kwargs):
        return 0

    def has_feature(self, feature_id):
        return feature_id in self.features

    @property
    def show_advertising(self):
        """Whether this project is ad-free (don't access the database)."""
        return not self.ad_free

    def environment_variables(self, *, public_only=True):
        return {
            name: spec["value"]
            for name, spec in self._environment_variables.items()
            if spec["public"] or not public_only
        }


class ImportedFile(models.Model):
    """
    Imported files model.

    This tracks files that are output from documentation builds, useful for
    things like CDN invalidation.
    """

    id = models.BigAutoField(primary_key=True)
    project = models.ForeignKey(
        Project,
        verbose_name=_("Project"),
        related_name="imported_files",
        on_delete=models.CASCADE,
    )
    version = models.ForeignKey(
        "builds.Version",
        verbose_name=_("Version"),
        related_name="imported_files",
        null=True,
        on_delete=models.CASCADE,
    )
    name = models.CharField(_("Name"), max_length=255)

    # max_length is set to 4096 because linux has a maximum path length
    # of 4096 characters for most filesystems (including EXT4).
    # https://github.com/rtfd/readthedocs.org/issues/5061
    path = models.CharField(_("Path"), max_length=4096)
    commit = models.CharField(_("Commit"), max_length=255)
    build = models.IntegerField(_("Build id"), null=True)
    modified_date = models.DateTimeField(_("Modified date"), auto_now=True)
    rank = models.IntegerField(
        _("Page search rank"),
        default=0,
        validators=[MinValueValidator(-10), MaxValueValidator(10)],
    )
    ignore = models.BooleanField(
        _("Ignore this file from operations like indexing"),
        # default=False,
        # TODO: remove after migration
        null=True,
    )

    def get_absolute_url(self):
        return Resolver().resolve_version(
            project=self.project,
            version=self.version.slug,
            filename=self.path,
        )


class HTMLFile(ImportedFile):
    """
    Imported HTML file Proxy model.

    This tracks only the HTML files for indexing to search.
    """

    class Meta:
        proxy = True

    objects = HTMLFileManager()

    def get_processed_json(self):
        parser = GenericParser(self.version)
        return parser.parse(self.path)

    @cached_property
    def processed_json(self):
        return self.get_processed_json()


class Notification(TimeStampedModel):
    """WebHook / Email notification attached to a Project."""

    # TODO: Overridden from TimeStampedModel just to allow null values,
    # remove after deploy.
    created = CreationDateTimeField(
        _("created"),
        null=True,
        blank=True,
    )
    modified = ModificationDateTimeField(
        _("modified"),
        null=True,
        blank=True,
    )

    project = models.ForeignKey(
        Project,
        related_name="%(class)s_notifications",
        on_delete=models.CASCADE,
    )
    objects = RelatedProjectQuerySet.as_manager()

    class Meta:
        abstract = True


class EmailHook(Notification):
    email = models.EmailField()

    def __str__(self):
        return self.email


class WebHookEvent(models.Model):
    BUILD_TRIGGERED = "build:triggered"
    BUILD_PASSED = "build:passed"
    BUILD_FAILED = "build:failed"

    EVENTS = (
        (BUILD_TRIGGERED, _("Build triggered")),
        (BUILD_PASSED, _("Build passed")),
        (BUILD_FAILED, _("Build failed")),
    )

    name = models.CharField(
        max_length=256,
        unique=True,
        choices=EVENTS,
    )

    def __str__(self):
        return self.name


class WebHook(Notification):
    url = models.URLField(
        _("URL"),
        max_length=600,
        help_text=_("URL to send the webhook to"),
    )
    secret = models.CharField(
        help_text=_("Secret used to sign the payload of the webhook"),
        max_length=255,
        blank=True,
        null=True,
    )
    events = models.ManyToManyField(
        WebHookEvent,
        related_name="webhooks",
        help_text=_("Events to subscribe"),
    )
    payload = models.TextField(
        _("JSON payload"),
        help_text=_(
            "JSON payload to send to the webhook. "
            'Check <a href="https://docs.readthedocs.io/page/build-notifications.html#variable-substitutions-reference">the docs</a> for available substitutions.',  # noqa
        ),
        blank=True,
        null=True,
        max_length=25000,
    )
    exchanges = GenericRelation(
        "integrations.HttpExchange",
        related_query_name="webhook",
    )

    def save(self, *args, **kwargs):
        if not self.secret:
            self.secret = get_random_string(length=32)
        super().save(*args, **kwargs)

    def get_payload(self, version, build, event):
        """
        Get the final payload replacing all placeholders.

        Placeholders are in the ``{{ foo }}`` or ``{{foo}}`` format.
        """
        if not self.payload:
            return None

        project = version.project
        organization = project.organizations.first()

        organization_name = ""
        organization_slug = ""
        if organization:
            organization_slug = organization.slug
            organization_name = organization.name

        # Commit can be None, display an empty string instead.
        commit = build.commit or ""
        protocol = "http" if settings.DEBUG else "https"
        project_url = f"{protocol}://{settings.PRODUCTION_DOMAIN}{project.get_absolute_url()}"
        build_url = f"{protocol}://{settings.PRODUCTION_DOMAIN}{build.get_absolute_url()}"
        build_docsurl = Resolver().resolve_version(project, version=version)

        # Remove timezone and microseconds from the date,
        # so it's more readable.
        start_date = build.date.replace(tzinfo=None, microsecond=0).isoformat()

        substitutions = {
            "event": event,
            "build.id": build.id,
            "build.commit": commit,
            "build.url": build_url,
            "build.docs_url": build_docsurl,
            "build.start_date": start_date,
            "organization.name": organization_name,
            "organization.slug": organization_slug,
            "project.slug": project.slug,
            "project.name": project.name,
            "project.url": project_url,
            "version.slug": version.slug,
            "version.name": version.verbose_name,
        }
        payload = self.payload
        # Small protection for DDoS.
        max_substitutions = 99
        for substitution, value in substitutions.items():
            # Replace {{ foo }}.
            payload = payload.replace(f"{{{{ {substitution} }}}}", str(value), max_substitutions)
            # Replace {{foo}}.
            payload = payload.replace(f"{{{{{substitution}}}}}", str(value), max_substitutions)
        return payload

    def sign_payload(self, payload):
        """Get the signature of `payload` using HMAC-SHA1 with the webhook secret."""
        digest = hmac.new(
            key=self.secret.encode(),
            msg=payload.encode(),
            digestmod=hashlib.sha256,
        )
        return digest.hexdigest()


class Domain(TimeStampedModel):
    """A custom domain name for a project."""

    # TODO: Overridden from TimeStampedModel just to allow null values,
    # remove after deploy.
    created = CreationDateTimeField(
        _("created"),
        null=True,
        blank=True,
    )

    project = models.ForeignKey(
        Project,
        related_name="domains",
        on_delete=models.CASCADE,
    )
    domain = models.CharField(
        _("Domain"),
        unique=True,
        max_length=255,
        validators=[validate_domain_name, validate_no_ip],
    )
    machine = models.BooleanField(
        default=False,
        help_text=_("This domain was auto-created"),
    )
    cname = models.BooleanField(
        default=False,
        help_text=_("This domain is a CNAME for the project"),
    )
    canonical = models.BooleanField(
        default=False,
        help_text=_(
            "This domain is the primary one where the documentation is served from",
        ),
    )
    https = models.BooleanField(
        _("Use HTTPS"),
        default=True,
        help_text=_("Always use HTTPS for this domain"),
    )
    count = models.IntegerField(
        default=0,
        help_text=_("Number of times this domain has been hit"),
    )

    # This is used in readthedocsext.
    ssl_status = models.CharField(
        _("SSL certificate status"),
        max_length=30,
        choices=constants.SSL_STATUS_CHOICES,
        default=constants.SSL_STATUS_UNKNOWN,
        # Remove after deploy
        null=True,
        blank=True,
    )
    skip_validation = models.BooleanField(
        _("Skip validation process."),
        default=False,
    )
    validation_process_start = models.DateTimeField(
        _("Start date of the validation process."),
        auto_now_add=True,
    )

    # Strict-Transport-Security header options
    # These are not exposed to users because it's easy to misconfigure things
    # and hard to back out changes cleanly
    hsts_max_age = models.PositiveIntegerField(
        default=0,
        help_text=_("Set a custom max-age (eg. 31536000) for the HSTS header"),
    )
    hsts_include_subdomains = models.BooleanField(
        default=False,
        help_text=_("If hsts_max_age > 0, set the includeSubDomains flag with the HSTS header"),
    )
    hsts_preload = models.BooleanField(
        default=False,
        help_text=_("If hsts_max_age > 0, set the preload flag with the HSTS header"),
    )

    objects = DomainQueryset.as_manager()

    class Meta:
        ordering = ("-canonical", "-machine", "domain")

    def __str__(self):
        return self.domain

    @property
    def is_valid(self):
        return self.ssl_status == constants.SSL_STATUS_VALID

    @property
    def validation_process_expiration_date(self):
        return self.validation_process_start.date() + timezone.timedelta(
            days=settings.RTD_CUSTOM_DOMAINS_VALIDATION_PERIOD
        )

    @property
    def validation_process_expired(self):
        return timezone.now().date() >= self.validation_process_expiration_date

    def restart_validation_process(self):
        """Restart the validation process if it has expired."""
        if not self.is_valid and self.validation_process_expired:
            self.validation_process_start = timezone.now()
            self.save()

    def clean(self):
        # Only check the limit when creating a new domain,
        # not when updating existing ones.
        if not self.pk:
            check_domains_limit(self.project)

    def save(self, *args, **kwargs):
        parsed = urlparse(self.domain)
        if parsed.scheme or parsed.netloc:
            self.domain = parsed.netloc
        else:
            self.domain = parsed.path
        super().save(*args, **kwargs)


class HTTPHeader(TimeStampedModel, models.Model):
    """
    Define a HTTP header for a user Domain.

    All the HTTPHeader(s) associated with the domain are added in the response
    from El Proxito.

    NOTE: the available headers are hardcoded in the NGINX configuration for
    now (see ``dockerfile/nginx/proxito.conf``) until we figure it out a way to
    expose them all without hardcoding them.
    """

    HEADERS_CHOICES = (
        ("access_control_allow_origin", "Access-Control-Allow-Origin"),
        ("access_control_allow_headers", "Access-Control-Allow-Headers"),
        ("access_control_expose_headers", "Access-Control-Expose-Headers"),
        ("content_security_policy", "Content-Security-Policy"),
        ("feature_policy", "Feature-Policy"),
        ("permissions_policy", "Permissions-Policy"),
        ("referrer_policy", "Referrer-Policy"),
        ("x_frame_options", "X-Frame-Options"),
        ("x_content_type_options", "X-Content-Type-Options"),
    )

    domain = models.ForeignKey(
        Domain,
        related_name="http_headers",
        on_delete=models.CASCADE,
    )
    name = models.CharField(
        max_length=128,
        choices=HEADERS_CHOICES,
    )
    value = models.CharField(max_length=4096)
    only_if_secure_request = models.BooleanField(
        help_text="Only set this header if the request is secure (HTTPS)",
    )

    def __str__(self):
        return self.name


class Feature(models.Model):
    """
    Project feature flags.

    Features should generally be added here as choices, however features may
    also be added dynamically from a signal in other packages. Features can be
    added by external packages with the use of signals::

        @receiver(pre_init, sender=Feature)
        def add_features(sender, **kwargs):
            sender.FEATURES += (('blah', 'BLAH'),)

    The FeatureForm will grab the updated list on instantiation.
    """

    # Feature constants - this is not a exhaustive list of features, features
    # may be added by other packages
    RECORD_404_PAGE_VIEWS = "record_404_page_views"
    DISABLE_PAGEVIEWS = "disable_pageviews"
    RESOLVE_PROJECT_FROM_HEADER = "resolve_project_from_header"
    USE_PROXIED_APIS_WITH_PREFIX = "use_proxied_apis_with_prefix"
    ALLOW_VERSION_WARNING_BANNER = "allow_version_warning_banner"
    DONT_SYNC_WITH_REMOTE_REPO = "dont_sync_with_remote_repo"

    # Versions sync related features
    SKIP_SYNC_TAGS = "skip_sync_tags"
    SKIP_SYNC_BRANCHES = "skip_sync_branches"
    SKIP_SYNC_VERSIONS = "skip_sync_versions"

    # Dependencies related features
    PIP_ALWAYS_UPGRADE = "pip_always_upgrade"

    # Search related features
    DEFAULT_TO_FUZZY_SEARCH = "default_to_fuzzy_search"

    # Build related features
    SCALE_IN_PROTECTION = "scale_in_prtection"
    USE_S3_SCOPED_CREDENTIALS_ON_BUILDERS = "use_s3_scoped_credentials_on_builders"
<<<<<<< HEAD
    DONT_CLEAN_BUILD = "dont_clean_build"
=======
    BUILD_HEALTHCHECK = "build_healthcheck"
    BUILD_NO_ACKS_LATE = "build_no_acks_late"
>>>>>>> bc638379

    FEATURES = (
        (
            RECORD_404_PAGE_VIEWS,
            _("Proxito: Record 404s page views."),
        ),
        (
            DISABLE_PAGEVIEWS,
            _("Proxito: Disable all page views"),
        ),
        (
            RESOLVE_PROJECT_FROM_HEADER,
            _("Proxito: Allow usage of the X-RTD-Slug header"),
        ),
        (
            USE_PROXIED_APIS_WITH_PREFIX,
            _(
                "Proxito: Use proxied APIs (/_/*) with the custom prefix if the project has one (Project.custom_prefix)."
            ),
        ),
        (
            ALLOW_VERSION_WARNING_BANNER,
            _("Dashboard: Allow project to use the version warning banner."),
        ),
        (
            DONT_SYNC_WITH_REMOTE_REPO,
            _("Remote repository: Don't keep project in sync with remote repository."),
        ),
        # Versions sync related features
        (
            SKIP_SYNC_BRANCHES,
            _("Webhook: Skip syncing branches"),
        ),
        (
            SKIP_SYNC_TAGS,
            _("Webhook: Skip syncing tags"),
        ),
        (
            SKIP_SYNC_VERSIONS,
            _("Webhook: Skip sync versions task"),
        ),
        # Dependencies related features
        (PIP_ALWAYS_UPGRADE, _("Build: Always run pip install --upgrade")),
        # Search related features.
        (
            DEFAULT_TO_FUZZY_SEARCH,
            _("Search: Default to fuzzy search for simple search queries"),
        ),
        # Build related features.
        (
            SCALE_IN_PROTECTION,
            _("Build: Set scale-in protection before/after building."),
        ),
        (
            USE_S3_SCOPED_CREDENTIALS_ON_BUILDERS,
            _("Build: Use S3 scoped credentials for uploading build artifacts."),
        ),
        (
<<<<<<< HEAD
            DONT_CLEAN_BUILD,
            _(
                "Build: Don't clean the build directory. Only for Enterprise users with dedicated builders."
            ),
=======
            BUILD_HEALTHCHECK,
            _("Build: Use background cURL healthcheck."),
        ),
        (
            BUILD_NO_ACKS_LATE,
            _("Build: Do not use Celery ASK_LATE config for this project."),
>>>>>>> bc638379
        ),
    )

    FEATURES = sorted(FEATURES, key=lambda x: x[1])

    projects = models.ManyToManyField(
        Project,
        blank=True,
    )
    # Feature is not implemented as a ChoiceField, as we don't want validation
    # at the database level on this field. Arbitrary values are allowed here.
    feature_id = models.CharField(
        _("Feature identifier"),
        max_length=255,
        unique=True,
    )
    add_date = models.DateTimeField(
        _("Date feature was added"),
        auto_now_add=True,
    )
    # TODO: rename this field to `past_default_true` and follow this steps when deploying
    # https://github.com/readthedocs/readthedocs.org/pull/7524#issuecomment-703663724
    default_true = models.BooleanField(
        _("Default all past projects to True"),
        default=False,
    )
    future_default_true = models.BooleanField(
        _("Default all future projects to True"),
        default=False,
    )

    objects = FeatureQuerySet.as_manager()

    def __str__(self):
        return self.get_feature_display()

    def get_feature_display(self):
        """
        Implement display name field for fake ChoiceField.

        Because the field is not a ChoiceField here, we need to manually
        implement this behavior.
        """
        return str(dict(self.FEATURES).get(self.feature_id, self.feature_id))


class EnvironmentVariable(TimeStampedModel, models.Model):
    name = models.CharField(
        max_length=128,
        help_text=_("Name of the environment variable"),
    )
    value = models.CharField(
        max_length=48000,
        help_text=_("Value of the environment variable"),
    )
    project = models.ForeignKey(
        Project,
        on_delete=models.CASCADE,
        help_text=_("Project where this variable will be used"),
    )
    public = models.BooleanField(
        _("Public"),
        default=False,
        null=True,
        help_text=_("Expose this environment variable in PR builds?"),
    )

    objects = RelatedProjectQuerySet.as_manager()

    def __str__(self):
        return self.name

    def save(self, *args, **kwargs):
        self.value = quote(self.value)
        return super().save(*args, **kwargs)

    def clean(self):
        validate_environment_variable_size(project=self.project, new_env_value=self.value)
        return super().clean()<|MERGE_RESOLUTION|>--- conflicted
+++ resolved
@@ -1971,12 +1971,9 @@
     # Build related features
     SCALE_IN_PROTECTION = "scale_in_prtection"
     USE_S3_SCOPED_CREDENTIALS_ON_BUILDERS = "use_s3_scoped_credentials_on_builders"
-<<<<<<< HEAD
     DONT_CLEAN_BUILD = "dont_clean_build"
-=======
     BUILD_HEALTHCHECK = "build_healthcheck"
     BUILD_NO_ACKS_LATE = "build_no_acks_late"
->>>>>>> bc638379
 
     FEATURES = (
         (
@@ -2035,19 +2032,16 @@
             _("Build: Use S3 scoped credentials for uploading build artifacts."),
         ),
         (
-<<<<<<< HEAD
             DONT_CLEAN_BUILD,
             _(
                 "Build: Don't clean the build directory. Only for Enterprise users with dedicated builders."
             ),
-=======
             BUILD_HEALTHCHECK,
             _("Build: Use background cURL healthcheck."),
         ),
         (
             BUILD_NO_ACKS_LATE,
             _("Build: Do not use Celery ASK_LATE config for this project."),
->>>>>>> bc638379
         ),
     )
 

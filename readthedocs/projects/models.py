--- conflicted
+++ resolved
@@ -1948,11 +1948,7 @@
     INDEX_FROM_HTML_FILES = 'index_from_html_files'
 
     # Build related features
-<<<<<<< HEAD
     GIT_CLONE_FETCH_CHECKOUT_PATTERN = "git_clone_fetch_checkout_pattern"
-    DONT_CREATE_INDEX = "dont_create_index"
-=======
->>>>>>> d7abacc7
     HOSTING_INTEGRATIONS = "hosting_integrations"
     NO_CONFIG_FILE_DEPRECATED = "no_config_file"
 
@@ -2076,21 +2072,12 @@
                 "sources"
             ),
         ),
-<<<<<<< HEAD
         (
             GIT_CLONE_FETCH_CHECKOUT_PATTERN,
             _(
                 "Build: Use simplified and optimized git clone + git fetch + git checkout patterns"
             ),
         ),
-        (
-            DONT_CREATE_INDEX,
-            _(
-                "Sphinx: Do not create index.md or README.rst if the project does not have one."
-            ),
-        ),
-=======
->>>>>>> d7abacc7
         (
             HOSTING_INTEGRATIONS,
             _(

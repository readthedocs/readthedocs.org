"""Project models."""
import fnmatch
import hashlib
import hmac
import os
from shlex import quote
from urllib.parse import urlparse

import structlog
from allauth.socialaccount.providers import registry as allauth_registry
from django.conf import settings
from django.contrib.auth.models import User
from django.contrib.contenttypes.fields import GenericRelation
from django.core.validators import MaxValueValidator, MinValueValidator
from django.db import models
from django.db.models import Prefetch
from django.urls import reverse
from django.utils import timezone
from django.utils.crypto import get_random_string
from django.utils.functional import cached_property
from django.utils.translation import gettext_lazy as _
from django_extensions.db.fields import CreationDateTimeField, ModificationDateTimeField
from django_extensions.db.models import TimeStampedModel
from taggit.managers import TaggableManager

from readthedocs.builds.constants import (
    BRANCH,
    EXTERNAL,
    INTERNAL,
    LATEST,
    LATEST_VERBOSE_NAME,
    STABLE,
)
from readthedocs.core.history import ExtraHistoricalRecords
from readthedocs.core.resolver import Resolver
from readthedocs.core.utils import extract_valid_attributes_for_model, slugify
from readthedocs.core.utils.url import unsafe_join_url_path
from readthedocs.domains.querysets import DomainQueryset
from readthedocs.projects import constants
from readthedocs.projects.exceptions import ProjectConfigurationError
from readthedocs.projects.managers import HTMLFileManager
from readthedocs.projects.querysets import (
    ChildRelatedProjectQuerySet,
    FeatureQuerySet,
    ProjectQuerySet,
    RelatedProjectQuerySet,
)
from readthedocs.projects.templatetags.projects_tags import sort_version_aware
from readthedocs.projects.validators import (
    validate_build_config_file,
    validate_custom_prefix,
    validate_custom_subproject_prefix,
    validate_domain_name,
    validate_no_ip,
    validate_repository_url,
)
from readthedocs.projects.version_handling import determine_stable_version
from readthedocs.search.parsers import GenericParser
from readthedocs.storage import build_media_storage
from readthedocs.vcs_support.backends import backend_cls

from .constants import DOWNLOADABLE_MEDIA_TYPES, MEDIA_TYPES

log = structlog.get_logger(__name__)


def default_privacy_level():
    """Wrapper around the setting, so the level is dynamically included in the migration."""
    return settings.DEFAULT_PRIVACY_LEVEL


class ProjectRelationship(models.Model):

    """
    Project to project relationship.

    This is used for subprojects.

    Terminology: We should say main project and subproject.
    Saying "child" and "parent" only has internal, technical value.
    """

    parent = models.ForeignKey(
        "projects.Project",
        verbose_name=_("Main project"),
        related_name="subprojects",
        on_delete=models.CASCADE,
    )
    child = models.ForeignKey(
        "projects.Project",
        verbose_name=_("Subproject"),
        related_name="superprojects",
        on_delete=models.CASCADE,
    )
    alias = models.SlugField(
        _('Alias'),
        max_length=255,
        null=True,
        blank=True,
        db_index=False,
    )

    objects = ChildRelatedProjectQuerySet.as_manager()

    def __str__(self):
        return '{} -> {}'.format(self.parent, self.child)

    def save(self, *args, **kwargs):
        if not self.alias:
            self.alias = self.child.slug
        super().save(*args, **kwargs)

    # HACK
    def get_absolute_url(self):
        return Resolver().resolve_version(project=self.child)

    @cached_property
    def subproject_prefix(self):
        """
        Returns the path prefix of the subproject.

        This normally is ``/projects/<subproject-alias>/``,
        but if the project has a custom subproject prefix,
        that will be used.
        """
        prefix = self.parent.custom_subproject_prefix or "/projects/"
        return unsafe_join_url_path(prefix, self.alias, "/")


class AddonsConfig(TimeStampedModel):

    """
    Addons project configuration.

    Store all the configuration for each of the addons.
    Everything is enabled by default.
    """

    DOC_DIFF_DEFAULT_ROOT_SELECTOR = "[role=main]"

    project = models.OneToOneField(
        "Project",
        related_name="addons",
        null=True,
        blank=True,
        on_delete=models.CASCADE,
    )

    enabled = models.BooleanField(
        default=True,
        help_text="Enable/Disable all the addons on this project",
    )

    # Analytics
    analytics_enabled = models.BooleanField(default=True)

    # Docdiff
    doc_diff_enabled = models.BooleanField(default=True)
    doc_diff_show_additions = models.BooleanField(default=True)
    doc_diff_show_deletions = models.BooleanField(default=True)
    doc_diff_root_selector = models.CharField(null=True, blank=True, max_length=128)

    # External version warning
    external_version_warning_enabled = models.BooleanField(default=True)

    # EthicalAds
    ethicalads_enabled = models.BooleanField(default=True)

    # Flyout
    flyout_enabled = models.BooleanField(default=True)

    # Hotkeys
    hotkeys_enabled = models.BooleanField(default=True)

    # Search
    search_enabled = models.BooleanField(default=True)
    search_default_filter = models.CharField(null=True, blank=True, max_length=128)

    # Stable/Latest version warning
    stable_latest_version_warning_enabled = models.BooleanField(default=True)


class AddonSearchFilter(TimeStampedModel):

    """
    Addon search user defined filter.

    Specific filter defined by the user to show on the search modal.
    """

    addons = models.ForeignKey("AddonsConfig", on_delete=models.CASCADE)
    name = models.CharField(max_length=128)
    syntaxt = models.CharField(max_length=128)


class Project(models.Model):

    """Project model."""

    # Auto fields
    pub_date = models.DateTimeField(_('Publication date'), auto_now_add=True, db_index=True)
    modified_date = models.DateTimeField(_('Modified date'), auto_now=True, db_index=True)

    # Generally from conf.py
    users = models.ManyToManyField(
        User,
        verbose_name=_('User'),
        related_name='projects',
    )
    # A DNS label can contain up to 63 characters.
    name = models.CharField(_('Name'), max_length=63)
    slug = models.SlugField(_('Slug'), max_length=63, unique=True)
    description = models.TextField(
        _('Description'),
        blank=True,
        help_text=_('Short description of this project'),
    )
    repo = models.CharField(
        _('Repository URL'),
        max_length=255,
        validators=[validate_repository_url],
        help_text=_('Hosted documentation repository URL'),
        db_index=True,
    )

    # NOTE: this field is going to be completely removed soon.
    # We only accept Git for new repositories
    repo_type = models.CharField(
        _('Repository type'),
        max_length=10,
        choices=constants.REPO_CHOICES,
        default='git',
    )
    project_url = models.URLField(
        _('Project homepage'),
        blank=True,
        help_text=_('The project\'s homepage'),
    )
    canonical_url = models.URLField(
        _('Canonical URL'),
        blank=True,
        help_text=_('URL that documentation is expected to serve from'),
    )
<<<<<<< HEAD
    # NOTE: single_version and single_language are mutually exclusive.
    # single_version will have precedence over single_language.
    # Maybe we should remove both, and have a new option field (versioning_type?).
=======
    versioning_scheme = models.CharField(
        _("Versioning scheme"),
        max_length=120,
        default=constants.MULTIPLE_VERSIONS_WITH_TRANSLATIONS,
        choices=constants.VERSIONING_SCHEME_CHOICES,
        # TODO: remove after migration
        null=True,
        help_text=_(
            "This affects how the URL of your documentation looks like, "
            "and if it supports translations or multiple versions. "
            "Changing the versioning scheme will break your current URLs."
        ),
    )
    # TODO: this field is deprecated, use `versioning_scheme` instead.
>>>>>>> b5e547df
    single_version = models.BooleanField(
        _('Single version'),
        default=False,
        help_text=_(
            "A single version project has no translations and only your "
            '"latest" version, served at the root of the domain. Use '
            "this with caution, only turn it on if you will <b>never</b> "
            "have multiple versions or translations of your docs.",
        ),
    )
    single_language = models.BooleanField(
        _("Single language"),
        default=False,
        # TODO: remove after migration.
        null=True,
        help_text=_(
            "A single language project has no translations, the language will "
            "be omitted from the URL. Use this with caution, only turn it on "
            "if you will <b>never</b> have multiple translations of your docs.",
        ),
    )
    default_version = models.CharField(
        _('Default version'),
        max_length=255,
        default=LATEST,
        help_text=_('The version of your project that / redirects to'),
    )
    # In default_branch, ``None`` means the backend will use the default branch
    # cloned for each backend.
    default_branch = models.CharField(
        _('Default branch'),
        max_length=255,
        default=None,
        null=True,
        blank=True,
        help_text=_(
            'What branch "latest" points to. Leave empty '
            "to use the default value for your VCS.",
        ),
    )
    requirements_file = models.CharField(
        _("Requirements file"),
        max_length=255,
        default=None,
        null=True,
        blank=True,
        help_text=_(
            "A <a "
            'href="https://pip.pypa.io/en/latest/user_guide.html#requirements-files">'
            "pip requirements file</a> needed to build your documentation. "
            "Path from the root of your project.",
        ),
    )
    documentation_type = models.CharField(
        _("Documentation type"),
        max_length=20,
        choices=constants.DOCUMENTATION_CHOICES,
        default="sphinx",
        help_text=_(
            'Type of documentation you are building. <a href="'
            "http://www.sphinx-doc.org/en/stable/builders.html#sphinx.builders.html."
            'DirectoryHTMLBuilder">More info on sphinx builders</a>.',
        ),
    )

    custom_prefix = models.CharField(
        _("Custom path prefix"),
        max_length=255,
        default=None,
        blank=True,
        null=True,
        help_text=_(
            "A custom path prefix used when serving documentation from this project. "
            "By default we serve documentation at the root (/) of a domain."
        ),
    )
    custom_subproject_prefix = models.CharField(
        _("Custom subproject path prefix"),
        max_length=255,
        default=None,
        blank=True,
        null=True,
        help_text=_(
            "A custom path prefix used when evaluating the root of a subproject. "
            "By default we serve documentation from subprojects under the `/projects/` prefix."
        ),
    )

    # External versions
    external_builds_enabled = models.BooleanField(
        _('Build pull requests for this project'),
        default=False,
        help_text=_(
            'More information in <a href="https://docs.readthedocs.io/page/guides/autobuild-docs-for-pull-requests.html">our docs</a>.'  # noqa
        ),
    )
    external_builds_privacy_level = models.CharField(
        _('Privacy level of Pull Requests'),
        max_length=20,
        # TODO: remove after migration
        null=True,
        choices=constants.PRIVACY_CHOICES,
        default=default_privacy_level,
        help_text=_(
            'Should builds from pull requests be public?',
        ),
    )

    # Project features
    cdn_enabled = models.BooleanField(_('CDN Enabled'), default=False)
    analytics_code = models.CharField(
        _('Analytics code'),
        max_length=50,
        null=True,
        blank=True,
        help_text=_(
            'Google Analytics Tracking ID '
            '(ex. <code>UA-22345342-1</code>). '
            'This may slow down your page loads.',
        ),
    )
    analytics_disabled = models.BooleanField(
        _('Disable Analytics'),
        default=False,
        null=True,
        help_text=_(
            'Disable Google Analytics completely for this project '
            '(requires rebuilding documentation)',
        ),
    )
    container_image = models.CharField(
        _('Alternative container image'),
        max_length=64,
        null=True,
        blank=True,
    )
    container_mem_limit = models.CharField(
        _('Container memory limit'),
        max_length=10,
        null=True,
        blank=True,
        help_text=_(
            'Memory limit in Docker format '
            '-- example: <code>512m</code> or <code>1g</code>',
        ),
    )
    container_time_limit = models.IntegerField(
        _('Container time limit in seconds'),
        null=True,
        blank=True,
    )
    build_queue = models.CharField(
        _('Alternate build queue id'),
        max_length=32,
        null=True,
        blank=True,
    )
    max_concurrent_builds = models.IntegerField(
        _('Maximum concurrent builds allowed for this project'),
        null=True,
        blank=True,
    )
    allow_promos = models.BooleanField(
        _('Allow paid advertising'),
        default=True,
        help_text=_('If unchecked, users will still see community ads.'),
    )
    ad_free = models.BooleanField(
        _('Ad-free'),
        default=False,
        help_text='If checked, do not show advertising for this project',
    )
    is_spam = models.BooleanField(
        _('Is spam?'),
        default=None,
        null=True,
        help_text=_('Manually marked as (not) spam'),
    )
    show_version_warning = models.BooleanField(
        _('Show version warning'),
        default=False,
        help_text=_('Show warning banner in non-stable nor latest versions.'),
    )

    readthedocs_yaml_path = models.CharField(
        _("Path for .readthedocs.yaml"),
        max_length=1024,
        default=None,
        blank=True,
        null=True,
        help_text=_(
            "<strong>Warning: experimental feature</strong>. "
            "Custom path from repository top-level to your <code>.readthedocs.yaml</code>, "
            "ex. <code>subpath/docs/.readthedocs.yaml</code>. "
            "Leave blank for default value: <code>.readthedocs.yaml</code>.",
        ),
        validators=[validate_build_config_file],
    )

    featured = models.BooleanField(_('Featured'), default=False)

    skip = models.BooleanField(_("Skip (disable) building this project"), default=False)

    # null=True can be removed in a later migration
    # be careful if adding new queries on this, .filter(delisted=False) does not work
    # but .exclude(delisted=True) does!
    delisted = models.BooleanField(
        null=True,
        default=False,
        verbose_name=_("Delisted"),
        help_text=_(
            "Delisting a project removes it from Read the Docs search indexing and asks external "
            "search engines to remove it via robots.txt"
        ),
    )

    privacy_level = models.CharField(
        _('Privacy Level'),
        max_length=20,
        choices=constants.PRIVACY_CHOICES,
        default=settings.DEFAULT_PRIVACY_LEVEL,
        help_text=_(
            'Should the project dashboard be public?',
        ),
    )

    # Subprojects
    related_projects = models.ManyToManyField(
        'self',
        verbose_name=_('Related projects'),
        blank=True,
        symmetrical=False,
        through=ProjectRelationship,
    )

    # Language bits
    language = models.CharField(
        _('Language'),
        max_length=20,
        default='en',
        help_text=_(
            'The language the project '
            'documentation is rendered in. '
            "Note: this affects your project's URL.",
        ),
        choices=constants.LANGUAGES,
    )

    programming_language = models.CharField(
        _('Programming Language'),
        max_length=20,
        default='words',
        help_text=_(
            'The primary programming language the project is written in.',
        ),
        choices=constants.PROGRAMMING_LANGUAGES,
        blank=True,
    )
    # A subproject pointed at its main language, so it can be tracked
    main_language_project = models.ForeignKey(
        'self',
        related_name='translations',
        on_delete=models.SET_NULL,
        blank=True,
        null=True,
    )

    has_valid_webhook = models.BooleanField(
        default=False,
        help_text=_('This project has been built with a webhook'),
    )
    has_valid_clone = models.BooleanField(
        default=False,
        help_text=_('This project has been successfully cloned'),
    )

    tags = TaggableManager(blank=True, ordering=["name"])
    history = ExtraHistoricalRecords()
    objects = ProjectQuerySet.as_manager()

    remote_repository = models.ForeignKey(
        'oauth.RemoteRepository',
        on_delete=models.SET_NULL,
        related_name='projects',
        null=True,
        blank=True,
    )

    # TODO: remove the following fields since they all are going to be ignored
    # by the application when we start requiring a ``.readthedocs.yaml`` file.
    # These fields are:
    #  - requirements_file
    #  - documentation_type
    #  - enable_epub_build
    #  - enable_pdf_build
    #  - path
    #  - conf_py_file
    #  - install_project
    #  - python_interpreter
    #  - use_system_packages
    requirements_file = models.CharField(
        _("Requirements file"),
        max_length=255,
        default=None,
        null=True,
        blank=True,
        help_text=_(
            "A <a "
            'href="https://pip.pypa.io/en/latest/user_guide.html#requirements-files">'
            "pip requirements file</a> needed to build your documentation. "
            "Path from the root of your project.",
        ),
    )
    documentation_type = models.CharField(
        _("Documentation type"),
        max_length=20,
        choices=constants.DOCUMENTATION_CHOICES,
        default="sphinx",
        help_text=_(
            'Type of documentation you are building. <a href="'
            "http://www.sphinx-doc.org/en/stable/builders.html#sphinx.builders.html."
            'DirectoryHTMLBuilder">More info on sphinx builders</a>.',
        ),
    )
    enable_epub_build = models.BooleanField(
        _("Enable EPUB build"),
        default=False,
        help_text=_(
            "Create a EPUB version of your documentation with each build.",
        ),
    )
    enable_pdf_build = models.BooleanField(
        _("Enable PDF build"),
        default=False,
        help_text=_(
            "Create a PDF version of your documentation with each build.",
        ),
    )
    path = models.CharField(
        _("Path"),
        max_length=255,
        editable=False,
        help_text=_(
            "The directory where <code>conf.py</code> lives",
        ),
    )
    conf_py_file = models.CharField(
        _("Python configuration file"),
        max_length=255,
        default="",
        blank=True,
        help_text=_(
            "Path from project root to <code>conf.py</code> file "
            "(ex. <code>docs/conf.py</code>). "
            "Leave blank if you want us to find it for you.",
        ),
    )
    install_project = models.BooleanField(
        _("Install Project"),
        help_text=_(
            "Install your project inside a virtualenv using <code>setup.py "
            "install</code>",
        ),
        default=False,
    )
    python_interpreter = models.CharField(
        _("Python Interpreter"),
        max_length=20,
        choices=constants.PYTHON_CHOICES,
        default="python3",
        help_text=_(
            "The Python interpreter used to create the virtual environment.",
        ),
    )
    use_system_packages = models.BooleanField(
        _("Use system packages"),
        help_text=_(
            "Give the virtual environment access to the global site-packages dir.",
        ),
        default=False,
    )

    # Property used for storing the latest build for a project when prefetching
    LATEST_BUILD_CACHE = '_latest_build'

    class Meta:
        ordering = ('slug',)
        verbose_name = _("project")

    def __str__(self):
        return self.name

    def save(self, *args, **kwargs):
        if not self.slug:
            # Subdomains can't have underscores in them.
            self.slug = slugify(self.name)
            if not self.slug:
                raise Exception(  # pylint: disable=broad-exception-raised
                    _("Model must have slug")
                )
        super().save(*args, **kwargs)

        try:
            if not self.versions.filter(slug=LATEST).exists():
                self.versions.create_latest()
        except Exception:
            log.exception("Error creating default branches")

        # Update `Version.identifier` for `latest` with the default branch the user has selected,
        # even if it's `None` (meaning to match the `default_branch` of the repository)
        # NOTE: this code is required to be *after* ``create_latest()``.
        # It has to be updated after creating LATEST originally.
        log.debug(
            "Updating default branch.", slug=LATEST, identifier=self.default_branch
        )
        self.versions.filter(slug=LATEST).update(identifier=self.default_branch)

    def delete(self, *args, **kwargs):
        from readthedocs.projects.tasks.utils import clean_project_resources

        # Remove extra resources
        clean_project_resources(self)

        super().delete(*args, **kwargs)

    def clean(self):
        if self.custom_prefix:
            self.custom_prefix = validate_custom_prefix(self, self.custom_prefix)

        if self.custom_subproject_prefix:
            self.custom_subproject_prefix = validate_custom_subproject_prefix(
                self, self.custom_subproject_prefix
            )

    def get_absolute_url(self):
        return reverse('projects_detail', args=[self.slug])

    def get_docs_url(self, version_slug=None, lang_slug=None, external=False):
        """
        Return a URL for the docs.

        ``external`` defaults False because we only link external versions in very specific places
        """
        return Resolver().resolve(
            project=self,
            version_slug=version_slug,
            language=lang_slug,
            external=external,
        )

    def get_builds_url(self):
        return reverse(
            'builds_project_list',
            kwargs={
                'project_slug': self.slug,
            },
        )

    def get_storage_paths(self):
        """
        Get the paths of all artifacts used by the project.

        :return: the path to an item in storage
                 (can be used with ``storage.url`` to get the URL).
        """
        storage_paths = [
            f'{type_}/{self.slug}'
            for type_ in MEDIA_TYPES
        ]
        return storage_paths

    def get_storage_path(
            self,
            type_,
            version_slug=LATEST,
            include_file=True,
            version_type=None
    ):
        """
        Get a path to a build artifact for use with Django's storage system.

        :param type_: Media content type, ie - 'pdf', 'htmlzip'
        :param version_slug: Project version slug for lookup
        :param include_file: Include file name in return
        :param version_type: Project version type
        :return: the path to an item in storage
            (can be used with ``storage.url`` to get the URL)
        """
        if type_ not in MEDIA_TYPES:
            raise ValueError("Invalid content type.")

        if include_file and type_ not in DOWNLOADABLE_MEDIA_TYPES:
            raise ValueError("Invalid content type for downloadable file.")

        type_dir = type_
        # Add `external/` prefix for external versions
        if version_type == EXTERNAL:
            type_dir = f'{EXTERNAL}/{type_}'

        # Version slug may come from an unstrusted input,
        # so we use join to avoid any path traversal.
        # All other values are already validated.
        folder_path = build_media_storage.join(f"{type_dir}/{self.slug}", version_slug)

        if include_file:
            extension = type_.replace('htmlzip', 'zip')
            return '{}/{}.{}'.format(
                folder_path,
                self.slug,
                extension,
            )
        return folder_path

    def get_production_media_url(self, type_, version_slug):
        """Get the URL for downloading a specific media file."""
        # Use project domain for full path --same domain as docs
        # (project-slug.{PUBLIC_DOMAIN} or docs.project.com)
        domain = self.subdomain()

        # NOTE: we can't use ``reverse('project_download_media')`` here
        # because this URL only exists in El Proxito and this method is
        # accessed from Web instance

        main_project = self.main_language_project or self
        if main_project.is_subproject:
            # docs.example.com/_/downloads/<alias>/<lang>/<ver>/pdf/
            path = f'//{domain}/{self.proxied_api_url}downloads/{main_project.alias}/{self.language}/{version_slug}/{type_}/'  # noqa
        else:
            # docs.example.com/_/downloads/<lang>/<ver>/pdf/
            path = f'//{domain}/{self.proxied_api_url}downloads/{self.language}/{version_slug}/{type_}/'  # noqa

        return path

    @property
    def proxied_api_host(self):
        """
        Used for the proxied_api_host in javascript.

        This needs to start with a slash at the root of the domain,
        and end without a slash
        """
        custom_prefix = self.proxied_api_prefix
        if custom_prefix:
            return unsafe_join_url_path(custom_prefix, "/_")
        return '/_'

    @property
    def proxied_api_url(self):
        """
        Like the api_host but for use as a URL prefix.

        It can't start with a /, but has to end with one.
        """
        return self.proxied_api_host.strip('/') + '/'

    @property
    def proxied_static_path(self):
        """Path for static files hosted on the user's doc domain."""
        return f"{self.proxied_api_host}/static/"

    @property
    def proxied_api_prefix(self):
        """
        Get the path prefix for proxied API paths (``/_/``).

        Returns `None` if the project doesn't have a custom prefix.
        """
        # When using a custom prefix, we can only handle serving
        # docs pages under the prefix, not special paths like `/_/`.
        # Projects using the old implementation, need to proxy `/_/`
        # paths as is, this is, without the prefix, while those projects
        # migrate to the new implementation, we will prefix special paths
        # when generating links, these paths will be manually un-prefixed in nginx.
        if self.custom_prefix and self.has_feature(
            Feature.USE_PROXIED_APIS_WITH_PREFIX
        ):
            return self.custom_prefix
        return None

    @cached_property
    def subproject_prefix(self):
        """
        Returns the path prefix of a subproject.

        This normally is ``/projects/<subproject-alias>/``,
        but if the project has a custom subproject prefix,
        that will be used.

        Returns `None` if the project isn't a subproject.
        """
        parent_relationship = self.parent_relationship
        if not parent_relationship:
            return None
        return parent_relationship.subproject_prefix

    @cached_property
    def is_subproject(self):
        """Return whether or not this project is a subproject."""
        return self.superprojects.exists()

    @cached_property
    def superproject(self):
        relationship = self.parent_relationship
        if relationship:
            return relationship.parent
        return None

    @property
    def alias(self):
        """Return the alias (as subproject) if it's a subproject."""  # noqa
        if self.is_subproject:
            return self.superprojects.first().alias

    @property
    def is_single_version(self):
        """
        Return whether or not this project is a single version without translations.

        Kept for backwards compatibility while we migrate the old field to the new one.
        """
        if self.single_version:
            return True
        return self.versioning_scheme == constants.SINGLE_VERSION_WITHOUT_TRANSLATIONS

    def subdomain(self, use_canonical_domain=True):
        """Get project subdomain from resolver."""
        return Resolver().get_domain_without_protocol(
            self, use_canonical_domain=use_canonical_domain
        )

    def get_downloads(self):
        downloads = {}
        default_version = self.get_default_version()

        for type_ in ('htmlzip', 'epub', 'pdf'):
            downloads[type_] = self.get_production_media_url(
                type_,
                default_version,
            )

        return downloads

    @property
    def clean_repo(self):
        # NOTE: this method is used only when the project is going to be clonned.
        # It probably makes sense to do a data migrations and force "Import Project"
        # form to validate it's an HTTPS URL when importing new ones
        if self.repo.startswith('http://github.com'):
            return self.repo.replace('http://github.com', 'https://github.com')
        return self.repo

    # Doc PATH:
    # MEDIA_ROOT/slug/checkouts/version/<repo>

    @property
    def doc_path(self):
        return os.path.join(settings.DOCROOT, self.slug.replace('_', '-'))

    def checkout_path(self, version=LATEST):
        return os.path.join(self.doc_path, 'checkouts', version)

    def full_doc_path(self, version=LATEST):
        """The path to the documentation root in the project."""
        doc_base = self.checkout_path(version)
        for possible_path in ['docs', 'doc', 'Doc']:
            if os.path.exists(os.path.join(doc_base, '%s' % possible_path)):
                return os.path.join(doc_base, '%s' % possible_path)
        # No docs directory, docs are at top-level.
        return doc_base

    def artifact_path(self, type_, version=LATEST):
        """
        The path to the build docs output for the project.

        :param type_: one of `html`, `json`, `htmlzip`, `pdf`, `epub`.
        :param version: slug of the version.
        """
        return os.path.join(self.checkout_path(version=version), "_readthedocs", type_)

    def conf_file(self, version=LATEST):
        """Find a Sphinx ``conf.py`` file in the project checkout."""
        if self.conf_py_file:
            conf_path = os.path.join(
                self.checkout_path(version),
                self.conf_py_file,
            )

            if os.path.exists(conf_path):
                log.info('Inserting conf.py file path from model')
                return conf_path

            log.warning("Conf file specified on model doesn't exist")

        files = self.find('conf.py', version)
        if not files:
            files = self.full_find('conf.py', version)
        if len(files) == 1:
            return files[0]
        for filename in files:
            # When multiples conf.py files, we look up the first one that
            # contains the `doc` word in its path and return this one
            if filename.find('doc', 70) != -1:
                return filename

        # If the project has more than one conf.py file but none of them have
        # the `doc` word in the path, we raise an error informing this to the user
        if len(files) > 1:
            raise ProjectConfigurationError(
                ProjectConfigurationError.MULTIPLE_CONF_FILES,
            )

        raise ProjectConfigurationError(ProjectConfigurationError.NOT_FOUND)

    def conf_dir(self, version=LATEST):
        conf_file = self.conf_file(version)
        if conf_file:
            return os.path.dirname(conf_file)

    @property
    def has_good_build(self):
        # Check if there is `_good_build` annotation in the Queryset.
        # Used for Database optimization.
        if hasattr(self, '_good_build'):
            return self._good_build
        return self.builds(manager=INTERNAL).filter(success=True).exists()

    def vcs_repo(
        self,
        environment,
        version=LATEST,
        verbose_name=None,
        version_type=None,
        version_identifier=None,
        version_machine=None,
    ):
        """
        Return a Backend object for this project able to handle VCS commands.

        :param environment: environment to run the commands
        :type environment: doc_builder.environments.BuildEnvironment
        :param version: version slug for the backend (``LATEST`` by default)
        :type version: str
        """
        # TODO: this seems to be the only method that receives a
        # ``version.slug`` instead of a ``Version`` instance (I prefer an
        # instance here)

        backend = self.vcs_class()
        if not backend:
            repo = None
        else:
            repo = backend(
                self,
                version,
                environment=environment,
                verbose_name=verbose_name,
                version_type=version_type,
                version_identifier=version_identifier,
                version_machine=version_machine,
            )
        return repo

    def vcs_class(self):
        """
        Get the class used for VCS operations.

        This is useful when doing operations that don't need to have the repository on disk.
        """
        return backend_cls.get(self.repo_type)

    def git_service_class(self):
        """Get the service class for project. e.g: GitHubService, GitLabService."""
        from readthedocs.oauth.services import registry

        for service_cls in registry:
            if service_cls.is_project_service(self):
                service = service_cls
                break
        else:
            log.warning('There are no registered services in the application.')
            service = None

        return service

    @property
    def git_provider_name(self):
        """Get the provider name for project. e.g: GitHub, GitLab, Bitbucket."""
        service = self.git_service_class()
        if service:
            provider = allauth_registry.by_id(service.adapter.provider_id)
            return provider.name
        return None

    def find(self, filename, version):
        """
        Find files inside the project's ``doc`` path.

        :param filename: Filename to search for in project checkout
        :param version: Version instance to set version checkout path
        """
        matches = []
        for root, __, filenames in os.walk(self.full_doc_path(version)):
            for match in fnmatch.filter(filenames, filename):
                matches.append(os.path.join(root, match))
        return matches

    def full_find(self, filename, version):
        """
        Find files inside a project's checkout path.

        :param filename: Filename to search for in project checkout
        :param version: Version instance to set version checkout path
        """
        matches = []
        for root, __, filenames in os.walk(self.checkout_path(version)):
            for match in fnmatch.filter(filenames, filename):
                matches.append(os.path.join(root, match))
        return matches

    def get_latest_build(self, finished=True):
        """
        Get latest build for project.

        :param finished: Return only builds that are in a finished state
        """
        # Check if there is `_latest_build` attribute in the Queryset.
        # Used for Database optimization.
        if hasattr(self, self.LATEST_BUILD_CACHE):
            if self._latest_build:
                return self._latest_build[0]
            return None

        kwargs = {'type': 'html'}
        if finished:
            kwargs['state'] = 'finished'
        return self.builds(manager=INTERNAL).filter(**kwargs).first()

    def active_versions(self):
        from readthedocs.builds.models import Version
        versions = Version.internal.public(project=self, only_active=True)
        return (
            versions.filter(built=True, active=True) |
            versions.filter(active=True, uploaded=True)
        )

    def ordered_active_versions(self, **kwargs):
        """
        Get all active versions, sorted.

        :param kwargs: All kwargs are passed down to the
                       `Version.internal.public` queryset.
        """
        from readthedocs.builds.models import Version
        kwargs.update(
            {
                'project': self,
                'only_active': True,
                'only_built': True,
            },
        )
        versions = (
            Version.internal.public(**kwargs)
            .select_related(
                'project',
                'project__main_language_project',
            )
            .prefetch_related(
                Prefetch(
                    'project__superprojects',
                    ProjectRelationship.objects.all().select_related('parent'),
                    to_attr='_superprojects',
                ),
                Prefetch(
                    'project__domains',
                    Domain.objects.filter(canonical=True),
                    to_attr='_canonical_domains',
                ),
            )
        )
        return sort_version_aware(versions)

    def all_active_versions(self):
        """
        Get queryset with all active versions.

        .. note::
            This is a temporary workaround for activate_versions filtering out
            things that were active, but failed to build

        :returns: :py:class:`Version` queryset
        """
        return self.versions(manager=INTERNAL).filter(active=True)

    def get_stable_version(self):
        return self.versions.filter(slug=STABLE).first()

    def get_original_stable_version(self):
        """
        Get the original version that stable points to.

        When stable is machine created, it's basically an alias
        for the latest stable version (like 2.2),
        that version is the "original" one.

        Returns None if the current stable doesn't point to a valid version
        or if isn't machine created.
        """
        current_stable = self.get_stable_version()
        if not current_stable or not current_stable.machine:
            return None
        # Several tags can point to the same identifier.
        # Return the stable one.
        original_stable = determine_stable_version(
            self.versions(manager=INTERNAL)
            .filter(identifier=current_stable.identifier)
        )
        return original_stable

    def get_latest_version(self):
        return self.versions.filter(slug=LATEST).first()

    def get_original_latest_version(self):
        """
        Get the original version that latest points to.

        When latest is machine created, it's basically an alias
        for the default branch/tag (like main/master),

        Returns None if the current default version doesn't point to a valid version.
        """
        default_version_name = self.get_default_branch()
        return (
            self.versions(manager=INTERNAL)
            .exclude(slug=LATEST)
            .filter(
                verbose_name=default_version_name,
            )
            .first()
        )

    def update_latest_version(self):
        """
        If the current latest version is machine created, update it.

        A machine created LATEST version is an alias for the default branch/tag,
        so we need to update it to match the type and identifier of the default branch/tag.
        """
        latest = self.get_latest_version()
        if not latest:
            latest = self.versions.create_latest()
        if not latest.machine:
            return

        # default_branch can be a tag or a branch name!
        default_version_name = self.get_default_branch()
        original_latest = self.get_original_latest_version()
        latest.verbose_name = LATEST_VERBOSE_NAME
        latest.type = original_latest.type if original_latest else BRANCH
        # For latest, the identifier is the name of the branch/tag.
        latest.identifier = default_version_name
        latest.save()
        return latest

    def update_stable_version(self):
        """
        Returns the version that was promoted to be the new stable version.

        Return ``None`` if no update was made or if there is no version on the
        project that can be considered stable.
        """

        # return immediately if the current stable is managed by the user and
        # not automatically by Read the Docs (``machine=False``)
        current_stable = self.get_stable_version()
        if current_stable and not current_stable.machine:
            return None

        versions = self.versions(manager=INTERNAL).all()
        new_stable = determine_stable_version(versions)
        if new_stable:
            if current_stable:
                version_updated = (
                    new_stable.identifier != current_stable.identifier
                    or new_stable.type != current_stable.type
                )
                if version_updated:
                    log.info(
                        "Stable version updated.",
                        project_slug=self.slug,
                        version_identifier=new_stable.identifier,
                        version_type=new_stable.type,
                    )
                    current_stable.identifier = new_stable.identifier
                    current_stable.type = new_stable.type
                    current_stable.save()
                    return new_stable
            else:
                log.info(
                    'Creating new stable version: %(project)s:%(version)s',
                    {
                        'project': self.slug,
                        'version': new_stable.identifier,
                    }
                )
                current_stable = self.versions.create_stable(
                    type=new_stable.type,
                    identifier=new_stable.identifier,
                )
                return new_stable

    def versions_from_branch_name(self, branch):
        return (
            self.versions.filter(identifier=branch) |
            self.versions.filter(identifier='remotes/origin/%s' % branch) |
            self.versions.filter(identifier='origin/%s' % branch) |
            self.versions.filter(verbose_name=branch)
        )

    def get_default_version(self):
        """
        Get the default version (slug).

        Returns self.default_version if the version with that slug actually
        exists (is built and published). Otherwise returns 'latest'.
        """
        # latest is a special case where we don't have to check if it exists
        if self.default_version == LATEST:
            return self.default_version
        # check if the default_version exists
        version_qs = self.versions.filter(
            slug=self.default_version,
            active=True,
        )
        if version_qs.exists():
            return self.default_version
        return LATEST

    def get_default_branch(self):
        """Get the version representing 'latest'."""
        if self.default_branch:
            return self.default_branch

        if self.remote_repository and self.remote_repository.default_branch:
            return self.remote_repository.default_branch

        return self.vcs_class().fallback_branch

    def add_subproject(self, child, alias=None):
        subproject, _ = ProjectRelationship.objects.get_or_create(
            parent=self,
            child=child,
            alias=alias,
        )
        return subproject

    def remove_subproject(self, child):
        ProjectRelationship.objects.filter(parent=self, child=child).delete()

    @cached_property
    def parent_relationship(self):
        """
        Get parent project relationship.

        It returns ``None`` if this is a top level project.
        """
        if hasattr(self, '_superprojects'):
            # Cached parent project relationship
            if self._superprojects:
                return self._superprojects[0]
            return None

        return self.superprojects.select_related('parent').first()

    def get_canonical_custom_domain(self):
        """Get the canonical custom domain or None."""
        if hasattr(self, '_canonical_domains'):
            # Cached custom domains
            if self._canonical_domains:
                return self._canonical_domains[0]
            return None

        return self.domains.filter(canonical=True).first()

    @property
    def features(self):
        return Feature.objects.for_project(self)

    def has_feature(self, feature_id):
        """
        Does project have existing feature flag.

        If the feature has a historical True value before the feature was added,
        we consider the project to have the flag. This is used for deprecating a
        feature or changing behavior for new projects
        """
        return self.features.filter(feature_id=feature_id).exists()

    def get_feature_value(self, feature, positive, negative):
        """
        Look up project feature, return corresponding value.

        If a project has a feature, return ``positive``, otherwise return
        ``negative``
        """
        return positive if self.has_feature(feature) else negative

    @property
    def show_advertising(self):
        """
        Whether this project is ad-free.

        :returns: ``True`` if advertising should be shown and ``False`` otherwise
        :rtype: bool
        """
        if self.ad_free or self.gold_owners.exists():
            return False

        if 'readthedocsext.spamfighting' in settings.INSTALLED_APPS:
            from readthedocsext.spamfighting.utils import is_show_ads_denied  # noqa
            return not is_show_ads_denied(self)

        return True

    def environment_variables(self, *, public_only=True):
        """
        Environment variables to build this particular project.

        :param public_only: Only return publicly visible variables?
        :returns: dictionary with all visible variables {name: value}
        :rtype: dict
        """
        return {
            variable.name: variable.value
            for variable in self.environmentvariable_set.all()
            if variable.public or not public_only
        }

    def is_valid_as_superproject(self, error_class):
        """
        Checks if the project can be a superproject.

        This is used to handle form and serializer validations
        if check fails returns ValidationError using to the error_class passed
        """
        # Check the parent project is not a subproject already
        if self.superprojects.exists():
            raise error_class(
                _('Subproject nesting is not supported'),
            )

    def get_subproject_candidates(self, user):
        """
        Get a queryset of projects that would be valid as a subproject for this project.

        This excludes:

        - The project itself
        - Projects that are already a subproject of another project
        - Projects that are a superproject.

        If the project belongs to an organization,
        we only allow projects under the same organization as subprojects,
        otherwise only projects that don't belong to an organization.

        Both projects need to share the same owner/admin.
        """
        organization = self.organizations.first()
        queryset = (
            Project.objects.for_admin_user(user)
            .filter(organizations=organization)
            .exclude(subprojects__isnull=False)
            .exclude(superprojects__isnull=False)
            .exclude(pk=self.pk)
        )
        return queryset

    @property
    def organization(self):
        return self.organizations.first()


class APIProject(Project):

    """
    Project proxy model for API data deserialization.

    This replaces the pattern where API data was deserialized into a mocked
    :py:class:`Project` object. This pattern was confusing, as it was not explicit
    as to what form of object you were working with -- API backed or database
    backed.

    This model preserves the Project model methods, allowing for overrides on
    model field differences. This model pattern will generally only be used on
    builder instances, where we are interacting solely with API data.
    """

    features = []

    class Meta:
        proxy = True

    def __init__(self, *args, **kwargs):
        self.features = kwargs.pop('features', [])
        environment_variables = kwargs.pop('environment_variables', {})
        ad_free = (not kwargs.pop('show_advertising', True))
        # These fields only exist on the API return, not on the model, so we'll
        # remove them to avoid throwing exceptions due to unexpected fields
        for key in ['users', 'resource_uri', 'absolute_url', 'downloads',
                    'main_language_project', 'related_projects']:
            try:
                del kwargs[key]
            except KeyError:
                pass

        valid_attributes, invalid_attributes = extract_valid_attributes_for_model(
            model=Project,
            attributes=kwargs,
        )
        if invalid_attributes:
            log.warning(
                "APIProject got unexpected attributes.",
                invalid_attributes=invalid_attributes,
            )

        super().__init__(*args, **valid_attributes)

        # Overwrite the database property with the value from the API
        self.ad_free = ad_free
        self._environment_variables = environment_variables

    def save(self, *args, **kwargs):
        return 0

    def has_feature(self, feature_id):
        return feature_id in self.features

    @property
    def show_advertising(self):
        """Whether this project is ad-free (don't access the database)."""
        return not self.ad_free

    def environment_variables(self, *, public_only=True):
        return {
            name: spec['value']
            for name, spec in self._environment_variables.items()
            if spec['public'] or not public_only
        }


class ImportedFile(models.Model):

    """
    Imported files model.

    This tracks files that are output from documentation builds, useful for
    things like CDN invalidation.
    """

    project = models.ForeignKey(
        Project,
        verbose_name=_('Project'),
        related_name='imported_files',
        on_delete=models.CASCADE,
    )
    version = models.ForeignKey(
        'builds.Version',
        verbose_name=_('Version'),
        related_name='imported_files',
        null=True,
        on_delete=models.CASCADE,
    )
    name = models.CharField(_('Name'), max_length=255)

    # max_length is set to 4096 because linux has a maximum path length
    # of 4096 characters for most filesystems (including EXT4).
    # https://github.com/rtfd/readthedocs.org/issues/5061
    path = models.CharField(_('Path'), max_length=4096)
    commit = models.CharField(_('Commit'), max_length=255)
    build = models.IntegerField(_('Build id'), null=True)
    modified_date = models.DateTimeField(_('Modified date'), auto_now=True)
    rank = models.IntegerField(
        _('Page search rank'),
        default=0,
        validators=[MinValueValidator(-10), MaxValueValidator(10)],
    )
    ignore = models.BooleanField(
        _('Ignore this file from operations like indexing'),
        # default=False,
        # TODO: remove after migration
        null=True,
    )

    def get_absolute_url(self):
        return Resolver().resolve_version(
            project=self.project,
            version=self.version.slug,
            filename=self.path,
        )

    def __str__(self):
        return '{}: {}'.format(self.name, self.project)


class HTMLFile(ImportedFile):

    """
    Imported HTML file Proxy model.

    This tracks only the HTML files for indexing to search.
    """

    class Meta:
        proxy = True

    objects = HTMLFileManager()

    def get_processed_json(self):
        parser = GenericParser(self.version)
        return parser.parse(self.path)

    @cached_property
    def processed_json(self):
        return self.get_processed_json()


class Notification(TimeStampedModel):
    # TODO: Overridden from TimeStampedModel just to allow null values,
    # remove after deploy.
    created = CreationDateTimeField(
        _('created'),
        null=True,
        blank=True,
    )
    modified = ModificationDateTimeField(
        _('modified'),
        null=True,
        blank=True,
    )

    project = models.ForeignKey(
        Project,
        related_name='%(class)s_notifications',
        on_delete=models.CASCADE,
    )
    objects = RelatedProjectQuerySet.as_manager()

    class Meta:
        abstract = True


class EmailHook(Notification):
    email = models.EmailField()

    def __str__(self):
        return self.email


class WebHookEvent(models.Model):

    BUILD_TRIGGERED = 'build:triggered'
    BUILD_PASSED = 'build:passed'
    BUILD_FAILED = 'build:failed'

    EVENTS = (
        (BUILD_TRIGGERED, _('Build triggered')),
        (BUILD_PASSED, _('Build passed')),
        (BUILD_FAILED, _('Build failed')),
    )

    name = models.CharField(
        max_length=256,
        unique=True,
        choices=EVENTS,
    )

    def __str__(self):
        return self.name


class WebHook(Notification):

    url = models.URLField(
        _('URL'),
        max_length=600,
        help_text=_('URL to send the webhook to'),
    )
    secret = models.CharField(
        help_text=_('Secret used to sign the payload of the webhook'),
        max_length=255,
        blank=True,
        null=True,
    )
    events = models.ManyToManyField(
        WebHookEvent,
        related_name='webhooks',
        help_text=_('Events to subscribe'),
    )
    payload = models.TextField(
        _('JSON payload'),
        help_text=_(
            'JSON payload to send to the webhook. '
            'Check <a href="https://docs.readthedocs.io/page/build-notifications.html#variable-substitutions-reference">the docs</a> for available substitutions.',  # noqa
        ),
        blank=True,
        null=True,
        max_length=25000,
    )
    exchanges = GenericRelation(
        'integrations.HttpExchange',
        related_query_name='webhook',
    )

    def save(self, *args, **kwargs):
        if not self.secret:
            self.secret = get_random_string(length=32)
        super().save(*args, **kwargs)

    def get_payload(self, version, build, event):
        """
        Get the final payload replacing all placeholders.

        Placeholders are in the ``{{ foo }}`` or ``{{foo}}`` format.
        """
        if not self.payload:
            return None

        project = version.project
        organization = project.organizations.first()

        organization_name = ''
        organization_slug = ''
        if organization:
            organization_slug = organization.slug
            organization_name = organization.name

        # Commit can be None, display an empty string instead.
        commit = build.commit or ''
        protocol = 'http' if settings.DEBUG else 'https'
        project_url = f'{protocol}://{settings.PRODUCTION_DOMAIN}{project.get_absolute_url()}'
        build_url = f'{protocol}://{settings.PRODUCTION_DOMAIN}{build.get_absolute_url()}'
        build_docsurl = Resolver().resolve_version(project, version=version)

        # Remove timezone and microseconds from the date,
        # so it's more readable.
        start_date = build.date.replace(
            tzinfo=None,
            microsecond=0
        ).isoformat()

        substitutions = {
            'event': event,
            'build.id': build.id,
            'build.commit': commit,
            'build.url': build_url,
            'build.docs_url': build_docsurl,
            'build.start_date': start_date,
            'organization.name': organization_name,
            'organization.slug': organization_slug,
            'project.slug': project.slug,
            'project.name': project.name,
            'project.url': project_url,
            'version.slug': version.slug,
            'version.name': version.verbose_name,
        }
        payload = self.payload
        # Small protection for DDoS.
        max_substitutions = 99
        for substitution, value in substitutions.items():
            # Replace {{ foo }}.
            payload = payload.replace(f'{{{{ {substitution} }}}}', str(value), max_substitutions)
            # Replace {{foo}}.
            payload = payload.replace(f'{{{{{substitution}}}}}', str(value), max_substitutions)
        return payload

    def sign_payload(self, payload):
        """Get the signature of `payload` using HMAC-SHA1 with the webhook secret."""
        digest = hmac.new(
            key=self.secret.encode(),
            msg=payload.encode(),
            digestmod=hashlib.sha256,
        )
        return digest.hexdigest()

    def __str__(self):
        return f'{self.project.slug} {self.url}'


class Domain(TimeStampedModel):

    """A custom domain name for a project."""

    # TODO: Overridden from TimeStampedModel just to allow null values,
    # remove after deploy.
    created = CreationDateTimeField(
        _('created'),
        null=True,
        blank=True,
    )

    project = models.ForeignKey(
        Project,
        related_name='domains',
        on_delete=models.CASCADE,
    )
    domain = models.CharField(
        _('Domain'),
        unique=True,
        max_length=255,
        validators=[validate_domain_name, validate_no_ip],
    )
    machine = models.BooleanField(
        default=False,
        help_text=_("This domain was auto-created"),
    )
    cname = models.BooleanField(
        default=False,
        help_text=_("This domain is a CNAME for the project"),
    )
    canonical = models.BooleanField(
        default=False,
        help_text=_(
            "This domain is the primary one where the documentation is served from",
        ),
    )
    https = models.BooleanField(
        _('Use HTTPS'),
        default=True,
        help_text=_('Always use HTTPS for this domain'),
    )
    count = models.IntegerField(
        default=0,
        help_text=_('Number of times this domain has been hit'),
    )

    # This is used in readthedocsext.
    ssl_status = models.CharField(
        _('SSL certificate status'),
        max_length=30,
        choices=constants.SSL_STATUS_CHOICES,
        default=constants.SSL_STATUS_UNKNOWN,
        # Remove after deploy
        null=True,
        blank=True,
    )
    skip_validation = models.BooleanField(
        _("Skip validation process."),
        default=False,
        # TODO: remove after deploy.
        null=True,
    )
    validation_process_start = models.DateTimeField(
        _("Start date of the validation process."),
        auto_now_add=True,
        # TODO: remove after deploy.
        null=True,
    )

    # Strict-Transport-Security header options
    # These are not exposed to users because it's easy to misconfigure things
    # and hard to back out changes cleanly
    hsts_max_age = models.PositiveIntegerField(
        default=0,
        help_text=_('Set a custom max-age (eg. 31536000) for the HSTS header')
    )
    hsts_include_subdomains = models.BooleanField(
        default=False,
        help_text=_('If hsts_max_age > 0, set the includeSubDomains flag with the HSTS header')
    )
    hsts_preload = models.BooleanField(
        default=False,
        help_text=_('If hsts_max_age > 0, set the preload flag with the HSTS header')
    )

    objects = DomainQueryset.as_manager()

    class Meta:
        ordering = ('-canonical', '-machine', 'domain')

    def __str__(self):
        return '{domain} pointed at {project}'.format(
            domain=self.domain,
            project=self.project.name,
        )

    @property
    def is_valid(self):
        return self.ssl_status == constants.SSL_STATUS_VALID

    @property
    def validation_process_expiration_date(self):
        return self.validation_process_start.date() + timezone.timedelta(
            days=settings.RTD_CUSTOM_DOMAINS_VALIDATION_PERIOD
        )

    @property
    def validation_process_expired(self):
        return timezone.now().date() >= self.validation_process_expiration_date

    def restart_validation_process(self):
        """Restart the validation process if it has expired."""
        if not self.is_valid and self.validation_process_expired:
            self.validation_process_start = timezone.now()
            self.save()

    def save(self, *args, **kwargs):
        parsed = urlparse(self.domain)
        if parsed.scheme or parsed.netloc:
            self.domain = parsed.netloc
        else:
            self.domain = parsed.path
        super().save(*args, **kwargs)


class HTTPHeader(TimeStampedModel, models.Model):

    """
    Define a HTTP header for a user Domain.

    All the HTTPHeader(s) associated with the domain are added in the response
    from El Proxito.

    NOTE: the available headers are hardcoded in the NGINX configuration for
    now (see ``dockerfile/nginx/proxito.conf``) until we figure it out a way to
    expose them all without hardcoding them.
    """

    HEADERS_CHOICES = (
        ("access_control_allow_origin", "Access-Control-Allow-Origin"),
        ("access_control_allow_headers", "Access-Control-Allow-Headers"),
        ("content_security_policy", "Content-Security-Policy"),
        ("feature_policy", "Feature-Policy"),
        ("permissions_policy", "Permissions-Policy"),
        ("referrer_policy", "Referrer-Policy"),
        ("x_frame_options", "X-Frame-Options"),
        ("x_content_type_options", "X-Content-Type-Options"),
    )

    domain = models.ForeignKey(
        Domain,
        related_name='http_headers',
        on_delete=models.CASCADE,
    )
    name = models.CharField(
        max_length=128,
        choices=HEADERS_CHOICES,
    )
    value = models.CharField(max_length=4096)
    only_if_secure_request = models.BooleanField(
        help_text='Only set this header if the request is secure (HTTPS)',
    )

    def __str__(self):
        return f"HttpHeader: {self.name} on {self.domain.domain}"


class Feature(models.Model):

    """
    Project feature flags.

    Features should generally be added here as choices, however features may
    also be added dynamically from a signal in other packages. Features can be
    added by external packages with the use of signals::

        @receiver(pre_init, sender=Feature)
        def add_features(sender, **kwargs):
            sender.FEATURES += (('blah', 'BLAH'),)

    The FeatureForm will grab the updated list on instantiation.
    """

    # Feature constants - this is not a exhaustive list of features, features
    # may be added by other packages
    MKDOCS_THEME_RTD = "mkdocs_theme_rtd"
    API_LARGE_DATA = "api_large_data"
    CONDA_APPEND_CORE_REQUIREMENTS = "conda_append_core_requirements"
    ALL_VERSIONS_IN_HTML_CONTEXT = "all_versions_in_html_context"
    CDN_ENABLED = "cdn_enabled"
    RECORD_404_PAGE_VIEWS = "record_404_page_views"
    ALLOW_FORCED_REDIRECTS = "allow_forced_redirects"
    DISABLE_PAGEVIEWS = "disable_pageviews"
    RESOLVE_PROJECT_FROM_HEADER = "resolve_project_from_header"
    USE_PROXIED_APIS_WITH_PREFIX = "use_proxied_apis_with_prefix"
    ALLOW_VERSION_WARNING_BANNER = "allow_version_warning_banner"

    # Versions sync related features
    SKIP_SYNC_TAGS = 'skip_sync_tags'
    SKIP_SYNC_BRANCHES = 'skip_sync_branches'
    SKIP_SYNC_VERSIONS = 'skip_sync_versions'

    # Dependencies related features
    PIP_ALWAYS_UPGRADE = 'pip_always_upgrade'
    USE_NEW_PIP_RESOLVER = 'use_new_pip_resolver'
    DONT_INSTALL_LATEST_PIP = 'dont_install_latest_pip'
    USE_SPHINX_RTD_EXT_LATEST = 'rtd_sphinx_ext_latest'
    INSTALL_LATEST_CORE_REQUIREMENTS = "install_latest_core_requirements"

    # Search related features
    DISABLE_SERVER_SIDE_SEARCH = 'disable_server_side_search'
    ENABLE_MKDOCS_SERVER_SIDE_SEARCH = 'enable_mkdocs_server_side_search'
    DEFAULT_TO_FUZZY_SEARCH = 'default_to_fuzzy_search'

    # Build related features
    SCALE_IN_PROTECTION = "scale_in_prtection"

    # Addons related features
    HOSTING_INTEGRATIONS = "hosting_integrations"
    # NOTE: this is mainly temporal while we are rolling these features out.
    # The idea here is to have more control over particular projects and do some testing.
    # All these features will be enabled by default to all projects,
    # and we can disable them if we want to
    ADDONS_ANALYTICS_DISABLED = "addons_analytics_disabled"
    ADDONS_DOC_DIFF_DISABLED = "addons_doc_diff_disabled"
    ADDONS_ETHICALADS_DISABLED = "addons_ethicalads_disabled"
    ADDONS_EXTERNAL_VERSION_WARNING_DISABLED = (
        "addons_external_version_warning_disabled"
    )
    ADDONS_FLYOUT_DISABLED = "addons_flyout_disabled"
    ADDONS_NON_LATEST_VERSION_WARNING_DISABLED = (
        "addons_non_latest_version_warning_disabled"
    )
    ADDONS_SEARCH_DISABLED = "addons_search_disabled"
    ADDONS_HOTKEYS_DISABLED = "addons_hotkeys_disabled"

    FEATURES = (
        (
            MKDOCS_THEME_RTD,
            _("MkDocs: Use Read the Docs theme for MkDocs as default theme"),
        ),
        (
            API_LARGE_DATA,
            _("Build: Try alternative method of posting large data"),
        ),
        (
            CONDA_APPEND_CORE_REQUIREMENTS,
            _("Conda: Append Read the Docs core requirements to environment.yml file"),
        ),
        (
            ALL_VERSIONS_IN_HTML_CONTEXT,
            _(
                "Sphinx: Pass all versions (including private) into the html context "
                "when building with Sphinx"
            ),
        ),
        (
            CDN_ENABLED,
            _(
                "Proxito: CDN support for a project's public versions when privacy levels "
                "are enabled."
            ),
        ),
        (
            RECORD_404_PAGE_VIEWS,
            _("Proxito: Record 404s page views."),
        ),
        (
            ALLOW_FORCED_REDIRECTS,
            _("Proxito: Allow forced redirects."),
        ),
        (
            DISABLE_PAGEVIEWS,
            _("Proxito: Disable all page views"),
        ),
        (
            RESOLVE_PROJECT_FROM_HEADER,
            _("Proxito: Allow usage of the X-RTD-Slug header"),
        ),
        (
            USE_PROXIED_APIS_WITH_PREFIX,
            _(
                "Proxito: Use proxied APIs (/_/*) with the custom prefix if the project has one (Project.custom_prefix)."
            ),
        ),
        (
            ALLOW_VERSION_WARNING_BANNER,
            _("Dashboard: Allow project to use the version warning banner."),
        ),

        # Versions sync related features
        (
            SKIP_SYNC_BRANCHES,
            _("Webhook: Skip syncing branches"),
        ),
        (
            SKIP_SYNC_TAGS,
            _("Webhook: Skip syncing tags"),
        ),
        (
            SKIP_SYNC_VERSIONS,
            _("Webhook: Skip sync versions task"),
        ),

        # Dependencies related features
        (PIP_ALWAYS_UPGRADE, _("Build: Always run pip install --upgrade")),
        (USE_NEW_PIP_RESOLVER, _("Build: Use new pip resolver")),
        (
            DONT_INSTALL_LATEST_PIP,
            _("Build: Don't install the latest version of pip"),
        ),
        (
            USE_SPHINX_RTD_EXT_LATEST,
            _("Sphinx: Use latest version of the Read the Docs Sphinx extension"),
        ),
        (
            INSTALL_LATEST_CORE_REQUIREMENTS,
            _(
                "Build: Install all the latest versions of Read the Docs core requirements"
            ),
        ),

        # Search related features.
        (
            DISABLE_SERVER_SIDE_SEARCH,
            _("Search: Disable server side search"),
        ),
        (
            ENABLE_MKDOCS_SERVER_SIDE_SEARCH,
            _("Search: Enable server side search for MkDocs projects"),
        ),
        (
            DEFAULT_TO_FUZZY_SEARCH,
            _("Search: Default to fuzzy search for simple search queries"),
        ),
        # Build related features.
        (
            SCALE_IN_PROTECTION,
            _("Build: Set scale-in protection before/after building."),
        ),
        # Addons related features.
        (
            HOSTING_INTEGRATIONS,
            _(
                "Proxito: Inject 'readthedocs-addons.js' as <script> HTML tag in responses."
            ),
        ),
        (
            ADDONS_ANALYTICS_DISABLED,
            _("Addons: Disable Analytics."),
        ),
        (
            ADDONS_DOC_DIFF_DISABLED,
            _("Addons: Disable Doc Diff."),
        ),
        (
            ADDONS_ETHICALADS_DISABLED,
            _("Addons: Disable EthicalAds."),
        ),
        (
            ADDONS_EXTERNAL_VERSION_WARNING_DISABLED,
            _("Addons: Disable External version warning."),
        ),
        (
            ADDONS_FLYOUT_DISABLED,
            _("Addons: Disable Flyout."),
        ),
        (
            ADDONS_NON_LATEST_VERSION_WARNING_DISABLED,
            _("Addons: Disable Non latest version warning."),
        ),
        (
            ADDONS_SEARCH_DISABLED,
            _("Addons: Disable Search."),
        ),
        (
            ADDONS_HOTKEYS_DISABLED,
            _("Addons: Disable Hotkeys."),
        ),
    )

    FEATURES = sorted(FEATURES, key=lambda l: l[1])

    projects = models.ManyToManyField(
        Project,
        blank=True,
    )
    # Feature is not implemented as a ChoiceField, as we don't want validation
    # at the database level on this field. Arbitrary values are allowed here.
    feature_id = models.CharField(
        _('Feature identifier'),
        max_length=255,
        unique=True,
    )
    add_date = models.DateTimeField(
        _('Date feature was added'),
        auto_now_add=True,
    )
    # TODO: rename this field to `past_default_true` and follow this steps when deploying
    # https://github.com/readthedocs/readthedocs.org/pull/7524#issuecomment-703663724
    default_true = models.BooleanField(
        _('Default all past projects to True'),
        default=False,
    )
    future_default_true = models.BooleanField(
        _('Default all future projects to True'),
        default=False,
    )

    objects = FeatureQuerySet.as_manager()

    def __str__(self):
        return '{} feature'.format(self.get_feature_display(),)

    def get_feature_display(self):
        """
        Implement display name field for fake ChoiceField.

        Because the field is not a ChoiceField here, we need to manually
        implement this behavior.
        """
        return dict(self.FEATURES).get(self.feature_id, self.feature_id)


class EnvironmentVariable(TimeStampedModel, models.Model):
    name = models.CharField(
        max_length=128,
        help_text=_('Name of the environment variable'),
    )
    value = models.CharField(
        max_length=2048,
        help_text=_('Value of the environment variable'),
    )
    project = models.ForeignKey(
        Project,
        on_delete=models.CASCADE,
        help_text=_('Project where this variable will be used'),
    )
    public = models.BooleanField(
        _('Public'),
        default=False,
        null=True,
        help_text=_('Expose this environment variable in PR builds?'),
    )

    objects = RelatedProjectQuerySet.as_manager()

    def __str__(self):
        return self.name

    def save(self, *args, **kwargs):
        self.value = quote(self.value)
        return super().save(*args, **kwargs)<|MERGE_RESOLUTION|>--- conflicted
+++ resolved
@@ -241,11 +241,6 @@
         blank=True,
         help_text=_('URL that documentation is expected to serve from'),
     )
-<<<<<<< HEAD
-    # NOTE: single_version and single_language are mutually exclusive.
-    # single_version will have precedence over single_language.
-    # Maybe we should remove both, and have a new option field (versioning_type?).
-=======
     versioning_scheme = models.CharField(
         _("Versioning scheme"),
         max_length=120,
@@ -260,7 +255,6 @@
         ),
     )
     # TODO: this field is deprecated, use `versioning_scheme` instead.
->>>>>>> b5e547df
     single_version = models.BooleanField(
         _('Single version'),
         default=False,
@@ -269,17 +263,6 @@
             '"latest" version, served at the root of the domain. Use '
             "this with caution, only turn it on if you will <b>never</b> "
             "have multiple versions or translations of your docs.",
-        ),
-    )
-    single_language = models.BooleanField(
-        _("Single language"),
-        default=False,
-        # TODO: remove after migration.
-        null=True,
-        help_text=_(
-            "A single language project has no translations, the language will "
-            "be omitted from the URL. Use this with caution, only turn it on "
-            "if you will <b>never</b> have multiple translations of your docs.",
         ),
     )
     default_version = models.CharField(

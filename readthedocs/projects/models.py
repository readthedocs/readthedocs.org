"""Project models."""
import fnmatch
import hashlib
import hmac
import os
from shlex import quote
from urllib.parse import urlparse

import structlog
from allauth.socialaccount.providers import registry as allauth_registry
from django.conf import settings
from django.contrib.auth.models import User
from django.contrib.contenttypes.fields import GenericRelation
from django.core.validators import MaxValueValidator, MinValueValidator
from django.db import models
from django.db.models import Prefetch
from django.urls import reverse
from django.utils import timezone
from django.utils.crypto import get_random_string
from django.utils.functional import cached_property
from django.utils.translation import gettext_lazy as _
from django_extensions.db.fields import CreationDateTimeField, ModificationDateTimeField
from django_extensions.db.models import TimeStampedModel
from taggit.managers import TaggableManager

from readthedocs.builds.constants import (
    BRANCH,
    EXTERNAL,
    INTERNAL,
    LATEST,
    LATEST_VERBOSE_NAME,
    STABLE,
)
from readthedocs.core.history import ExtraHistoricalRecords
from readthedocs.core.resolver import Resolver
from readthedocs.core.utils import extract_valid_attributes_for_model, slugify
from readthedocs.core.utils.url import unsafe_join_url_path
from readthedocs.domains.querysets import DomainQueryset
from readthedocs.domains.validators import check_domains_limit
from readthedocs.notifications.models import Notification as NewNotification
from readthedocs.projects import constants
from readthedocs.projects.exceptions import ProjectConfigurationError
from readthedocs.projects.managers import HTMLFileManager
from readthedocs.projects.querysets import (
    ChildRelatedProjectQuerySet,
    FeatureQuerySet,
    ProjectQuerySet,
    RelatedProjectQuerySet,
)
from readthedocs.projects.templatetags.projects_tags import sort_version_aware
from readthedocs.projects.validators import (
    validate_build_config_file,
    validate_custom_prefix,
    validate_custom_subproject_prefix,
    validate_domain_name,
    validate_environment_variable_size,
    validate_no_ip,
    validate_repository_url,
)
from readthedocs.projects.version_handling import determine_stable_version
from readthedocs.search.parsers import GenericParser
from readthedocs.storage import build_media_storage
from readthedocs.vcs_support.backends import backend_cls

from .constants import (
    ADDONS_FLYOUT_SORTING_CHOICES,
    ADDONS_FLYOUT_SORTING_SEMVER_READTHEDOCS_COMPATIBLE,
    DOWNLOADABLE_MEDIA_TYPES,
    MEDIA_TYPES,
    MULTIPLE_VERSIONS_WITH_TRANSLATIONS,
    MULTIPLE_VERSIONS_WITHOUT_TRANSLATIONS,
    PUBLIC,
)

log = structlog.get_logger(__name__)


def default_privacy_level():
    """Wrapper around the setting, so the level is dynamically included in the migration."""
    return settings.DEFAULT_PRIVACY_LEVEL


class ProjectRelationship(models.Model):

    """
    Project to project relationship.

    This is used for subprojects.

    Terminology: We should say main project and subproject.
    Saying "child" and "parent" only has internal, technical value.
    """

    parent = models.ForeignKey(
        "projects.Project",
        verbose_name=_("Main project"),
        related_name="subprojects",
        on_delete=models.CASCADE,
    )
    child = models.ForeignKey(
        "projects.Project",
        verbose_name=_("Subproject"),
        related_name="superprojects",
        on_delete=models.CASCADE,
    )
    alias = models.SlugField(
        _("Alias"),
        max_length=255,
        null=True,
        blank=True,
        db_index=False,
    )

    objects = ChildRelatedProjectQuerySet.as_manager()

    def save(self, *args, **kwargs):
        if not self.alias:
            self.alias = self.child.slug
        super().save(*args, **kwargs)

    # HACK
    def get_absolute_url(self):
        return Resolver().resolve_version(project=self.child)

    @cached_property
    def subproject_prefix(self):
        """
        Returns the path prefix of the subproject.

        This normally is ``/projects/<subproject-alias>/``,
        but if the project has a custom subproject prefix,
        that will be used.
        """
        prefix = self.parent.custom_subproject_prefix or "/projects/"
        return unsafe_join_url_path(prefix, self.alias, "/")


class AddonsConfig(TimeStampedModel):

    """
    Addons project configuration.

    Store all the configuration for each of the addons.
    Everything is enabled by default.
    """

    DOC_DIFF_DEFAULT_ROOT_SELECTOR = "[role=main]"
    LINKPREVIEWS_DEFAULT_ROOT_SELECTOR = "[role=main] a.internal"
    LINKPREVIEWS_DOCTOOL_NAME_CHOICES = (
        ("sphinx", "Sphinx"),
        ("other", "Other"),
    )

    # Model history
    history = ExtraHistoricalRecords()

    project = models.OneToOneField(
        "Project",
        related_name="addons",
        null=True,
        blank=True,
        on_delete=models.CASCADE,
    )

    enabled = models.BooleanField(
        default=True,
        help_text="Enable/Disable all the addons on this project",
    )

<<<<<<< HEAD
    # This is a user-defined file that will be injected at serve time by our
    # Cloudflare Worker if defined
    js_file = models.CharField(
        max_length=512,
        null=True,
        blank=True,
        help_text="URL to a JavaScript file to inject at serve time",
    )
=======
    # Whether or not load addons library when the requested page is embedded (e.g. inside an iframe)
    # https://github.com/readthedocs/addons/pull/415
    load_when_embedded = models.BooleanField(default=False)
>>>>>>> 7095954b

    # Analytics

    # NOTE: we keep analytics disabled by default to save resources.
    # Most projects won't be taking a look at these numbers.
    analytics_enabled = models.BooleanField(default=False)

    # Docdiff
    doc_diff_enabled = models.BooleanField(default=True)
    doc_diff_show_additions = models.BooleanField(default=True)
    doc_diff_show_deletions = models.BooleanField(default=True)
    doc_diff_root_selector = models.CharField(
        null=True,
        blank=True,
        max_length=128,
        help_text="CSS selector for the main content of the page",
    )

    # EthicalAds
    ethicalads_enabled = models.BooleanField(default=True)

    # Flyout
    flyout_enabled = models.BooleanField(default=True)
    flyout_sorting = models.CharField(
        verbose_name=_("Sorting of versions"),
        choices=ADDONS_FLYOUT_SORTING_CHOICES,
        default=ADDONS_FLYOUT_SORTING_SEMVER_READTHEDOCS_COMPATIBLE,
        max_length=64,
    )
    flyout_sorting_custom_pattern = models.CharField(
        max_length=32,
        default=None,
        null=True,
        blank=True,
        verbose_name=_("Custom version sorting pattern"),
        help_text="Sorting pattern supported by BumpVer "
        '(<a href="https://github.com/mbarkhau/bumpver#pattern-examples">See examples</a>)',
    )
    flyout_sorting_latest_stable_at_beginning = models.BooleanField(
        verbose_name=_(
            "Show <code>latest</code> and <code>stable</code> at the beginning"
        ),
        default=True,
    )

    # Hotkeys
    hotkeys_enabled = models.BooleanField(default=True)

    # Search
    search_enabled = models.BooleanField(default=True)
    search_default_filter = models.CharField(null=True, blank=True, max_length=128)

    # Notifications
    notifications_enabled = models.BooleanField(default=True)
    notifications_show_on_latest = models.BooleanField(default=True)
    notifications_show_on_non_stable = models.BooleanField(default=True)
    notifications_show_on_external = models.BooleanField(default=True)

    # Link Previews
    linkpreviews_enabled = models.BooleanField(default=False)
    linkpreviews_root_selector = models.CharField(null=True, blank=True, max_length=128)
    linkpreviews_doctool_name = models.CharField(
        choices=LINKPREVIEWS_DOCTOOL_NAME_CHOICES,
        null=True,
        blank=True,
        max_length=128,
    )
    linkpreviews_doctool_version = models.CharField(
        null=True,
        blank=True,
        max_length=128,
    )


class AddonSearchFilter(TimeStampedModel):

    """
    Addon search user defined filter.

    Specific filter defined by the user to show on the search modal.
    """

    addons = models.ForeignKey("AddonsConfig", on_delete=models.CASCADE)
    name = models.CharField(max_length=128)
    syntaxt = models.CharField(max_length=128)


class Project(models.Model):

    """Project model."""

    # Auto fields
    pub_date = models.DateTimeField(
        _("Publication date"), auto_now_add=True, db_index=True
    )
    modified_date = models.DateTimeField(
        _("Modified date"), auto_now=True, db_index=True
    )

    # Generally from conf.py
    users = models.ManyToManyField(
        User,
        verbose_name=_("User"),
        related_name="projects",
    )
    # A DNS label can contain up to 63 characters.
    name = models.CharField(_("Name"), max_length=63)
    slug = models.SlugField(_("Slug"), max_length=63, unique=True)
    description = models.TextField(
        _("Description"),
        blank=True,
        help_text=_("Short description of this project"),
    )
    repo = models.CharField(
        _("Repository URL"),
        max_length=255,
        validators=[validate_repository_url],
        help_text=_("Git repository URL"),
        db_index=True,
    )

    # NOTE: this field is going to be completely removed soon.
    # We only accept Git for new repositories
    repo_type = models.CharField(
        _("Repository type"),
        max_length=10,
        choices=constants.REPO_CHOICES,
        default="git",
    )
    project_url = models.URLField(
        _("Project homepage"),
        blank=True,
        help_text=_("The project's homepage"),
    )
    canonical_url = models.URLField(
        _("Canonical URL"),
        blank=True,
        help_text=_("URL that documentation is expected to serve from"),
    )
    versioning_scheme = models.CharField(
        _("URL versioning scheme"),
        max_length=120,
        default=constants.MULTIPLE_VERSIONS_WITH_TRANSLATIONS,
        choices=constants.VERSIONING_SCHEME_CHOICES,
        # TODO: remove after migration
        null=True,
        help_text=_(
            "This affects URL your documentation is served from, "
            "and if it supports translations or versions. "
            "Changing the versioning scheme will break your current URLs, "
            "so you might need to create a redirect."
        ),
    )
    # TODO: this field is deprecated, use `versioning_scheme` instead.
    single_version = models.BooleanField(
        _("Single version"),
        default=False,
        help_text=_(
            "A single version site has no translations and only your "
            '"latest" version, served at the root of the domain. Use '
            "this with caution, only turn it on if you will <b>never</b> "
            "have multiple versions of your docs.",
        ),
    )
    default_version = models.CharField(
        _("Default version"),
        max_length=255,
        default=LATEST,
        help_text=_("The version of your project that / redirects to"),
    )
    # In default_branch, ``None`` means the backend will use the default branch
    # cloned for each backend.
    default_branch = models.CharField(
        _("Default branch"),
        max_length=255,
        default=None,
        null=True,
        blank=True,
        help_text=_(
            'What branch "latest" points to. Leave empty '
            "to use the default value for your VCS.",
        ),
    )
    custom_prefix = models.CharField(
        _("Custom path prefix"),
        max_length=255,
        default=None,
        blank=True,
        null=True,
        help_text=_(
            "A custom path prefix used when serving documentation from this project. "
            "By default we serve documentation at the root (/) of a domain."
        ),
    )
    custom_subproject_prefix = models.CharField(
        _("Custom subproject path prefix"),
        max_length=255,
        default=None,
        blank=True,
        null=True,
        help_text=_(
            "A custom path prefix used when evaluating the root of a subproject. "
            "By default we serve documentation from subprojects under the `/projects/` prefix."
        ),
    )

    # External versions
    external_builds_enabled = models.BooleanField(
        _("Build pull requests for this project"),
        default=False,
        help_text=_(
            'More information in <a href="https://docs.readthedocs.io/page/guides/autobuild-docs-for-pull-requests.html">our docs</a>.'  # noqa
        ),
    )
    external_builds_privacy_level = models.CharField(
        _("Privacy level of Pull Requests"),
        max_length=20,
        # TODO: remove after migration
        null=True,
        choices=constants.PRIVACY_CHOICES,
        default=default_privacy_level,
        help_text=_(
            "Should builds from pull requests be public? <strong>If your repository is public, don't set this to private</strong>."
        ),
    )

    # Project features
    cdn_enabled = models.BooleanField(_("CDN Enabled"), default=False)
    analytics_code = models.CharField(
        _("Analytics code"),
        max_length=50,
        null=True,
        blank=True,
        help_text=_(
            "Google Analytics Tracking ID "
            "(ex. <code>UA-22345342-1</code>). "
            "This may slow down your page loads.",
        ),
    )
    analytics_disabled = models.BooleanField(
        _("Disable Analytics"),
        default=False,
        null=True,
        help_text=_(
            "Disable Google Analytics completely for this project "
            "(requires rebuilding documentation)",
        ),
    )
    container_image = models.CharField(
        _("Alternative container image"),
        max_length=64,
        null=True,
        blank=True,
    )
    container_mem_limit = models.CharField(
        _("Container memory limit"),
        max_length=10,
        null=True,
        blank=True,
        help_text=_(
            "Memory limit in Docker format "
            "-- example: <code>512m</code> or <code>1g</code>",
        ),
    )
    container_time_limit = models.IntegerField(
        _("Container time limit in seconds"),
        null=True,
        blank=True,
    )
    build_queue = models.CharField(
        _("Alternate build queue id"),
        max_length=32,
        null=True,
        blank=True,
    )
    max_concurrent_builds = models.IntegerField(
        _("Maximum concurrent builds allowed for this project"),
        null=True,
        blank=True,
    )
    allow_promos = models.BooleanField(
        _("Allow paid advertising"),
        default=True,
        help_text=_("If unchecked, users will still see community ads."),
    )
    ad_free = models.BooleanField(
        _("Ad-free"),
        default=False,
        help_text="If checked, do not show advertising for this project",
    )
    is_spam = models.BooleanField(
        _("Is spam?"),
        default=None,
        null=True,
        help_text=_("Manually marked as (not) spam"),
    )
    show_version_warning = models.BooleanField(
        _("Show version warning"),
        default=False,
        help_text=_("Show warning banner in non-stable nor latest versions."),
    )

    readthedocs_yaml_path = models.CharField(
        _("Path for .readthedocs.yaml"),
        max_length=1024,
        default=None,
        blank=True,
        null=True,
        help_text=_(
            "<strong>Warning: experimental feature</strong>. "
            "Custom path from repository top-level to your <code>.readthedocs.yaml</code>, "
            "ex. <code>subpath/docs/.readthedocs.yaml</code>. "
            "Leave blank for default value: <code>.readthedocs.yaml</code>.",
        ),
        validators=[validate_build_config_file],
    )

    featured = models.BooleanField(_("Featured"), default=False)

    skip = models.BooleanField(_("Skip (disable) building this project"), default=False)

    # null=True can be removed in a later migration
    # be careful if adding new queries on this, .filter(delisted=False) does not work
    # but .exclude(delisted=True) does!
    delisted = models.BooleanField(
        null=True,
        default=False,
        verbose_name=_("Delisted"),
        help_text=_(
            "Delisting a project removes it from Read the Docs search indexing and asks external "
            "search engines to remove it via robots.txt"
        ),
    )

    privacy_level = models.CharField(
        _("Privacy Level"),
        max_length=20,
        choices=constants.PRIVACY_CHOICES,
        default=settings.DEFAULT_PRIVACY_LEVEL,
        help_text=_(
            "Should the project dashboard be public?",
        ),
    )

    # Subprojects
    related_projects = models.ManyToManyField(
        "self",
        verbose_name=_("Related projects"),
        blank=True,
        symmetrical=False,
        through=ProjectRelationship,
    )

    # Language bits
    language = models.CharField(
        _("Language"),
        max_length=20,
        default="en",
        help_text=_(
            "The language the project "
            "documentation is rendered in. "
            "Note: this affects your project's URL.",
        ),
        choices=constants.LANGUAGES,
    )

    programming_language = models.CharField(
        _("Programming Language"),
        max_length=20,
        default="words",
        help_text=_(
            "The primary programming language the project is written in.",
        ),
        choices=constants.PROGRAMMING_LANGUAGES,
        blank=True,
    )
    # A subproject pointed at its main language, so it can be tracked
    main_language_project = models.ForeignKey(
        "self",
        related_name="translations",
        on_delete=models.SET_NULL,
        blank=True,
        null=True,
    )

    has_valid_webhook = models.BooleanField(
        default=False,
        help_text=_("This project has been built with a webhook"),
    )
    has_valid_clone = models.BooleanField(
        default=False,
        help_text=_("This project has been successfully cloned"),
    )

    tags = TaggableManager(blank=True, ordering=["name"])
    history = ExtraHistoricalRecords()
    objects = ProjectQuerySet.as_manager()

    remote_repository = models.ForeignKey(
        "oauth.RemoteRepository",
        verbose_name=_("Connected repository"),
        help_text=_("Repository connected to this project"),
        on_delete=models.SET_NULL,
        related_name="projects",
        null=True,
        blank=True,
    )

    notifications = GenericRelation(
        NewNotification,
        related_query_name="project",
        content_type_field="attached_to_content_type",
        object_id_field="attached_to_id",
    )

    # TODO: remove field ``documentation_type`` when possible.
    # This field is not used anymore in the application.
    # However, the APIv3 project details endpoint returns it,
    # and there are some tests and similars that depend on it still.
    documentation_type = models.CharField(
        _("Documentation type"),
        max_length=20,
        choices=constants.DOCUMENTATION_CHOICES,
        default=None,
        null=True,
        blank=True,
        help_text=_(
            'Type of documentation you are building. <a href="'
            "http://www.sphinx-doc.org/en/stable/builders.html#sphinx.builders.html."
            'DirectoryHTMLBuilder">More info on sphinx builders</a>.',
        ),
    )

    # Property used for storing the latest build for a project when prefetching
    LATEST_BUILD_CACHE = "_latest_build"

    class Meta:
        ordering = ("slug",)
        verbose_name = _("project")

    def __str__(self):
        return self.name

    def save(self, *args, **kwargs):
        if not self.slug:
            # Subdomains can't have underscores in them.
            self.slug = slugify(self.name)
            if not self.slug:
                raise Exception(  # pylint: disable=broad-exception-raised
                    _("Model must have slug")
                )

        # If the project is linked to a remote repository,
        # and the repository is public, we force the privacy level of
        # pull requests previews to be public, see GHSA-pw32-ffxw-68rh.
        if self.remote_repository and not self.remote_repository.private:
            self.external_builds_privacy_level = PUBLIC

        super().save(*args, **kwargs)

        try:
            if not self.versions.filter(slug=LATEST).exists():
                self.versions.create_latest()
        except Exception:
            log.exception("Error creating default branches")

        # Update `Version.identifier` for `latest` with the default branch the user has selected,
        # even if it's `None` (meaning to match the `default_branch` of the repository)
        # NOTE: this code is required to be *after* ``create_latest()``.
        # It has to be updated after creating LATEST originally.
        log.debug(
            "Updating default branch.", slug=LATEST, identifier=self.default_branch
        )
        self.versions.filter(slug=LATEST).update(identifier=self.default_branch)

    def delete(self, *args, **kwargs):
        from readthedocs.projects.tasks.utils import clean_project_resources

        # Remove extra resources
        clean_project_resources(self)

        super().delete(*args, **kwargs)

    def clean(self):
        if self.custom_prefix:
            self.custom_prefix = validate_custom_prefix(self, self.custom_prefix)

        if self.custom_subproject_prefix:
            self.custom_subproject_prefix = validate_custom_subproject_prefix(
                self, self.custom_subproject_prefix
            )

    def get_absolute_url(self):
        return reverse("projects_detail", args=[self.slug])

    def get_docs_url(
        self,
        version_slug=None,
        lang_slug=None,
        external=False,
        resolver=None,
    ):
        """
        Return a URL for the docs.

        ``external`` defaults False because we only link external versions in very specific places.
        ``resolver`` is used to "share a resolver" between the same request.
        """
        resolver = resolver or Resolver()
        return resolver.resolve(
            project=self,
            version_slug=version_slug,
            language=lang_slug,
            external=external,
        )

    def get_builds_url(self):
        return reverse(
            "builds_project_list",
            kwargs={
                "project_slug": self.slug,
            },
        )

    def get_storage_paths(self):
        """
        Get the paths of all artifacts used by the project.

        :return: the path to an item in storage
                 (can be used with ``storage.url`` to get the URL).
        """
        storage_paths = [f"{type_}/{self.slug}" for type_ in MEDIA_TYPES]
        return storage_paths

    def get_storage_path(
        self, type_, version_slug=LATEST, include_file=True, version_type=None
    ):
        """
        Get a path to a build artifact for use with Django's storage system.

        :param type_: Media content type, ie - 'pdf', 'htmlzip'
        :param version_slug: Project version slug for lookup
        :param include_file: Include file name in return
        :param version_type: Project version type
        :return: the path to an item in storage
            (can be used with ``storage.url`` to get the URL)
        """
        if type_ not in MEDIA_TYPES:
            raise ValueError("Invalid content type.")

        if include_file and type_ not in DOWNLOADABLE_MEDIA_TYPES:
            raise ValueError("Invalid content type for downloadable file.")

        type_dir = type_
        # Add `external/` prefix for external versions
        if version_type == EXTERNAL:
            type_dir = f"{EXTERNAL}/{type_}"

        # Version slug may come from an unstrusted input,
        # so we use join to avoid any path traversal.
        # All other values are already validated.
        folder_path = build_media_storage.join(f"{type_dir}/{self.slug}", version_slug)

        if include_file:
            extension = type_.replace("htmlzip", "zip")
            return "{}/{}.{}".format(
                folder_path,
                self.slug,
                extension,
            )
        return folder_path

    def get_production_media_url(self, type_, version_slug):
        """Get the URL for downloading a specific media file."""
        # Use project domain for full path --same domain as docs
        # (project-slug.{PUBLIC_DOMAIN} or docs.project.com)
        domain = self.subdomain()

        # NOTE: we can't use ``reverse('project_download_media')`` here
        # because this URL only exists in El Proxito and this method is
        # accessed from Web instance

        main_project = self.main_language_project or self
        if main_project.is_subproject:
            # docs.example.com/_/downloads/<alias>/<lang>/<ver>/pdf/
            path = f"//{domain}/{self.proxied_api_url}downloads/{main_project.alias}/{self.language}/{version_slug}/{type_}/"  # noqa
        else:
            # docs.example.com/_/downloads/<lang>/<ver>/pdf/
            path = f"//{domain}/{self.proxied_api_url}downloads/{self.language}/{version_slug}/{type_}/"  # noqa

        return path

    @property
    def proxied_api_host(self):
        """
        Used for the proxied_api_host in javascript.

        This needs to start with a slash at the root of the domain,
        and end without a slash
        """
        custom_prefix = self.proxied_api_prefix
        if custom_prefix:
            return unsafe_join_url_path(custom_prefix, "/_")
        return "/_"

    @property
    def proxied_api_url(self):
        """
        Like the api_host but for use as a URL prefix.

        It can't start with a /, but has to end with one.
        """
        return self.proxied_api_host.strip("/") + "/"

    @property
    def proxied_static_path(self):
        """Path for static files hosted on the user's doc domain."""
        return f"{self.proxied_api_host}/static/"

    @property
    def proxied_api_prefix(self):
        """
        Get the path prefix for proxied API paths (``/_/``).

        Returns `None` if the project doesn't have a custom prefix.
        """
        # When using a custom prefix, we can only handle serving
        # docs pages under the prefix, not special paths like `/_/`.
        # Projects using the old implementation, need to proxy `/_/`
        # paths as is, this is, without the prefix, while those projects
        # migrate to the new implementation, we will prefix special paths
        # when generating links, these paths will be manually un-prefixed in nginx.
        if self.custom_prefix and self.has_feature(
            Feature.USE_PROXIED_APIS_WITH_PREFIX
        ):
            return self.custom_prefix
        return None

    @cached_property
    def subproject_prefix(self):
        """
        Returns the path prefix of a subproject.

        This normally is ``/projects/<subproject-alias>/``,
        but if the project has a custom subproject prefix,
        that will be used.

        Returns `None` if the project isn't a subproject.
        """
        parent_relationship = self.parent_relationship
        if not parent_relationship:
            return None
        return parent_relationship.subproject_prefix

    @cached_property
    def is_subproject(self):
        """Return whether or not this project is a subproject."""
        return self.superprojects.exists()

    @cached_property
    def superproject(self):
        relationship = self.parent_relationship
        if relationship:
            return relationship.parent
        return None

    @property
    def alias(self):
        """Return the alias (as subproject) if it's a subproject."""  # noqa
        if self.is_subproject:
            return self.superprojects.first().alias

    @property
    def is_single_version(self):
        """
        Return whether or not this project is a single version without translations.

        Kept for backwards compatibility while we migrate the old field to the new one.
        """
        if self.single_version:
            return True
        return self.versioning_scheme == constants.SINGLE_VERSION_WITHOUT_TRANSLATIONS

    @property
    def supports_multiple_versions(self):
        """Return whether or not this project supports multiple versions."""
        return self.versioning_scheme in [
            MULTIPLE_VERSIONS_WITH_TRANSLATIONS,
            MULTIPLE_VERSIONS_WITHOUT_TRANSLATIONS,
        ]

    @property
    def supports_translations(self):
        """Return whether or not this project supports translations."""
        return self.versioning_scheme == MULTIPLE_VERSIONS_WITH_TRANSLATIONS

    def subdomain(self, use_canonical_domain=True):
        """Get project subdomain from resolver."""
        return Resolver().get_domain_without_protocol(
            self, use_canonical_domain=use_canonical_domain
        )

    def get_downloads(self):
        downloads = {}
        default_version = self.get_default_version()

        for type_ in ("htmlzip", "epub", "pdf"):
            downloads[type_] = self.get_production_media_url(
                type_,
                default_version,
            )

        return downloads

    @property
    def clean_repo(self):
        # NOTE: this method is used only when the project is going to be clonned.
        # It probably makes sense to do a data migrations and force "Import Project"
        # form to validate it's an HTTPS URL when importing new ones
        if self.repo.startswith("http://github.com"):
            return self.repo.replace("http://github.com", "https://github.com")
        return self.repo

    # Doc PATH:
    # MEDIA_ROOT/slug/checkouts/version/<repo>

    @property
    def doc_path(self):
        return os.path.join(settings.DOCROOT, self.slug.replace("_", "-"))

    def checkout_path(self, version=LATEST):
        return os.path.join(self.doc_path, "checkouts", version)

    def full_doc_path(self, version=LATEST):
        """The path to the documentation root in the project."""
        doc_base = self.checkout_path(version)
        for possible_path in ["docs", "doc", "Doc"]:
            if os.path.exists(os.path.join(doc_base, "%s" % possible_path)):
                return os.path.join(doc_base, "%s" % possible_path)
        # No docs directory, docs are at top-level.
        return doc_base

    def artifact_path(self, type_, version=LATEST):
        """
        The path to the build docs output for the project.

        :param type_: one of `html`, `json`, `htmlzip`, `pdf`, `epub`.
        :param version: slug of the version.
        """
        return os.path.join(self.checkout_path(version=version), "_readthedocs", type_)

    def conf_file(self, version=LATEST):
        """Find a Sphinx ``conf.py`` file in the project checkout."""
        files = self.find("conf.py", version)
        if not files:
            files = self.full_find("conf.py", version)
        if len(files) == 1:
            return files[0]
        for filename in files:
            # When multiples conf.py files, we look up the first one that
            # contains the `doc` word in its path and return this one
            if filename.find("doc", 70) != -1:
                return filename

        # If the project has more than one conf.py file but none of them have
        # the `doc` word in the path, we raise an error informing this to the user
        if len(files) > 1:
            raise ProjectConfigurationError(
                ProjectConfigurationError.MULTIPLE_CONF_FILES,
            )

        raise ProjectConfigurationError(ProjectConfigurationError.NOT_FOUND)

    def conf_dir(self, version=LATEST):
        conf_file = self.conf_file(version)
        if conf_file:
            return os.path.dirname(conf_file)

    @property
    def has_good_build(self):
        # Check if there is `_good_build` annotation in the Queryset.
        # Used for Database optimization.
        if hasattr(self, "_good_build"):
            return self._good_build
        return self.builds(manager=INTERNAL).filter(success=True).exists()

    def vcs_repo(
        self,
        environment,
        version=LATEST,
        verbose_name=None,
        version_type=None,
        version_identifier=None,
        version_machine=None,
    ):
        """
        Return a Backend object for this project able to handle VCS commands.

        :param environment: environment to run the commands
        :type environment: doc_builder.environments.BuildEnvironment
        :param version: version slug for the backend (``LATEST`` by default)
        :type version: str
        """
        # TODO: this seems to be the only method that receives a
        # ``version.slug`` instead of a ``Version`` instance (I prefer an
        # instance here)

        backend = self.vcs_class()
        if not backend:
            repo = None
        else:
            repo = backend(
                self,
                version,
                environment=environment,
                verbose_name=verbose_name,
                version_type=version_type,
                version_identifier=version_identifier,
                version_machine=version_machine,
            )
        return repo

    def vcs_class(self):
        """
        Get the class used for VCS operations.

        This is useful when doing operations that don't need to have the repository on disk.
        """
        return backend_cls.get(self.repo_type)

    def git_service_class(self):
        """Get the service class for project. e.g: GitHubService, GitLabService."""
        from readthedocs.oauth.services import registry

        for service_cls in registry:
            if service_cls.is_project_service(self):
                service = service_cls
                break
        else:
            log.warning("There are no registered services in the application.")
            service = None

        return service

    @property
    def git_provider_name(self):
        """Get the provider name for project. e.g: GitHub, GitLab, Bitbucket."""
        service = self.git_service_class()
        if service:
            provider_class = allauth_registry.get_class(service.adapter.provider_id)
            return provider_class.name
        return None

    def find(self, filename, version):
        """
        Find files inside the project's ``doc`` path.

        :param filename: Filename to search for in project checkout
        :param version: Version instance to set version checkout path
        """
        matches = []
        for root, __, filenames in os.walk(self.full_doc_path(version)):
            for match in fnmatch.filter(filenames, filename):
                matches.append(os.path.join(root, match))
        return matches

    def full_find(self, filename, version):
        """
        Find files inside a project's checkout path.

        :param filename: Filename to search for in project checkout
        :param version: Version instance to set version checkout path
        """
        matches = []
        for root, __, filenames in os.walk(self.checkout_path(version)):
            for match in fnmatch.filter(filenames, filename):
                matches.append(os.path.join(root, match))
        return matches

    def get_latest_build(self, finished=True):
        """
        Get latest build for project.

        :param finished: Return only builds that are in a finished state
        """
        # Check if there is `_latest_build` attribute in the Queryset.
        # Used for Database optimization.
        if hasattr(self, self.LATEST_BUILD_CACHE):
            if self._latest_build:
                return self._latest_build[0]
            return None

        kwargs = {"type": "html"}
        if finished:
            kwargs["state"] = "finished"
        return self.builds(manager=INTERNAL).filter(**kwargs).first()

    def active_versions(self):
        from readthedocs.builds.models import Version

        versions = Version.internal.public(project=self, only_active=True)
        return versions.filter(built=True, active=True) | versions.filter(
            active=True, uploaded=True
        )

    def ordered_active_versions(self, **kwargs):
        """
        Get all active versions, sorted.

        :param kwargs: All kwargs are passed down to the
                       `Version.internal.public` queryset.
        """
        from readthedocs.builds.models import Version

        kwargs.update(
            {
                "project": self,
                "only_active": True,
                "only_built": True,
            },
        )
        versions = (
            Version.internal.public(**kwargs)
            .select_related(
                "project",
                "project__main_language_project",
            )
            .prefetch_related(
                Prefetch(
                    "project__superprojects",
                    ProjectRelationship.objects.all().select_related("parent"),
                    to_attr="_superprojects",
                ),
                Prefetch(
                    "project__domains",
                    Domain.objects.filter(canonical=True),
                    to_attr="_canonical_domains",
                ),
            )
        )
        return sort_version_aware(versions)

    def all_active_versions(self):
        """
        Get queryset with all active versions.

        .. note::
            This is a temporary workaround for activate_versions filtering out
            things that were active, but failed to build

        :returns: :py:class:`Version` queryset
        """
        return self.versions(manager=INTERNAL).filter(active=True)

    def get_stable_version(self):
        return self.versions.filter(slug=STABLE).first()

    def get_original_stable_version(self):
        """
        Get the original version that stable points to.

        When stable is machine created, it's basically an alias
        for the latest stable version (like 2.2),
        that version is the "original" one.

        Returns None if the current stable doesn't point to a valid version
        or if isn't machine created.
        """
        current_stable = self.get_stable_version()
        if not current_stable or not current_stable.machine:
            return None
        # Several tags can point to the same identifier.
        # Return the stable one.
        original_stable = determine_stable_version(
            self.versions(manager=INTERNAL).filter(identifier=current_stable.identifier)
        )
        return original_stable

    def get_latest_version(self):
        return self.versions.filter(slug=LATEST).first()

    def get_original_latest_version(self):
        """
        Get the original version that latest points to.

        When latest is machine created, it's basically an alias
        for the default branch/tag (like main/master),

        Returns None if the current default version doesn't point to a valid version.
        """
        default_version_name = self.get_default_branch()
        return (
            self.versions(manager=INTERNAL)
            .exclude(slug=LATEST)
            .filter(
                verbose_name=default_version_name,
            )
            .first()
        )

    def update_latest_version(self):
        """
        If the current latest version is machine created, update it.

        A machine created LATEST version is an alias for the default branch/tag,
        so we need to update it to match the type and identifier of the default branch/tag.
        """
        latest = self.get_latest_version()
        if not latest:
            latest = self.versions.create_latest()
        if not latest.machine:
            return

        # default_branch can be a tag or a branch name!
        default_version_name = self.get_default_branch()
        original_latest = self.get_original_latest_version()
        latest.verbose_name = LATEST_VERBOSE_NAME
        latest.type = original_latest.type if original_latest else BRANCH
        # For latest, the identifier is the name of the branch/tag.
        latest.identifier = default_version_name
        latest.save()
        return latest

    def update_stable_version(self):
        """
        Returns the version that was promoted to be the new stable version.

        Return ``None`` if no update was made or if there is no version on the
        project that can be considered stable.
        """

        # return immediately if the current stable is managed by the user and
        # not automatically by Read the Docs (``machine=False``)
        current_stable = self.get_stable_version()
        if current_stable and not current_stable.machine:
            return None

        versions = self.versions(manager=INTERNAL).all()
        new_stable = determine_stable_version(versions)
        if new_stable:
            if current_stable:
                version_updated = (
                    new_stable.identifier != current_stable.identifier
                    or new_stable.type != current_stable.type
                )
                if version_updated:
                    log.info(
                        "Stable version updated.",
                        project_slug=self.slug,
                        version_identifier=new_stable.identifier,
                        version_type=new_stable.type,
                    )
                    current_stable.identifier = new_stable.identifier
                    current_stable.type = new_stable.type
                    current_stable.save()
                    return new_stable
            else:
                log.info(
                    "Creating new stable version: %(project)s:%(version)s",
                    {
                        "project": self.slug,
                        "version": new_stable.identifier,
                    },
                )
                current_stable = self.versions.create_stable(
                    type=new_stable.type,
                    identifier=new_stable.identifier,
                )
                return new_stable

    def versions_from_branch_name(self, branch):
        return (
            self.versions.filter(identifier=branch)
            | self.versions.filter(identifier="remotes/origin/%s" % branch)
            | self.versions.filter(identifier="origin/%s" % branch)
            | self.versions.filter(verbose_name=branch)
        )

    def get_default_version(self):
        """
        Get the default version (slug).

        Returns self.default_version if the version with that slug actually
        exists (is built and published). Otherwise returns 'latest'.
        """
        # latest is a special case where we don't have to check if it exists
        if self.default_version == LATEST:
            return self.default_version
        # check if the default_version exists
        version_qs = self.versions.filter(
            slug=self.default_version,
            active=True,
        )
        if version_qs.exists():
            return self.default_version
        return LATEST

    def get_default_branch(self):
        """Get the version representing 'latest'."""
        if self.default_branch:
            return self.default_branch

        if self.remote_repository and self.remote_repository.default_branch:
            return self.remote_repository.default_branch

        vcs_class = self.vcs_class()
        if vcs_class:
            return vcs_class.fallback_branch
        return "Unknown"

    def add_subproject(self, child, alias=None):
        subproject, _ = ProjectRelationship.objects.get_or_create(
            parent=self,
            child=child,
            alias=alias,
        )
        return subproject

    def remove_subproject(self, child):
        ProjectRelationship.objects.filter(parent=self, child=child).delete()

    @cached_property
    def parent_relationship(self):
        """
        Get parent project relationship.

        It returns ``None`` if this is a top level project.
        """
        if hasattr(self, "_superprojects"):
            # Cached parent project relationship
            if self._superprojects:
                return self._superprojects[0]
            return None

        return self.superprojects.select_related("parent").first()

    def get_canonical_custom_domain(self):
        """Get the canonical custom domain or None."""
        if hasattr(self, "_canonical_domains"):
            # Cached custom domains
            if self._canonical_domains:
                return self._canonical_domains[0]
            return None

        return self.domains.filter(canonical=True).first()

    @property
    def features(self):
        return Feature.objects.for_project(self)

    def has_feature(self, feature_id):
        """
        Does project have existing feature flag.

        If the feature has a historical True value before the feature was added,
        we consider the project to have the flag. This is used for deprecating a
        feature or changing behavior for new projects
        """
        return self.features.filter(feature_id=feature_id).exists()

    def get_feature_value(self, feature, positive, negative):
        """
        Look up project feature, return corresponding value.

        If a project has a feature, return ``positive``, otherwise return
        ``negative``
        """
        return positive if self.has_feature(feature) else negative

    @property
    def show_advertising(self):
        """
        Whether this project is ad-free.

        :returns: ``True`` if advertising should be shown and ``False`` otherwise
        :rtype: bool
        """
        if self.ad_free or self.gold_owners.exists():
            return False

        if "readthedocsext.spamfighting" in settings.INSTALLED_APPS:
            from readthedocsext.spamfighting.utils import is_show_ads_denied  # noqa

            return not is_show_ads_denied(self)

        return True

    def environment_variables(self, *, public_only=True):
        """
        Environment variables to build this particular project.

        :param public_only: Only return publicly visible variables?
        :returns: dictionary with all visible variables {name: value}
        :rtype: dict
        """
        return {
            variable.name: variable.value
            for variable in self.environmentvariable_set.all()
            if variable.public or not public_only
        }

    def is_valid_as_superproject(self, error_class):
        """
        Checks if the project can be a superproject.

        This is used to handle form and serializer validations
        if check fails returns ValidationError using to the error_class passed
        """
        # Check the parent project is not a subproject already
        if self.superprojects.exists():
            raise error_class(
                _("Subproject nesting is not supported"),
            )

    def get_subproject_candidates(self, user):
        """
        Get a queryset of projects that would be valid as a subproject for this project.

        This excludes:

        - The project itself
        - Projects that are already a subproject of another project
        - Projects that are a superproject.

        If the project belongs to an organization,
        we only allow projects under the same organization as subprojects,
        otherwise only projects that don't belong to an organization.

        Both projects need to share the same owner/admin.
        """
        organization = self.organizations.first()
        queryset = (
            Project.objects.for_admin_user(user)
            .filter(organizations=organization)
            .exclude(subprojects__isnull=False)
            .exclude(superprojects__isnull=False)
            .exclude(pk=self.pk)
        )
        return queryset

    @property
    def organization(self):
        return self.organizations.first()


class APIProject(Project):

    """
    Project proxy model for API data deserialization.

    This replaces the pattern where API data was deserialized into a mocked
    :py:class:`Project` object. This pattern was confusing, as it was not explicit
    as to what form of object you were working with -- API backed or database
    backed.

    This model preserves the Project model methods, allowing for overrides on
    model field differences. This model pattern will generally only be used on
    builder instances, where we are interacting solely with API data.
    """

    features = []

    class Meta:
        proxy = True

    def __init__(self, *args, **kwargs):
        self.features = kwargs.pop("features", [])
        environment_variables = kwargs.pop("environment_variables", {})
        ad_free = not kwargs.pop("show_advertising", True)
        # These fields only exist on the API return, not on the model, so we'll
        # remove them to avoid throwing exceptions due to unexpected fields
        for key in [
            "users",
            "resource_uri",
            "absolute_url",
            "downloads",
            "main_language_project",
            "related_projects",
        ]:
            try:
                del kwargs[key]
            except KeyError:
                pass

        valid_attributes, invalid_attributes = extract_valid_attributes_for_model(
            model=Project,
            attributes=kwargs,
        )
        if invalid_attributes:
            log.warning(
                "APIProject got unexpected attributes.",
                invalid_attributes=invalid_attributes,
            )

        super().__init__(*args, **valid_attributes)

        # Overwrite the database property with the value from the API
        self.ad_free = ad_free
        self._environment_variables = environment_variables

    def save(self, *args, **kwargs):
        return 0

    def has_feature(self, feature_id):
        return feature_id in self.features

    @property
    def show_advertising(self):
        """Whether this project is ad-free (don't access the database)."""
        return not self.ad_free

    def environment_variables(self, *, public_only=True):
        return {
            name: spec["value"]
            for name, spec in self._environment_variables.items()
            if spec["public"] or not public_only
        }


class ImportedFile(models.Model):

    """
    Imported files model.

    This tracks files that are output from documentation builds, useful for
    things like CDN invalidation.
    """

    project = models.ForeignKey(
        Project,
        verbose_name=_("Project"),
        related_name="imported_files",
        on_delete=models.CASCADE,
    )
    version = models.ForeignKey(
        "builds.Version",
        verbose_name=_("Version"),
        related_name="imported_files",
        null=True,
        on_delete=models.CASCADE,
    )
    name = models.CharField(_("Name"), max_length=255)

    # max_length is set to 4096 because linux has a maximum path length
    # of 4096 characters for most filesystems (including EXT4).
    # https://github.com/rtfd/readthedocs.org/issues/5061
    path = models.CharField(_("Path"), max_length=4096)
    commit = models.CharField(_("Commit"), max_length=255)
    build = models.IntegerField(_("Build id"), null=True)
    modified_date = models.DateTimeField(_("Modified date"), auto_now=True)
    rank = models.IntegerField(
        _("Page search rank"),
        default=0,
        validators=[MinValueValidator(-10), MaxValueValidator(10)],
    )
    ignore = models.BooleanField(
        _("Ignore this file from operations like indexing"),
        # default=False,
        # TODO: remove after migration
        null=True,
    )

    def get_absolute_url(self):
        return Resolver().resolve_version(
            project=self.project,
            version=self.version.slug,
            filename=self.path,
        )


class HTMLFile(ImportedFile):

    """
    Imported HTML file Proxy model.

    This tracks only the HTML files for indexing to search.
    """

    class Meta:
        proxy = True

    objects = HTMLFileManager()

    def get_processed_json(self):
        parser = GenericParser(self.version)
        return parser.parse(self.path)

    @cached_property
    def processed_json(self):
        return self.get_processed_json()


class Notification(TimeStampedModel):

    """WebHook / Email notification attached to a Project."""

    # TODO: Overridden from TimeStampedModel just to allow null values,
    # remove after deploy.
    created = CreationDateTimeField(
        _("created"),
        null=True,
        blank=True,
    )
    modified = ModificationDateTimeField(
        _("modified"),
        null=True,
        blank=True,
    )

    project = models.ForeignKey(
        Project,
        related_name="%(class)s_notifications",
        on_delete=models.CASCADE,
    )
    objects = RelatedProjectQuerySet.as_manager()

    class Meta:
        abstract = True


class EmailHook(Notification):
    email = models.EmailField()

    def __str__(self):
        return self.email


class WebHookEvent(models.Model):
    BUILD_TRIGGERED = "build:triggered"
    BUILD_PASSED = "build:passed"
    BUILD_FAILED = "build:failed"

    EVENTS = (
        (BUILD_TRIGGERED, _("Build triggered")),
        (BUILD_PASSED, _("Build passed")),
        (BUILD_FAILED, _("Build failed")),
    )

    name = models.CharField(
        max_length=256,
        unique=True,
        choices=EVENTS,
    )

    def __str__(self):
        return self.name


class WebHook(Notification):
    url = models.URLField(
        _("URL"),
        max_length=600,
        help_text=_("URL to send the webhook to"),
    )
    secret = models.CharField(
        help_text=_("Secret used to sign the payload of the webhook"),
        max_length=255,
        blank=True,
        null=True,
    )
    events = models.ManyToManyField(
        WebHookEvent,
        related_name="webhooks",
        help_text=_("Events to subscribe"),
    )
    payload = models.TextField(
        _("JSON payload"),
        help_text=_(
            "JSON payload to send to the webhook. "
            'Check <a href="https://docs.readthedocs.io/page/build-notifications.html#variable-substitutions-reference">the docs</a> for available substitutions.',  # noqa
        ),
        blank=True,
        null=True,
        max_length=25000,
    )
    exchanges = GenericRelation(
        "integrations.HttpExchange",
        related_query_name="webhook",
    )

    def save(self, *args, **kwargs):
        if not self.secret:
            self.secret = get_random_string(length=32)
        super().save(*args, **kwargs)

    def get_payload(self, version, build, event):
        """
        Get the final payload replacing all placeholders.

        Placeholders are in the ``{{ foo }}`` or ``{{foo}}`` format.
        """
        if not self.payload:
            return None

        project = version.project
        organization = project.organizations.first()

        organization_name = ""
        organization_slug = ""
        if organization:
            organization_slug = organization.slug
            organization_name = organization.name

        # Commit can be None, display an empty string instead.
        commit = build.commit or ""
        protocol = "http" if settings.DEBUG else "https"
        project_url = (
            f"{protocol}://{settings.PRODUCTION_DOMAIN}{project.get_absolute_url()}"
        )
        build_url = (
            f"{protocol}://{settings.PRODUCTION_DOMAIN}{build.get_absolute_url()}"
        )
        build_docsurl = Resolver().resolve_version(project, version=version)

        # Remove timezone and microseconds from the date,
        # so it's more readable.
        start_date = build.date.replace(tzinfo=None, microsecond=0).isoformat()

        substitutions = {
            "event": event,
            "build.id": build.id,
            "build.commit": commit,
            "build.url": build_url,
            "build.docs_url": build_docsurl,
            "build.start_date": start_date,
            "organization.name": organization_name,
            "organization.slug": organization_slug,
            "project.slug": project.slug,
            "project.name": project.name,
            "project.url": project_url,
            "version.slug": version.slug,
            "version.name": version.verbose_name,
        }
        payload = self.payload
        # Small protection for DDoS.
        max_substitutions = 99
        for substitution, value in substitutions.items():
            # Replace {{ foo }}.
            payload = payload.replace(
                f"{{{{ {substitution} }}}}", str(value), max_substitutions
            )
            # Replace {{foo}}.
            payload = payload.replace(
                f"{{{{{substitution}}}}}", str(value), max_substitutions
            )
        return payload

    def sign_payload(self, payload):
        """Get the signature of `payload` using HMAC-SHA1 with the webhook secret."""
        digest = hmac.new(
            key=self.secret.encode(),
            msg=payload.encode(),
            digestmod=hashlib.sha256,
        )
        return digest.hexdigest()


class Domain(TimeStampedModel):

    """A custom domain name for a project."""

    # TODO: Overridden from TimeStampedModel just to allow null values,
    # remove after deploy.
    created = CreationDateTimeField(
        _("created"),
        null=True,
        blank=True,
    )

    project = models.ForeignKey(
        Project,
        related_name="domains",
        on_delete=models.CASCADE,
    )
    domain = models.CharField(
        _("Domain"),
        unique=True,
        max_length=255,
        validators=[validate_domain_name, validate_no_ip],
    )
    machine = models.BooleanField(
        default=False,
        help_text=_("This domain was auto-created"),
    )
    cname = models.BooleanField(
        default=False,
        help_text=_("This domain is a CNAME for the project"),
    )
    canonical = models.BooleanField(
        default=False,
        help_text=_(
            "This domain is the primary one where the documentation is served from",
        ),
    )
    https = models.BooleanField(
        _("Use HTTPS"),
        default=True,
        help_text=_("Always use HTTPS for this domain"),
    )
    count = models.IntegerField(
        default=0,
        help_text=_("Number of times this domain has been hit"),
    )

    # This is used in readthedocsext.
    ssl_status = models.CharField(
        _("SSL certificate status"),
        max_length=30,
        choices=constants.SSL_STATUS_CHOICES,
        default=constants.SSL_STATUS_UNKNOWN,
        # Remove after deploy
        null=True,
        blank=True,
    )
    skip_validation = models.BooleanField(
        _("Skip validation process."),
        default=False,
    )
    validation_process_start = models.DateTimeField(
        _("Start date of the validation process."),
        auto_now_add=True,
    )

    # Strict-Transport-Security header options
    # These are not exposed to users because it's easy to misconfigure things
    # and hard to back out changes cleanly
    hsts_max_age = models.PositiveIntegerField(
        default=0,
        help_text=_("Set a custom max-age (eg. 31536000) for the HSTS header"),
    )
    hsts_include_subdomains = models.BooleanField(
        default=False,
        help_text=_(
            "If hsts_max_age > 0, set the includeSubDomains flag with the HSTS header"
        ),
    )
    hsts_preload = models.BooleanField(
        default=False,
        help_text=_("If hsts_max_age > 0, set the preload flag with the HSTS header"),
    )

    objects = DomainQueryset.as_manager()

    class Meta:
        ordering = ("-canonical", "-machine", "domain")

    def __str__(self):
        return self.domain

    @property
    def is_valid(self):
        return self.ssl_status == constants.SSL_STATUS_VALID

    @property
    def validation_process_expiration_date(self):
        return self.validation_process_start.date() + timezone.timedelta(
            days=settings.RTD_CUSTOM_DOMAINS_VALIDATION_PERIOD
        )

    @property
    def validation_process_expired(self):
        return timezone.now().date() >= self.validation_process_expiration_date

    def restart_validation_process(self):
        """Restart the validation process if it has expired."""
        if not self.is_valid and self.validation_process_expired:
            self.validation_process_start = timezone.now()
            self.save()

    def clean(self):
        check_domains_limit(self.project)

    def save(self, *args, **kwargs):
        parsed = urlparse(self.domain)
        if parsed.scheme or parsed.netloc:
            self.domain = parsed.netloc
        else:
            self.domain = parsed.path
        super().save(*args, **kwargs)


class HTTPHeader(TimeStampedModel, models.Model):

    """
    Define a HTTP header for a user Domain.

    All the HTTPHeader(s) associated with the domain are added in the response
    from El Proxito.

    NOTE: the available headers are hardcoded in the NGINX configuration for
    now (see ``dockerfile/nginx/proxito.conf``) until we figure it out a way to
    expose them all without hardcoding them.
    """

    HEADERS_CHOICES = (
        ("access_control_allow_origin", "Access-Control-Allow-Origin"),
        ("access_control_allow_headers", "Access-Control-Allow-Headers"),
        ("access_control_expose_headers", "Access-Control-Expose-Headers"),
        ("content_security_policy", "Content-Security-Policy"),
        ("feature_policy", "Feature-Policy"),
        ("permissions_policy", "Permissions-Policy"),
        ("referrer_policy", "Referrer-Policy"),
        ("x_frame_options", "X-Frame-Options"),
        ("x_content_type_options", "X-Content-Type-Options"),
    )

    domain = models.ForeignKey(
        Domain,
        related_name="http_headers",
        on_delete=models.CASCADE,
    )
    name = models.CharField(
        max_length=128,
        choices=HEADERS_CHOICES,
    )
    value = models.CharField(max_length=4096)
    only_if_secure_request = models.BooleanField(
        help_text="Only set this header if the request is secure (HTTPS)",
    )

    def __str__(self):
        return self.name


class Feature(models.Model):

    """
    Project feature flags.

    Features should generally be added here as choices, however features may
    also be added dynamically from a signal in other packages. Features can be
    added by external packages with the use of signals::

        @receiver(pre_init, sender=Feature)
        def add_features(sender, **kwargs):
            sender.FEATURES += (('blah', 'BLAH'),)

    The FeatureForm will grab the updated list on instantiation.
    """

    # Feature constants - this is not a exhaustive list of features, features
    # may be added by other packages
    API_LARGE_DATA = "api_large_data"
    CONDA_APPEND_CORE_REQUIREMENTS = "conda_append_core_requirements"
    ALL_VERSIONS_IN_HTML_CONTEXT = "all_versions_in_html_context"
    RECORD_404_PAGE_VIEWS = "record_404_page_views"
    DISABLE_PAGEVIEWS = "disable_pageviews"
    RESOLVE_PROJECT_FROM_HEADER = "resolve_project_from_header"
    USE_PROXIED_APIS_WITH_PREFIX = "use_proxied_apis_with_prefix"
    ALLOW_VERSION_WARNING_BANNER = "allow_version_warning_banner"
    GENERATE_MANIFEST_FOR_FILE_TREE_DIFF = "generate_manifest_for_file_tree_diff"

    # Versions sync related features
    SKIP_SYNC_TAGS = "skip_sync_tags"
    SKIP_SYNC_BRANCHES = "skip_sync_branches"
    SKIP_SYNC_VERSIONS = "skip_sync_versions"

    # Dependencies related features
    PIP_ALWAYS_UPGRADE = "pip_always_upgrade"
    USE_NEW_PIP_RESOLVER = "use_new_pip_resolver"
    DONT_INSTALL_LATEST_PIP = "dont_install_latest_pip"
    USE_SPHINX_RTD_EXT_LATEST = "rtd_sphinx_ext_latest"
    INSTALL_LATEST_CORE_REQUIREMENTS = "install_latest_core_requirements"
    DISABLE_SPHINX_MANIPULATION = "disable_sphinx_manipulation"

    # Search related features
    DISABLE_SERVER_SIDE_SEARCH = "disable_server_side_search"
    ENABLE_MKDOCS_SERVER_SIDE_SEARCH = "enable_mkdocs_server_side_search"
    DEFAULT_TO_FUZZY_SEARCH = "default_to_fuzzy_search"

    # Build related features
    SCALE_IN_PROTECTION = "scale_in_prtection"

    FEATURES = (
        (
            API_LARGE_DATA,
            _("Build: Try alternative method of posting large data"),
        ),
        (
            CONDA_APPEND_CORE_REQUIREMENTS,
            _("Conda: Append Read the Docs core requirements to environment.yml file"),
        ),
        (
            ALL_VERSIONS_IN_HTML_CONTEXT,
            _(
                "Sphinx: Pass all versions (including private) into the html context "
                "when building with Sphinx"
            ),
        ),
        (
            RECORD_404_PAGE_VIEWS,
            _("Proxito: Record 404s page views."),
        ),
        (
            DISABLE_PAGEVIEWS,
            _("Proxito: Disable all page views"),
        ),
        (
            RESOLVE_PROJECT_FROM_HEADER,
            _("Proxito: Allow usage of the X-RTD-Slug header"),
        ),
        (
            USE_PROXIED_APIS_WITH_PREFIX,
            _(
                "Proxito: Use proxied APIs (/_/*) with the custom prefix if the project has one (Project.custom_prefix)."
            ),
        ),
        (
            ALLOW_VERSION_WARNING_BANNER,
            _("Dashboard: Allow project to use the version warning banner."),
        ),
        (
            GENERATE_MANIFEST_FOR_FILE_TREE_DIFF,
            _("Build: Generate a file manifest for file tree diff."),
        ),
        # Versions sync related features
        (
            SKIP_SYNC_BRANCHES,
            _("Webhook: Skip syncing branches"),
        ),
        (
            SKIP_SYNC_TAGS,
            _("Webhook: Skip syncing tags"),
        ),
        (
            SKIP_SYNC_VERSIONS,
            _("Webhook: Skip sync versions task"),
        ),
        # Dependencies related features
        (PIP_ALWAYS_UPGRADE, _("Build: Always run pip install --upgrade")),
        (USE_NEW_PIP_RESOLVER, _("Build: Use new pip resolver")),
        (
            DONT_INSTALL_LATEST_PIP,
            _("Build: Don't install the latest version of pip"),
        ),
        (
            USE_SPHINX_RTD_EXT_LATEST,
            _("Sphinx: Use latest version of the Read the Docs Sphinx extension"),
        ),
        (
            INSTALL_LATEST_CORE_REQUIREMENTS,
            _(
                "Build: Install all the latest versions of Read the Docs core requirements"
            ),
        ),
        (
            DISABLE_SPHINX_MANIPULATION,
            _(
                "Sphinx: Don't append `conf.py` and don't install ``readthedocs-sphinx-ext``"
            ),
        ),
        # Search related features.
        (
            DISABLE_SERVER_SIDE_SEARCH,
            _("Search: Disable server side search"),
        ),
        (
            ENABLE_MKDOCS_SERVER_SIDE_SEARCH,
            _("Search: Enable server side search for MkDocs projects"),
        ),
        (
            DEFAULT_TO_FUZZY_SEARCH,
            _("Search: Default to fuzzy search for simple search queries"),
        ),
        # Build related features.
        (
            SCALE_IN_PROTECTION,
            _("Build: Set scale-in protection before/after building."),
        ),
    )

    FEATURES = sorted(FEATURES, key=lambda l: l[1])

    projects = models.ManyToManyField(
        Project,
        blank=True,
    )
    # Feature is not implemented as a ChoiceField, as we don't want validation
    # at the database level on this field. Arbitrary values are allowed here.
    feature_id = models.CharField(
        _("Feature identifier"),
        max_length=255,
        unique=True,
    )
    add_date = models.DateTimeField(
        _("Date feature was added"),
        auto_now_add=True,
    )
    # TODO: rename this field to `past_default_true` and follow this steps when deploying
    # https://github.com/readthedocs/readthedocs.org/pull/7524#issuecomment-703663724
    default_true = models.BooleanField(
        _("Default all past projects to True"),
        default=False,
    )
    future_default_true = models.BooleanField(
        _("Default all future projects to True"),
        default=False,
    )

    objects = FeatureQuerySet.as_manager()

    def __str__(self):
        return self.get_feature_display()

    def get_feature_display(self):
        """
        Implement display name field for fake ChoiceField.

        Because the field is not a ChoiceField here, we need to manually
        implement this behavior.
        """
        return str(dict(self.FEATURES).get(self.feature_id, self.feature_id))


class EnvironmentVariable(TimeStampedModel, models.Model):
    name = models.CharField(
        max_length=128,
        help_text=_("Name of the environment variable"),
    )
    value = models.CharField(
        max_length=48000,
        help_text=_("Value of the environment variable"),
    )
    project = models.ForeignKey(
        Project,
        on_delete=models.CASCADE,
        help_text=_("Project where this variable will be used"),
    )
    public = models.BooleanField(
        _("Public"),
        default=False,
        null=True,
        help_text=_("Expose this environment variable in PR builds?"),
    )

    objects = RelatedProjectQuerySet.as_manager()

    def __str__(self):
        return self.name

    def save(self, *args, **kwargs):
        self.value = quote(self.value)
        return super().save(*args, **kwargs)

    def clean(self):
        validate_environment_variable_size(
            project=self.project, new_env_value=self.value
        )
        return super().clean()<|MERGE_RESOLUTION|>--- conflicted
+++ resolved
@@ -167,7 +167,6 @@
         help_text="Enable/Disable all the addons on this project",
     )
 
-<<<<<<< HEAD
     # This is a user-defined file that will be injected at serve time by our
     # Cloudflare Worker if defined
     js_file = models.CharField(
@@ -176,11 +175,10 @@
         blank=True,
         help_text="URL to a JavaScript file to inject at serve time",
     )
-=======
+
     # Whether or not load addons library when the requested page is embedded (e.g. inside an iframe)
     # https://github.com/readthedocs/addons/pull/415
     load_when_embedded = models.BooleanField(default=False)
->>>>>>> 7095954b
 
     # Analytics
 

"""Project models"""

from __future__ import absolute_import

import fnmatch
import logging
import os

from builtins import object  # pylint: disable=redefined-builtin
from django.conf import settings
from django.contrib.auth.models import User
from django.core.urlresolvers import reverse, NoReverseMatch
from django.db import models
from django.utils.encoding import python_2_unicode_compatible
from django.utils.translation import ugettext_lazy as _
from future.backports.urllib.parse import urlparse  # noqa
from guardian.shortcuts import assign
from taggit.managers import TaggableManager

from readthedocs.builds.constants import LATEST, LATEST_VERBOSE_NAME, STABLE
from readthedocs.core.resolver import resolve, resolve_domain
from readthedocs.core.utils import broadcast, slugify
from readthedocs.core.validators import validate_domain_name
from readthedocs.projects import constants
from readthedocs.projects.exceptions import ProjectImportError
from readthedocs.projects.querysets import (
    ProjectQuerySet,
    RelatedProjectQuerySet,
    ChildRelatedProjectQuerySet,
    FeatureQuerySet,
)
from readthedocs.projects.templatetags.projects_tags import sort_version_aware
from readthedocs.projects.version_handling import determine_stable_version, version_windows
from readthedocs.restapi.client import api
from readthedocs.vcs_support.backends import backend_cls
from readthedocs.vcs_support.base import VCSProject
from readthedocs.vcs_support.utils import Lock, NonBlockingLock


log = logging.getLogger(__name__)


@python_2_unicode_compatible
class ProjectRelationship(models.Model):

    """Project to project relationship

    This is used for subprojects
    """

    parent = models.ForeignKey('Project', verbose_name=_('Parent'),
                               related_name='subprojects')
    child = models.ForeignKey('Project', verbose_name=_('Child'),
                              related_name='superprojects')
    alias = models.CharField(_('Alias'), max_length=255, null=True, blank=True)

    objects = ChildRelatedProjectQuerySet.as_manager()

    def __str__(self):
        return "%s -> %s" % (self.parent, self.child)

    def save(self, *args, **kwargs):  # pylint: disable=arguments-differ
        if not self.alias:
            self.alias = self.child.slug
        super(ProjectRelationship, self).save(*args, **kwargs)

    # HACK
    def get_absolute_url(self):
        return resolve(self.child)


@python_2_unicode_compatible
class Project(models.Model):

    """Project model"""

    # Auto fields
    pub_date = models.DateTimeField(_('Publication date'), auto_now_add=True)
    modified_date = models.DateTimeField(_('Modified date'), auto_now=True)

    # Generally from conf.py
    users = models.ManyToManyField(User, verbose_name=_('User'),
                                   related_name='projects')
    name = models.CharField(_('Name'), max_length=255)
    slug = models.SlugField(_('Slug'), max_length=255, unique=True)
    description = models.TextField(_('Description'), blank=True,
                                   help_text=_('The reStructuredText '
                                               'description of the project'))
    repo = models.CharField(_('Repository URL'), max_length=255,
                            help_text=_('Hosted documentation repository URL'))
    repo_type = models.CharField(_('Repository type'), max_length=10,
                                 choices=constants.REPO_CHOICES, default='git')
    project_url = models.URLField(_('Project homepage'), blank=True,
                                  help_text=_('The project\'s homepage'))
    canonical_url = models.URLField(_('Canonical URL'), blank=True,
                                    help_text=_('URL that documentation is expected to serve from'))
    version = models.CharField(_('Version'), max_length=100, blank=True,
                               help_text=_('Project version these docs apply '
                                           'to, i.e. 1.0a'))
    copyright = models.CharField(_('Copyright'), max_length=255, blank=True,
                                 help_text=_('Project copyright information'))
    theme = models.CharField(
        _('Theme'), max_length=20, choices=constants.DEFAULT_THEME_CHOICES,
        default=constants.THEME_DEFAULT,
        help_text=(u'<a href="http://sphinx.pocoo.org/theming.html#builtin-'
                   'themes" target="_blank">%s</a>') % _('Examples'))
    suffix = models.CharField(_('Suffix'), max_length=10, editable=False,
                              default='.rst')
    single_version = models.BooleanField(
        _('Single version'), default=False,
        help_text=_('A single version site has no translations and only your '
                    '"latest" version, served at the root of the domain. Use '
                    'this with caution, only turn it on if you will <b>never</b> '
                    'have multiple versions of your docs.'))
    default_version = models.CharField(
        _('Default version'), max_length=255, default=LATEST,
        help_text=_('The version of your project that / redirects to'))
    # In default_branch, None means the backend should choose the
    # appropriate branch. Eg 'master' for git
    default_branch = models.CharField(
        _('Default branch'), max_length=255, default=None, null=True,
        blank=True, help_text=_('What branch "latest" points to. Leave empty '
                                'to use the default value for your VCS (eg. '
                                '<code>trunk</code> or <code>master</code>).'))
    requirements_file = models.CharField(
        _('Requirements file'), max_length=255, default=None, null=True,
        blank=True, help_text=_(
            'A <a '
            'href="https://pip.pypa.io/en/latest/user_guide.html#requirements-files">'
            'pip requirements file</a> needed to build your documentation. '
            'Path from the root of your project.'))
    documentation_type = models.CharField(
        _('Documentation type'), max_length=20,
        choices=constants.DOCUMENTATION_CHOICES, default='sphinx',
        help_text=_('Type of documentation you are building. <a href="http://'
                    'sphinx-doc.org/builders.html#sphinx.builders.html.'
                    'DirectoryHTMLBuilder">More info</a>.'))

    # Project features
    allow_comments = models.BooleanField(_('Allow Comments'), default=False)
    comment_moderation = models.BooleanField(_('Comment Moderation'), default=False)
    cdn_enabled = models.BooleanField(_('CDN Enabled'), default=False)
    analytics_code = models.CharField(
        _('Analytics code'), max_length=50, null=True, blank=True,
        help_text=_("Google Analytics Tracking ID "
                    "(ex. <code>UA-22345342-1</code>). "
                    "This may slow down your page loads."))
    container_image = models.CharField(
        _('Alternative container image'), max_length=64, null=True, blank=True)
    container_mem_limit = models.CharField(
        _('Container memory limit'), max_length=10, null=True, blank=True,
        help_text=_("Memory limit in Docker format "
                    "-- example: <code>512m</code> or <code>1g</code>"))
    container_time_limit = models.CharField(
        _('Container time limit'), max_length=10, null=True, blank=True)
    build_queue = models.CharField(
        _('Alternate build queue id'), max_length=32, null=True, blank=True)
    allow_promos = models.BooleanField(
        _('Allow paid advertising'), default=True, help_text=_(
            "If unchecked, users will still see community ads."))

    # Sphinx specific build options.
    enable_epub_build = models.BooleanField(
        _('Enable EPUB build'), default=True,
        help_text=_(
            'Create a EPUB version of your documentation with each build.'))
    enable_pdf_build = models.BooleanField(
        _('Enable PDF build'), default=True,
        help_text=_(
            'Create a PDF version of your documentation with each build.'))

    # Other model data.
    path = models.CharField(_('Path'), max_length=255, editable=False,
                            help_text=_("The directory where "
                                        "<code>conf.py</code> lives"))
    conf_py_file = models.CharField(
        _('Python configuration file'), max_length=255, default='', blank=True,
        help_text=_('Path from project root to <code>conf.py</code> file '
                    '(ex. <code>docs/conf.py</code>). '
                    'Leave blank if you want us to find it for you.'))

    featured = models.BooleanField(_('Featured'), default=False)
    skip = models.BooleanField(_('Skip'), default=False)
    mirror = models.BooleanField(_('Mirror'), default=False)
    install_project = models.BooleanField(
        _('Install Project'),
        help_text=_("Install your project inside a virtualenv using <code>setup.py "
                    "install</code>"),
        default=False
    )

    # This model attribute holds the python interpreter used to create the
    # virtual environment
    python_interpreter = models.CharField(
        _('Python Interpreter'),
        max_length=20,
        choices=constants.PYTHON_CHOICES,
        default='python',
        help_text=_("(Beta) The Python interpreter used to create the virtual "
                    "environment."))

    use_system_packages = models.BooleanField(
        _('Use system packages'),
        help_text=_("Give the virtual environment access to the global "
                    "site-packages dir."),
        default=False
    )
    django_packages_url = models.CharField(_('Django Packages URL'),
                                           max_length=255, blank=True)
    privacy_level = models.CharField(
        _('Privacy Level'), max_length=20, choices=constants.PRIVACY_CHOICES,
        default=getattr(settings, 'DEFAULT_PRIVACY_LEVEL', 'public'),
        help_text=_("(Beta) Level of privacy that you want on the repository. "
                    "Protected means public but not in listings."))
    version_privacy_level = models.CharField(
        _('Version Privacy Level'), max_length=20,
        choices=constants.PRIVACY_CHOICES, default=getattr(
            settings, 'DEFAULT_PRIVACY_LEVEL', 'public'),
        help_text=_("(Beta) Default level of privacy you want on built "
                    "versions of documentation."))

    # Subprojects
    related_projects = models.ManyToManyField(
        'self', verbose_name=_('Related projects'), blank=True,
        symmetrical=False, through=ProjectRelationship)

    # Language bits
    language = models.CharField(_('Language'), max_length=20, default='en',
                                help_text=_("The language the project "
                                            "documentation is rendered in. "
                                            "Note: this affects your project's URL."),
                                choices=constants.LANGUAGES)

    programming_language = models.CharField(
        _('Programming Language'),
        max_length=20,
        default='words',
        help_text=_("The primary programming language the project is written in."),
        choices=constants.PROGRAMMING_LANGUAGES, blank=True)
    # A subproject pointed at its main language, so it can be tracked
    main_language_project = models.ForeignKey('self',
                                              related_name='translations',
                                              on_delete=models.SET_NULL,
                                              blank=True, null=True)

    # Version State
    num_major = models.IntegerField(
        _('Number of Major versions'),
        default=2,
        null=True,
        blank=True,
        help_text=_("2 means supporting 3.X.X and 2.X.X, but not 1.X.X")
    )
    num_minor = models.IntegerField(
        _('Number of Minor versions'),
        default=2,
        null=True,
        blank=True,
        help_text=_("2 means supporting 2.2.X and 2.1.X, but not 2.0.X")
    )
    num_point = models.IntegerField(
        _('Number of Point versions'),
        default=2,
        null=True,
        blank=True,
        help_text=_("2 means supporting 2.2.2 and 2.2.1, but not 2.2.0")
    )

    has_valid_webhook = models.BooleanField(
        default=False, help_text=_('This project has been built with a webhook')
    )
    has_valid_clone = models.BooleanField(
        default=False, help_text=_('This project has been successfully cloned')
    )

    tags = TaggableManager(blank=True)
    objects = ProjectQuerySet.as_manager()
    all_objects = models.Manager()

    class Meta(object):
        ordering = ('slug',)
        permissions = (
            # Translators: Permission around whether a user can view the
            # project
            ('view_project', _('View Project')),
        )

    def __str__(self):
        return self.name

    def sync_supported_versions(self):
        supported = self.supported_versions()
        if supported:
            self.versions.filter(
                verbose_name__in=supported).update(supported=True)
            self.versions.exclude(
                verbose_name__in=supported).update(supported=False)
            self.versions.filter(verbose_name=LATEST_VERBOSE_NAME).update(supported=True)

    def save(self, *args, **kwargs):  # pylint: disable=arguments-differ
        from readthedocs.projects import tasks
        first_save = self.pk is None
        if not self.slug:
            # Subdomains can't have underscores in them.
            self.slug = slugify(self.name)
            if self.slug == '':
                raise Exception(_("Model must have slug"))
        super(Project, self).save(*args, **kwargs)
        for owner in self.users.all():
            assign('view_project', owner, self)
        try:
            if self.default_branch:
                latest = self.versions.get(slug=LATEST)
                if latest.identifier != self.default_branch:
                    latest.identifier = self.default_branch
                    latest.save()
        except Exception:
            log.error('Failed to update latest identifier', exc_info=True)

        # Add exceptions here for safety
        try:
            self.sync_supported_versions()
        except Exception:
            log.error('failed to sync supported versions', exc_info=True)
        try:
            if not first_save:
                broadcast(type='app', task=tasks.symlink_project, args=[self.pk])
        except Exception:
            log.error('failed to symlink project', exc_info=True)
        try:
            if not first_save:
                broadcast(type='app', task=tasks.update_static_metadata, args=[self.pk])
        except Exception:
            log.error('failed to update static metadata', exc_info=True)
        try:
            branch = self.default_branch or self.vcs_repo().fallback_branch
            if not self.versions.filter(slug=LATEST).exists():
                self.versions.create_latest(identifier=branch)
        except Exception:
            log.error('Error creating default branches', exc_info=True)

    def get_absolute_url(self):
        return reverse('projects_detail', args=[self.slug])

    def get_docs_url(self, version_slug=None, lang_slug=None, private=None):
        """Return a URL for the docs

        Always use http for now, to avoid content warnings.
        """
        return resolve(project=self, version_slug=version_slug, language=lang_slug, private=private)

    def get_builds_url(self):
        return reverse('builds_project_list', kwargs={
            'project_slug': self.slug,
        })

    def get_canonical_url(self):
        if getattr(settings, 'DONT_HIT_DB', True):
            return api.project(self.pk).canonical_url().get()['url']
        return self.get_docs_url()

    def get_subproject_urls(self):
        """List subproject URLs

        This is used in search result linking
        """
        if getattr(settings, 'DONT_HIT_DB', True):
            return [(proj['slug'], proj['canonical_url'])
                    for proj in (
                        api.project(self.pk)
                        .subprojects()
                        .get()['subprojects'])]
        return [(proj.child.slug, proj.child.get_docs_url())
                for proj in self.subprojects.all()]

    def get_production_media_path(self, type_, version_slug, include_file=True):
        """
        This is used to see if these files exist so we can offer them for download.

        :param type_: Media content type, ie - 'pdf', 'zip'
        :param version_slug: Project version slug for lookup
        :param include_file: Include file name in return
        :type include_file: bool
        :returns: Full path to media file or path
        """
        if getattr(settings, 'DEFAULT_PRIVACY_LEVEL', 'public') == 'public' or settings.DEBUG:
            path = os.path.join(
                settings.MEDIA_ROOT, type_, self.slug, version_slug)
        else:
            path = os.path.join(
                settings.PRODUCTION_MEDIA_ARTIFACTS, type_, self.slug, version_slug)
        if include_file:
            path = os.path.join(
                path, '%s.%s' % (self.slug, type_.replace('htmlzip', 'zip')))
        return path

    def get_production_media_url(self, type_, version_slug, full_path=True):
        """Get the URL for downloading a specific media file."""
        try:
            path = reverse('project_download_media', kwargs={
                'project_slug': self.slug,
                'type_': type_,
                'version_slug': version_slug,
            })
        except NoReverseMatch:
            return ''
        if full_path:
            path = '//%s%s' % (settings.PRODUCTION_DOMAIN, path)
        return path

    def subdomain(self):
        """Get project subdomain from resolver"""
        return resolve_domain(self)

    def get_downloads(self):
        downloads = {}
        downloads['htmlzip'] = self.get_production_media_url(
            'htmlzip', self.get_default_version())
        downloads['epub'] = self.get_production_media_url(
            'epub', self.get_default_version())
        downloads['pdf'] = self.get_production_media_url(
            'pdf', self.get_default_version())
        return downloads

    @property
    def clean_repo(self):
        if self.repo.startswith('http://github.com'):
            return self.repo.replace('http://github.com', 'https://github.com')
        return self.repo

    # Doc PATH:
    # MEDIA_ROOT/slug/checkouts/version/<repo>

    @property
    def doc_path(self):
        return os.path.join(settings.DOCROOT, self.slug.replace('_', '-'))

    def checkout_path(self, version=LATEST):
        return os.path.join(self.doc_path, 'checkouts', version)

    @property
    def pip_cache_path(self):
        """Path to pip cache"""
        return os.path.join(self.doc_path, '.cache', 'pip')

    #
    # Paths for symlinks in project doc_path.
    #
    def translations_symlink_path(self, language=None):
        """Path in the doc_path that we symlink translations"""
        if not language:
            language = self.language
        return os.path.join(self.doc_path, 'translations', language)

    #
    # End symlink paths
    #

    def full_doc_path(self, version=LATEST):
        """The path to the documentation root in the project"""
        doc_base = self.checkout_path(version)
        for possible_path in ['docs', 'doc', 'Doc']:
            if os.path.exists(os.path.join(doc_base, '%s' % possible_path)):
                return os.path.join(doc_base, '%s' % possible_path)
        # No docs directory, docs are at top-level.
        return doc_base

    def artifact_path(self, type_, version=LATEST):
        """The path to the build html docs in the project"""
        return os.path.join(self.doc_path, "artifacts", version, type_)

    def full_build_path(self, version=LATEST):
        """The path to the build html docs in the project"""
        return os.path.join(self.conf_dir(version), "_build", "html")

    def full_latex_path(self, version=LATEST):
        """The path to the build LaTeX docs in the project"""
        return os.path.join(self.conf_dir(version), "_build", "latex")

    def full_epub_path(self, version=LATEST):
        """The path to the build epub docs in the project"""
        return os.path.join(self.conf_dir(version), "_build", "epub")

    # There is currently no support for building man/dash formats, but we keep
    # the support there for existing projects. They might have already existing
    # legacy builds.

    def full_man_path(self, version=LATEST):
        """The path to the build man docs in the project"""
        return os.path.join(self.conf_dir(version), "_build", "man")

    def full_dash_path(self, version=LATEST):
        """The path to the build dash docs in the project"""
        return os.path.join(self.conf_dir(version), "_build", "dash")

    def full_json_path(self, version=LATEST):
        """The path to the build json docs in the project"""
        if 'sphinx' in self.documentation_type:
            return os.path.join(self.conf_dir(version), "_build", "json")
        elif 'mkdocs' in self.documentation_type:
            return os.path.join(self.checkout_path(version), "_build", "json")

    def full_singlehtml_path(self, version=LATEST):
        """The path to the build singlehtml docs in the project"""
        return os.path.join(self.conf_dir(version), "_build", "singlehtml")

    def rtd_build_path(self, version=LATEST):
        """The destination path where the built docs are copied"""
        return os.path.join(self.doc_path, 'rtd-builds', version)

    def static_metadata_path(self):
        """The path to the static metadata JSON settings file"""
        return os.path.join(self.doc_path, 'metadata.json')

    def conf_file(self, version=LATEST):
        """Find a ``conf.py`` file in the project checkout"""
        if self.conf_py_file:
            conf_path = os.path.join(self.checkout_path(version), self.conf_py_file)
            if os.path.exists(conf_path):
                log.info('Inserting conf.py file path from model')
                return conf_path
            else:
                log.warning("Conf file specified on model doesn't exist")
        files = self.find('conf.py', version)
        if not files:
            files = self.full_find('conf.py', version)
        if len(files) == 1:
            return files[0]
        for filename in files:
            if filename.find('doc', 70) != -1:
                return filename
        # Having this be translatable causes this odd error:
        # ProjectImportError(<django.utils.functional.__proxy__ object at
        # 0x1090cded0>,)
        raise ProjectImportError(
            u"Conf File Missing. Please make sure you have a conf.py in your project.")

    def conf_dir(self, version=LATEST):
        conf_file = self.conf_file(version)
        if conf_file:
            return os.path.dirname(conf_file)

    @property
    def is_type_sphinx(self):
        """Is project type Sphinx"""
        return 'sphinx' in self.documentation_type

    @property
    def is_type_mkdocs(self):
        """Is project type Mkdocs"""
        return 'mkdocs' in self.documentation_type

    @property
    def is_imported(self):
        return bool(self.repo)

    @property
    def has_good_build(self):
        return self.builds.filter(success=True).exists()

    @property
    def has_versions(self):
        return self.versions.exists()

    @property
    def has_aliases(self):
        return self.aliases.exists()

    def has_pdf(self, version_slug=LATEST):
        if not self.enable_pdf_build:
            return False
        return os.path.exists(self.get_production_media_path(
            type_='pdf', version_slug=version_slug))

    def has_epub(self, version_slug=LATEST):
        if not self.enable_epub_build:
            return False
        return os.path.exists(self.get_production_media_path(
            type_='epub', version_slug=version_slug))

    def has_htmlzip(self, version_slug=LATEST):
        return os.path.exists(self.get_production_media_path(
            type_='htmlzip', version_slug=version_slug))

    @property
    def sponsored(self):
        return False

    def vcs_repo(self, version=LATEST):
        backend = backend_cls.get(self.repo_type)
        if not backend:
            repo = None
        else:
            proj = VCSProject(
                self.name, self.default_branch, self.checkout_path(version), self.clean_repo)
            repo = backend(proj, version)
        return repo

    def repo_nonblockinglock(self, version, max_lock_age=5):
        return NonBlockingLock(project=self, version=version, max_lock_age=max_lock_age)

    def repo_lock(self, version, timeout=5, polling_interval=5):
        return Lock(self, version, timeout, polling_interval)

    def find(self, filename, version):
        """Find files inside the project's ``doc`` path

        :param filename: Filename to search for in project checkout
        :param version: Version instance to set version checkout path
        """
        matches = []
        for root, __, filenames in os.walk(self.full_doc_path(version)):
            for match in fnmatch.filter(filenames, filename):
                matches.append(os.path.join(root, match))
        return matches

    def full_find(self, filename, version):
        """Find files inside a project's checkout path

        :param filename: Filename to search for in project checkout
        :param version: Version instance to set version checkout path
        """
        matches = []
        for root, __, filenames in os.walk(self.checkout_path(version)):
            for match in fnmatch.filter(filenames, filename):
                matches.append(os.path.join(root, match))
        return matches

    def get_latest_build(self, finished=True):
        """
        Get latest build for project

        finished
            Return only builds that are in a finished state
        """
        kwargs = {'type': 'html'}
        if finished:
            kwargs['state'] = 'finished'
        return self.builds.filter(**kwargs).first()

    def api_versions(self):
        from readthedocs.builds.models import APIVersion
        ret = []
        for version_data in api.project(self.pk).active_versions.get()['versions']:
            version = APIVersion(**version_data)
            ret.append(version)
        return sort_version_aware(ret)

    def active_versions(self):
        from readthedocs.builds.models import Version
        versions = Version.objects.public(project=self, only_active=True)
        return (versions.filter(built=True, active=True) |
                versions.filter(active=True, uploaded=True))

    def ordered_active_versions(self, user=None):
        from readthedocs.builds.models import Version
        kwargs = {
            'project': self,
            'only_active': True,
        }
        if user:
            kwargs['user'] = user
        versions = Version.objects.public(**kwargs)
        return sort_version_aware(versions)

    def all_active_versions(self):
        """Get queryset with all active versions

        .. note::
            This is a temporary workaround for activate_versions filtering out
            things that were active, but failed to build

        :returns: :py:class:`Version` queryset
        """
        return self.versions.filter(active=True)

    def supported_versions(self):
        """Get the list of supported versions

        :returns: List of version strings.
        """
        if not self.num_major or not self.num_minor or not self.num_point:
            return []
        version_identifiers = self.versions.values_list('verbose_name', flat=True)
        return version_windows(
            version_identifiers,
            major=self.num_major,
            minor=self.num_minor,
            point=self.num_point,
        )

    def get_stable_version(self):
        return self.versions.filter(slug=STABLE).first()

    def update_stable_version(self):
        """Returns the version that was promoted to be the new stable version

        Return ``None`` if no update was mode or if there is no version on the
        project that can be considered stable.
        """
        versions = self.versions.all()
        new_stable = determine_stable_version(versions)
        if new_stable:
            current_stable = self.get_stable_version()
            if current_stable:
                identifier_updated = (
                    new_stable.identifier != current_stable.identifier)
                if identifier_updated and current_stable.machine:
                    log.info(
                        "Update stable version: {project}:{version}".format(
                            project=self.slug,
                            version=new_stable.identifier))
                    current_stable.identifier = new_stable.identifier
                    current_stable.save()
                    return new_stable
            else:
                log.info(
                    "Creating new stable version: {project}:{version}".format(
                        project=self.slug,
                        version=new_stable.identifier))
                current_stable = self.versions.create_stable(
                    type=new_stable.type,
                    identifier=new_stable.identifier)
                return new_stable

    def versions_from_branch_name(self, branch):
        return (
            self.versions.filter(identifier=branch) |
            self.versions.filter(identifier='remotes/origin/%s' % branch) |
            self.versions.filter(identifier='origin/%s' % branch)
        )

    def get_default_version(self):
        """
        Get the default version (slug).

        Returns self.default_version if the version with that slug actually
        exists (is built and published). Otherwise returns 'latest'.
        """
        # latest is a special case where we don't have to check if it exists
        if self.default_version == LATEST:
            return self.default_version
        # check if the default_version exists
        version_qs = self.versions.filter(
            slug=self.default_version, active=True
        )
        if version_qs.exists():
            return self.default_version
        return LATEST

    def get_default_branch(self):
        """Get the version representing 'latest'"""
        if self.default_branch:
            return self.default_branch
        return self.vcs_repo().fallback_branch

    def add_subproject(self, child, alias=None):
        subproject, __ = ProjectRelationship.objects.get_or_create(
            parent=self, child=child, alias=alias,
        )
        return subproject

    def remove_subproject(self, child):
        ProjectRelationship.objects.filter(parent=self, child=child).delete()
        return

    def moderation_queue(self):
        # non-optimal SQL warning.
        from readthedocs.comments.models import DocumentComment
        queue = []
        comments = DocumentComment.objects.filter(node__project=self)
        for comment in comments:
            if not comment.has_been_approved_since_most_recent_node_change():
                queue.append(comment)

        return queue

    def add_node(self, content_hash, page, version, commit):
        """Add comment node

        :param content_hash: Hash of node content
        :param page: Doc page for node
        :param version: Slug for project version to apply node to
        :type version: str
        :param commit: Commit that node was updated in
        :type commit: str
        """
        from readthedocs.comments.models import NodeSnapshot, DocumentNode
        project_obj = Project.objects.get(slug=self.slug)
        version_obj = project_obj.versions.get(slug=version)
        try:
            NodeSnapshot.objects.get(hash=content_hash, node__project=project_obj,
                                     node__version=version_obj, node__page=page,
                                     commit=commit)
            return False  # ie, no new node was created.
        except NodeSnapshot.DoesNotExist:
            DocumentNode.objects.create(
                hash=content_hash,
                page=page,
                project=project_obj,
                version=version_obj,
                commit=commit
            )
        return True  # ie, it's True that a new node was created.

    def add_comment(self, version_slug, page, content_hash, commit, user, text):
        """Add comment to node

        :param version_slug: Version slug to use for node lookup
        :param page: Page to attach comment to
        :param content_hash: Hash of content to apply comment to
        :param commit: Commit that updated comment
        :param user: :py:class:`User` instance that created comment
        :param text: Comment text
        """
        from readthedocs.comments.models import DocumentNode
        try:
            node = self.nodes.from_hash(version_slug, page, content_hash)
        except DocumentNode.DoesNotExist:
            version = self.versions.get(slug=version_slug)
            node = self.nodes.create(version=version, page=page,
                                     hash=content_hash, commit=commit)
        return node.comments.create(user=user, text=text)

    @property
    def features(self):
        return Feature.objects.for_project(self)

    def has_feature(self, feature_id):
        """Does project have existing feature flag

        If the feature has a historical True value before the feature was added,
        we consider the project to have the flag. This is used for deprecating a
        feature or changing behavior for new projects
        """
        return self.features.filter(feature_id=feature_id).exists()

    def get_feature_value(self, feature, positive, negative):
        """Look up project feature, return corresponding value

        If a project has a feature, return ``positive``, otherwise return
        ``negative``
        """
        return positive if self.has_feature(feature) else negative


class APIProject(Project):

    """Project proxy model for API data deserialization

    This replaces the pattern where API data was deserialized into a mocked
    :py:cls:`Project` object. This pattern was confusing, as it was not explicit
    as to what form of object you were working with -- API backed or database
    backed.

    This model preserves the Project model methods, allowing for overrides on
    model field differences. This model pattern will generally only be used on
    builder instances, where we are interacting solely with API data.
    """

    features = []

    class Meta:
        proxy = True

    def __init__(self, *args, **kwargs):
        self.features = kwargs.pop('features', [])
        # These fields only exist on the API return, not on the model, so we'll
        # remove them to avoid throwing exceptions due to unexpected fields
        for key in ['users', 'resource_uri', 'absolute_url', 'downloads',
                    'main_language_project', 'related_projects']:
            try:
                del kwargs[key]
            except KeyError:
                pass
        super(APIProject, self).__init__(*args, **kwargs)

    def save(self, *args, **kwargs):
        return 0

    def has_feature(self, feature_id):
        return feature_id in self.features


@python_2_unicode_compatible
class ImportedFile(models.Model):

    """Imported files model

    This tracks files that are output from documentation builds, useful for
    things like CDN invalidation.
    """

    project = models.ForeignKey('Project', verbose_name=_('Project'),
                                related_name='imported_files')
    version = models.ForeignKey('builds.Version', verbose_name=_('Version'),
                                related_name='imported_files', null=True)
    name = models.CharField(_('Name'), max_length=255)
    slug = models.SlugField(_('Slug'))
    path = models.CharField(_('Path'), max_length=255)
    md5 = models.CharField(_('MD5 checksum'), max_length=255)
    commit = models.CharField(_('Commit'), max_length=255)

    def get_absolute_url(self):
        return resolve(project=self.project, version_slug=self.version.slug, filename=self.path)

    def __str__(self):
        return '%s: %s' % (self.name, self.project)


class Notification(models.Model):
    project = models.ForeignKey(Project,
                                related_name='%(class)s_notifications')
    objects = RelatedProjectQuerySet.as_manager()

    class Meta(object):
        abstract = True


@python_2_unicode_compatible
class EmailHook(Notification):
    email = models.EmailField()

    def __str__(self):
        return self.email


@python_2_unicode_compatible
class WebHook(Notification):
    url = models.URLField(blank=True,
                          help_text=_('URL to send the webhook to'))

    def __str__(self):
        return self.url


@python_2_unicode_compatible
class Domain(models.Model):

    """A custom domain name for a project."""

    project = models.ForeignKey(Project, related_name='domains')
    domain = models.CharField(_('Domain'), unique=True, max_length=255,
                              validators=[validate_domain_name])
    machine = models.BooleanField(
        default=False, help_text=_('This Domain was auto-created')
    )
    cname = models.BooleanField(
        default=False, help_text=_('This Domain is a CNAME for the project')
    )
    canonical = models.BooleanField(
        default=False,
        help_text=_('This Domain is the primary one where the documentation is served from')
    )
    https = models.BooleanField(
        _('Use HTTPS'),
        default=False,
        help_text=_('SSL is enabled for this domain')
    )
    count = models.IntegerField(default=0, help_text=_('Number of times this domain has been hit'))

    objects = RelatedProjectQuerySet.as_manager()

    class Meta(object):
        ordering = ('-canonical', '-machine', 'domain')

    def __str__(self):
        return "{domain} pointed at {project}".format(domain=self.domain, project=self.project.name)

    def save(self, *args, **kwargs):  # pylint: disable=arguments-differ
        from readthedocs.projects import tasks
        parsed = urlparse(self.domain)
        if parsed.scheme or parsed.netloc:
            self.domain = parsed.netloc
        else:
            self.domain = parsed.path
        super(Domain, self).save(*args, **kwargs)
        broadcast(type='app', task=tasks.symlink_domain, args=[self.project.pk, self.pk])

    def delete(self, *args, **kwargs):  # pylint: disable=arguments-differ
        from readthedocs.projects import tasks
        broadcast(type='app', task=tasks.symlink_domain, args=[self.project.pk, self.pk, True])
        super(Domain, self).delete(*args, **kwargs)


@python_2_unicode_compatible
class Feature(models.Model):

    """Project feature flags

    Features should generally be added here as choices, however features may
    also be added dynamically from a signal in other packages. Features can be
    added by external packages with the use of signals::

        @receiver(pre_init, sender=Feature)
        def add_features(sender, **kwargs):
            sender.FEATURES += (('blah', 'BLAH'),)

    The FeatureForm will grab the updated list on instantiation.
    """

    # Feature constants - this is not a exhaustive list of features, features
    # may be added by other packages
    USE_SPHINX_LATEST = 'use_sphinx_latest'
    USE_SETUPTOOLS_LATEST = 'use_setuptools_latest'
<<<<<<< HEAD
    ALLOW_DEPRECATED_WEBHOOKS = 'allow_deprecated_webhooks'
=======
    PIP_ALWAYS_UPGRADE = 'pip_always_upgrade'
>>>>>>> 44173225

    FEATURES = (
        (USE_SPHINX_LATEST, _('Use latest version of Sphinx')),
        (USE_SETUPTOOLS_LATEST, _('Use latest version of setuptools')),
<<<<<<< HEAD
        (ALLOW_DEPRECATED_WEBHOOKS, _('Allow deprecated webhook views')),
=======
        (PIP_ALWAYS_UPGRADE, _('Always run pip install --upgrade')),
>>>>>>> 44173225
    )

    projects = models.ManyToManyField(
        Project,
        blank=True,
    )
    # Feature is not implemented as a ChoiceField, as we don't want validation
    # at the database level on this field. Arbitrary values are allowed here.
    feature_id = models.CharField(
        _('Feature identifier'),
        max_length=32,
        unique=True,
    )
    add_date = models.DateTimeField(
        _('Date feature was added'),
        auto_now_add=True,
    )
    default_true = models.BooleanField(
        _('Historical default is True'),
        default=False,
    )

    objects = FeatureQuerySet.as_manager()

    def __str__(self):
        return "{0} feature".format(
            self.get_feature_display(),
        )

    def get_feature_display(self):
        """Implement display name field for fake ChoiceField

        Because the field is not a ChoiceField here, we need to manually
        implement this behavior.
        """
        return dict(self.FEATURES).get(self.feature_id, self.feature_id)<|MERGE_RESOLUTION|>--- conflicted
+++ resolved
@@ -1003,20 +1003,14 @@
     # may be added by other packages
     USE_SPHINX_LATEST = 'use_sphinx_latest'
     USE_SETUPTOOLS_LATEST = 'use_setuptools_latest'
-<<<<<<< HEAD
     ALLOW_DEPRECATED_WEBHOOKS = 'allow_deprecated_webhooks'
-=======
     PIP_ALWAYS_UPGRADE = 'pip_always_upgrade'
->>>>>>> 44173225
 
     FEATURES = (
         (USE_SPHINX_LATEST, _('Use latest version of Sphinx')),
         (USE_SETUPTOOLS_LATEST, _('Use latest version of setuptools')),
-<<<<<<< HEAD
         (ALLOW_DEPRECATED_WEBHOOKS, _('Allow deprecated webhook views')),
-=======
         (PIP_ALWAYS_UPGRADE, _('Always run pip install --upgrade')),
->>>>>>> 44173225
     )
 
     projects = models.ManyToManyField(

"""Project models"""

from __future__ import absolute_import

import fnmatch
import logging
import os

from builtins import object  # pylint: disable=redefined-builtin
from django.conf import settings
from django.contrib.auth.models import User
from django.core.urlresolvers import reverse, NoReverseMatch
from django.db import models
from django.utils.encoding import python_2_unicode_compatible
from django.utils.translation import ugettext_lazy as _
from future.backports.urllib.parse import urlparse  # noqa
from guardian.shortcuts import assign
from taggit.managers import TaggableManager

from readthedocs.builds.constants import LATEST, LATEST_VERBOSE_NAME, STABLE
from readthedocs.core.resolver import resolve, resolve_domain
from readthedocs.core.utils import broadcast, slugify
from readthedocs.core.validators import validate_domain_name
from readthedocs.projects import constants
from readthedocs.projects.exceptions import ProjectImportError
from readthedocs.projects.querysets import (
    ProjectQuerySet,
    RelatedProjectQuerySet,
    ChildRelatedProjectQuerySet,
    FeatureQuerySet,
)
from readthedocs.projects.templatetags.projects_tags import sort_version_aware
from readthedocs.projects.version_handling import determine_stable_version, version_windows
from readthedocs.restapi.client import api
from readthedocs.vcs_support.backends import backend_cls
from readthedocs.vcs_support.base import VCSProject
from readthedocs.vcs_support.utils import Lock, NonBlockingLock


log = logging.getLogger(__name__)


@python_2_unicode_compatible
class ProjectRelationship(models.Model):

    """Project to project relationship

    This is used for subprojects
    """

    parent = models.ForeignKey('Project', verbose_name=_('Parent'),
                               related_name='subprojects')
    child = models.ForeignKey('Project', verbose_name=_('Child'),
                              related_name='superprojects')
    alias = models.CharField(_('Alias'), max_length=255, null=True, blank=True)

    objects = ChildRelatedProjectQuerySet.as_manager()

    def __str__(self):
        return "%s -> %s" % (self.parent, self.child)

    def save(self, *args, **kwargs):  # pylint: disable=arguments-differ
        if not self.alias:
            self.alias = self.child.slug
        super(ProjectRelationship, self).save(*args, **kwargs)

    # HACK
    def get_absolute_url(self):
        return resolve(self.child)


@python_2_unicode_compatible
class Project(models.Model):

    """Project model"""

    # Auto fields
    pub_date = models.DateTimeField(_('Publication date'), auto_now_add=True)
    modified_date = models.DateTimeField(_('Modified date'), auto_now=True)

    # Generally from conf.py
    users = models.ManyToManyField(User, verbose_name=_('User'),
                                   related_name='projects')
    name = models.CharField(_('Name'), max_length=255)
    slug = models.SlugField(_('Slug'), max_length=255, unique=True)
    description = models.TextField(_('Description'), blank=True,
                                   help_text=_('The reStructuredText '
                                               'description of the project'))
    repo = models.CharField(_('Repository URL'), max_length=255,
                            help_text=_('Hosted documentation repository URL'))
    repo_type = models.CharField(_('Repository type'), max_length=10,
                                 choices=constants.REPO_CHOICES, default='git')
    project_url = models.URLField(_('Project homepage'), blank=True,
                                  help_text=_('The project\'s homepage'))
    canonical_url = models.URLField(_('Canonical URL'), blank=True,
                                    help_text=_('URL that documentation is expected to serve from'))
    version = models.CharField(_('Version'), max_length=100, blank=True,
                               help_text=_('Project version these docs apply '
                                           'to, i.e. 1.0a'))
    copyright = models.CharField(_('Copyright'), max_length=255, blank=True,
                                 help_text=_('Project copyright information'))
    theme = models.CharField(
        _('Theme'), max_length=20, choices=constants.DEFAULT_THEME_CHOICES,
        default=constants.THEME_DEFAULT,
        help_text=(u'<a href="http://sphinx.pocoo.org/theming.html#builtin-'
                   'themes" target="_blank">%s</a>') % _('Examples'))
    suffix = models.CharField(_('Suffix'), max_length=10, editable=False,
                              default='.rst')
    single_version = models.BooleanField(
        _('Single version'), default=False,
        help_text=_('A single version site has no translations and only your '
                    '"latest" version, served at the root of the domain. Use '
                    'this with caution, only turn it on if you will <b>never</b> '
                    'have multiple versions of your docs.'))
    default_version = models.CharField(
        _('Default version'), max_length=255, default=LATEST,
        help_text=_('The version of your project that / redirects to'))
    # In default_branch, None means the backend should choose the
    # appropriate branch. Eg 'master' for git
    default_branch = models.CharField(
        _('Default branch'), max_length=255, default=None, null=True,
        blank=True, help_text=_('What branch "latest" points to. Leave empty '
                                'to use the default value for your VCS (eg. '
                                '<code>trunk</code> or <code>master</code>).'))
    requirements_file = models.CharField(
        _('Requirements file'), max_length=255, default=None, null=True,
        blank=True, help_text=_(
            'A <a '
            'href="https://pip.pypa.io/en/latest/user_guide.html#requirements-files">'
            'pip requirements file</a> needed to build your documentation. '
            'Path from the root of your project.'))
    documentation_type = models.CharField(
        _('Documentation type'), max_length=20,
        choices=constants.DOCUMENTATION_CHOICES, default='sphinx',
        help_text=_('Type of documentation you are building. <a href="http://'
                    'sphinx-doc.org/builders.html#sphinx.builders.html.'
                    'DirectoryHTMLBuilder">More info</a>.'))

    # Project features
    allow_comments = models.BooleanField(_('Allow Comments'), default=False)
    comment_moderation = models.BooleanField(_('Comment Moderation'), default=False)
    cdn_enabled = models.BooleanField(_('CDN Enabled'), default=False)
    analytics_code = models.CharField(
        _('Analytics code'), max_length=50, null=True, blank=True,
        help_text=_("Google Analytics Tracking ID "
                    "(ex. <code>UA-22345342-1</code>). "
                    "This may slow down your page loads."))
    container_image = models.CharField(
        _('Alternative container image'), max_length=64, null=True, blank=True)
    container_mem_limit = models.CharField(
        _('Container memory limit'), max_length=10, null=True, blank=True,
        help_text=_("Memory limit in Docker format "
                    "-- example: <code>512m</code> or <code>1g</code>"))
    container_time_limit = models.CharField(
        _('Container time limit'), max_length=10, null=True, blank=True)
    build_queue = models.CharField(
        _('Alternate build queue id'), max_length=32, null=True, blank=True)
    allow_promos = models.BooleanField(
        _('Allow paid advertising'), default=True, help_text=_(
            "If unchecked, users will still see community ads."))

    # Sphinx specific build options.
    enable_epub_build = models.BooleanField(
        _('Enable EPUB build'), default=True,
        help_text=_(
            'Create a EPUB version of your documentation with each build.'))
    enable_pdf_build = models.BooleanField(
        _('Enable PDF build'), default=True,
        help_text=_(
            'Create a PDF version of your documentation with each build.'))

    # Other model data.
    path = models.CharField(_('Path'), max_length=255, editable=False,
                            help_text=_("The directory where "
                                        "<code>conf.py</code> lives"))
    conf_py_file = models.CharField(
        _('Python configuration file'), max_length=255, default='', blank=True,
        help_text=_('Path from project root to <code>conf.py</code> file '
                    '(ex. <code>docs/conf.py</code>). '
                    'Leave blank if you want us to find it for you.'))

    featured = models.BooleanField(_('Featured'), default=False)
    skip = models.BooleanField(_('Skip'), default=False)
    mirror = models.BooleanField(_('Mirror'), default=False)
    install_project = models.BooleanField(
        _('Install Project'),
        help_text=_("Install your project inside a virtualenv using <code>setup.py "
                    "install</code>"),
        default=False
    )

    # This model attribute holds the python interpreter used to create the
    # virtual environment
    python_interpreter = models.CharField(
        _('Python Interpreter'),
        max_length=20,
        choices=constants.PYTHON_CHOICES,
        default='python',
        help_text=_("(Beta) The Python interpreter used to create the virtual "
                    "environment."))

    use_system_packages = models.BooleanField(
        _('Use system packages'),
        help_text=_("Give the virtual environment access to the global "
                    "site-packages dir."),
        default=False
    )
    django_packages_url = models.CharField(_('Django Packages URL'),
                                           max_length=255, blank=True)
    privacy_level = models.CharField(
        _('Privacy Level'), max_length=20, choices=constants.PRIVACY_CHOICES,
        default=getattr(settings, 'DEFAULT_PRIVACY_LEVEL', 'public'),
        help_text=_("(Beta) Level of privacy that you want on the repository. "
                    "Protected means public but not in listings."))
    version_privacy_level = models.CharField(
        _('Version Privacy Level'), max_length=20,
        choices=constants.PRIVACY_CHOICES, default=getattr(
            settings, 'DEFAULT_PRIVACY_LEVEL', 'public'),
        help_text=_("(Beta) Default level of privacy you want on built "
                    "versions of documentation."))

    # Subprojects
    related_projects = models.ManyToManyField(
        'self', verbose_name=_('Related projects'), blank=True,
        symmetrical=False, through=ProjectRelationship)

    # Language bits
    language = models.CharField(_('Language'), max_length=20, default='en',
                                help_text=_("The language the project "
                                            "documentation is rendered in. "
                                            "Note: this affects your project's URL."),
                                choices=constants.LANGUAGES)

    programming_language = models.CharField(
        _('Programming Language'),
        max_length=20,
        default='words',
        help_text=_("The primary programming language the project is written in."),
        choices=constants.PROGRAMMING_LANGUAGES, blank=True)
    # A subproject pointed at its main language, so it can be tracked
    main_language_project = models.ForeignKey('self',
                                              related_name='translations',
                                              on_delete=models.SET_NULL,
                                              blank=True, null=True)

    # Version State
    num_major = models.IntegerField(
        _('Number of Major versions'),
        default=2,
        null=True,
        blank=True,
        help_text=_("2 means supporting 3.X.X and 2.X.X, but not 1.X.X")
    )
    num_minor = models.IntegerField(
        _('Number of Minor versions'),
        default=2,
        null=True,
        blank=True,
        help_text=_("2 means supporting 2.2.X and 2.1.X, but not 2.0.X")
    )
    num_point = models.IntegerField(
        _('Number of Point versions'),
        default=2,
        null=True,
        blank=True,
        help_text=_("2 means supporting 2.2.2 and 2.2.1, but not 2.2.0")
    )

    has_valid_webhook = models.BooleanField(
        default=False, help_text=_('This project has been built with a webhook')
    )
    has_valid_clone = models.BooleanField(
        default=False, help_text=_('This project has been successfully cloned')
    )

    tags = TaggableManager(blank=True)
    objects = ProjectQuerySet.as_manager()
    all_objects = models.Manager()

    class Meta(object):
        ordering = ('slug',)
        permissions = (
            # Translators: Permission around whether a user can view the
            # project
            ('view_project', _('View Project')),
        )

    def __str__(self):
        return self.name

    def sync_supported_versions(self):
        supported = self.supported_versions()
        if supported:
            self.versions.filter(
                verbose_name__in=supported).update(supported=True)
            self.versions.exclude(
                verbose_name__in=supported).update(supported=False)
            self.versions.filter(verbose_name=LATEST_VERBOSE_NAME).update(supported=True)

    def save(self, *args, **kwargs):  # pylint: disable=arguments-differ
        from readthedocs.projects import tasks
        first_save = self.pk is None
        if not self.slug:
            # Subdomains can't have underscores in them.
            self.slug = slugify(self.name)
            if self.slug == '':
                raise Exception(_("Model must have slug"))
        super(Project, self).save(*args, **kwargs)
        for owner in self.users.all():
            assign('view_project', owner, self)
        try:
            if self.default_branch:
                latest = self.versions.get(slug=LATEST)
                if latest.identifier != self.default_branch:
                    latest.identifier = self.default_branch
                    latest.save()
        except Exception:
            log.error('Failed to update latest identifier', exc_info=True)

        # Add exceptions here for safety
        try:
            self.sync_supported_versions()
        except Exception:
            log.error('failed to sync supported versions', exc_info=True)
        try:
            if not first_save:
                broadcast(type='app', task=tasks.symlink_project, args=[self.pk])
        except Exception:
            log.error('failed to symlink project', exc_info=True)
        try:
            if not first_save:
                broadcast(type='app', task=tasks.update_static_metadata, args=[self.pk])
        except Exception:
            log.error('failed to update static metadata', exc_info=True)
        try:
            branch = self.default_branch or self.vcs_repo().fallback_branch
            if not self.versions.filter(slug=LATEST).exists():
                self.versions.create_latest(identifier=branch)
        except Exception:
            log.error('Error creating default branches', exc_info=True)

    def get_absolute_url(self):
        return reverse('projects_detail', args=[self.slug])

    def get_docs_url(self, version_slug=None, lang_slug=None, private=None):
        """Return a URL for the docs

        Always use http for now, to avoid content warnings.
        """
        return resolve(project=self, version_slug=version_slug, language=lang_slug, private=private)

    def get_builds_url(self):
        return reverse('builds_project_list', kwargs={
            'project_slug': self.slug,
        })

    def get_canonical_url(self):
        if getattr(settings, 'DONT_HIT_DB', True):
            return api.project(self.pk).canonical_url().get()['url']
        return self.get_docs_url()

    def get_subproject_urls(self):
        """List subproject URLs

        This is used in search result linking
        """
        if getattr(settings, 'DONT_HIT_DB', True):
            return [(proj['slug'], proj['canonical_url'])
                    for proj in (
                        api.project(self.pk)
                        .subprojects()
                        .get()['subprojects'])]
        return [(proj.child.slug, proj.child.get_docs_url())
                for proj in self.subprojects.all()]

    def get_production_media_path(self, type_, version_slug, include_file=True):
        """
        This is used to see if these files exist so we can offer them for download.

        :param type_: Media content type, ie - 'pdf', 'zip'
        :param version_slug: Project version slug for lookup
        :param include_file: Include file name in return
        :type include_file: bool
        :returns: Full path to media file or path
        """
        if getattr(settings, 'DEFAULT_PRIVACY_LEVEL', 'public') == 'public' or settings.DEBUG:
            path = os.path.join(
                settings.MEDIA_ROOT, type_, self.slug, version_slug)
        else:
            path = os.path.join(
                settings.PRODUCTION_MEDIA_ARTIFACTS, type_, self.slug, version_slug)
        if include_file:
            path = os.path.join(
                path, '%s.%s' % (self.slug, type_.replace('htmlzip', 'zip')))
        return path

    def get_production_media_url(self, type_, version_slug, full_path=True):
        """Get the URL for downloading a specific media file."""
        try:
            path = reverse('project_download_media', kwargs={
                'project_slug': self.slug,
                'type_': type_,
                'version_slug': version_slug,
            })
        except NoReverseMatch:
            return ''
        if full_path:
            path = '//%s%s' % (settings.PRODUCTION_DOMAIN, path)
        return path

    def subdomain(self):
        """Get project subdomain from resolver"""
        return resolve_domain(self)

    def get_downloads(self):
        downloads = {}
        downloads['htmlzip'] = self.get_production_media_url(
            'htmlzip', self.get_default_version())
        downloads['epub'] = self.get_production_media_url(
            'epub', self.get_default_version())
        downloads['pdf'] = self.get_production_media_url(
            'pdf', self.get_default_version())
        return downloads

    @property
    def clean_repo(self):
        if self.repo.startswith('http://github.com'):
            return self.repo.replace('http://github.com', 'https://github.com')
        return self.repo

    # Doc PATH:
    # MEDIA_ROOT/slug/checkouts/version/<repo>

    @property
    def doc_path(self):
        return os.path.join(settings.DOCROOT, self.slug.replace('_', '-'))

    def checkout_path(self, version=LATEST):
        return os.path.join(self.doc_path, 'checkouts', version)

    @property
    def pip_cache_path(self):
        """Path to pip cache"""
        return os.path.join(self.doc_path, '.cache', 'pip')

    #
    # Paths for symlinks in project doc_path.
    #
    def translations_symlink_path(self, language=None):
        """Path in the doc_path that we symlink translations"""
        if not language:
            language = self.language
        return os.path.join(self.doc_path, 'translations', language)

    #
    # End symlink paths
    #

    def full_doc_path(self, version=LATEST):
        """The path to the documentation root in the project"""
        doc_base = self.checkout_path(version)
        for possible_path in ['docs', 'doc', 'Doc']:
            if os.path.exists(os.path.join(doc_base, '%s' % possible_path)):
                return os.path.join(doc_base, '%s' % possible_path)
        # No docs directory, docs are at top-level.
        return doc_base

    def artifact_path(self, type_, version=LATEST):
        """The path to the build html docs in the project"""
        return os.path.join(self.doc_path, "artifacts", version, type_)

    def full_build_path(self, version=LATEST):
        """The path to the build html docs in the project"""
        return os.path.join(self.conf_dir(version), "_build", "html")

    def full_latex_path(self, version=LATEST):
        """The path to the build LaTeX docs in the project"""
        return os.path.join(self.conf_dir(version), "_build", "latex")

    def full_epub_path(self, version=LATEST):
        """The path to the build epub docs in the project"""
        return os.path.join(self.conf_dir(version), "_build", "epub")

    # There is currently no support for building man/dash formats, but we keep
    # the support there for existing projects. They might have already existing
    # legacy builds.

    def full_man_path(self, version=LATEST):
        """The path to the build man docs in the project"""
        return os.path.join(self.conf_dir(version), "_build", "man")

    def full_dash_path(self, version=LATEST):
        """The path to the build dash docs in the project"""
        return os.path.join(self.conf_dir(version), "_build", "dash")

    def full_json_path(self, version=LATEST):
        """The path to the build json docs in the project"""
        if 'sphinx' in self.documentation_type:
            return os.path.join(self.conf_dir(version), "_build", "json")
        elif 'mkdocs' in self.documentation_type:
            return os.path.join(self.checkout_path(version), "_build", "json")

    def full_singlehtml_path(self, version=LATEST):
        """The path to the build singlehtml docs in the project"""
        return os.path.join(self.conf_dir(version), "_build", "singlehtml")

    def rtd_build_path(self, version=LATEST):
        """The destination path where the built docs are copied"""
        return os.path.join(self.doc_path, 'rtd-builds', version)

    def static_metadata_path(self):
        """The path to the static metadata JSON settings file"""
        return os.path.join(self.doc_path, 'metadata.json')

    def conf_file(self, version=LATEST):
        """Find a ``conf.py`` file in the project checkout"""
        if self.conf_py_file:
            conf_path = os.path.join(self.checkout_path(version), self.conf_py_file)
            if os.path.exists(conf_path):
                log.info('Inserting conf.py file path from model')
                return conf_path
            else:
                log.warning("Conf file specified on model doesn't exist")
        files = self.find('conf.py', version)
        if not files:
            files = self.full_find('conf.py', version)
        if len(files) == 1:
            return files[0]
        for filename in files:
            if filename.find('doc', 70) != -1:
                return filename
        # Having this be translatable causes this odd error:
        # ProjectImportError(<django.utils.functional.__proxy__ object at
        # 0x1090cded0>,)
        raise ProjectImportError(
            u"Conf File Missing. Please make sure you have a conf.py in your project.")

    def conf_dir(self, version=LATEST):
        conf_file = self.conf_file(version)
        if conf_file:
            return os.path.dirname(conf_file)

    @property
    def is_type_sphinx(self):
        """Is project type Sphinx"""
        return 'sphinx' in self.documentation_type

    @property
    def is_type_mkdocs(self):
        """Is project type Mkdocs"""
        return 'mkdocs' in self.documentation_type

    @property
    def is_imported(self):
        return bool(self.repo)

    @property
    def has_good_build(self):
        return self.builds.filter(success=True).exists()

    @property
    def has_versions(self):
        return self.versions.exists()

    @property
    def has_aliases(self):
        return self.aliases.exists()

    def has_pdf(self, version_slug=LATEST):
        if not self.enable_pdf_build:
            return False
        return os.path.exists(self.get_production_media_path(
            type_='pdf', version_slug=version_slug))

    def has_epub(self, version_slug=LATEST):
        if not self.enable_epub_build:
            return False
        return os.path.exists(self.get_production_media_path(
            type_='epub', version_slug=version_slug))

    def has_htmlzip(self, version_slug=LATEST):
        return os.path.exists(self.get_production_media_path(
            type_='htmlzip', version_slug=version_slug))

    @property
    def sponsored(self):
        return False

    def vcs_repo(self, version=LATEST):
        backend = backend_cls.get(self.repo_type)
        if not backend:
            repo = None
        else:
            proj = VCSProject(
                self.name, self.default_branch, self.checkout_path(version), self.clean_repo)
            repo = backend(proj, version)
        return repo

    def repo_nonblockinglock(self, version, max_lock_age=5):
        return NonBlockingLock(project=self, version=version, max_lock_age=max_lock_age)

    def repo_lock(self, version, timeout=5, polling_interval=5):
        return Lock(self, version, timeout, polling_interval)

    def find(self, filename, version):
        """Find files inside the project's ``doc`` path

        :param filename: Filename to search for in project checkout
        :param version: Version instance to set version checkout path
        """
        matches = []
        for root, __, filenames in os.walk(self.full_doc_path(version)):
            for match in fnmatch.filter(filenames, filename):
                matches.append(os.path.join(root, match))
        return matches

    def full_find(self, filename, version):
        """Find files inside a project's checkout path

        :param filename: Filename to search for in project checkout
        :param version: Version instance to set version checkout path
        """
        matches = []
        for root, __, filenames in os.walk(self.checkout_path(version)):
            for match in fnmatch.filter(filenames, filename):
                matches.append(os.path.join(root, match))
        return matches

    def get_latest_build(self, finished=True):
        """
        Get latest build for project

        finished
            Return only builds that are in a finished state
        """
        kwargs = {'type': 'html'}
        if finished:
            kwargs['state'] = 'finished'
        return self.builds.filter(**kwargs).first()

    def api_versions(self):
        from readthedocs.builds.models import APIVersion
        ret = []
        for version_data in api.project(self.pk).active_versions.get()['versions']:
            version = APIVersion(**version_data)
            ret.append(version)
        return sort_version_aware(ret)

    def active_versions(self):
        from readthedocs.builds.models import Version
        versions = Version.objects.public(project=self, only_active=True)
        return (versions.filter(built=True, active=True) |
                versions.filter(active=True, uploaded=True))

    def ordered_active_versions(self, user=None):
        from readthedocs.builds.models import Version
        kwargs = {
            'project': self,
            'only_active': True,
        }
        if user:
            kwargs['user'] = user
        versions = Version.objects.public(**kwargs)
        return sort_version_aware(versions)

    def all_active_versions(self):
        """Get queryset with all active versions

        .. note::
            This is a temporary workaround for activate_versions filtering out
            things that were active, but failed to build

        :returns: :py:class:`Version` queryset
        """
        return self.versions.filter(active=True)

    def supported_versions(self):
        """Get the list of supported versions

        :returns: List of version strings.
        """
        if not self.num_major or not self.num_minor or not self.num_point:
            return []
        version_identifiers = self.versions.values_list('verbose_name', flat=True)
        return version_windows(
            version_identifiers,
            major=self.num_major,
            minor=self.num_minor,
            point=self.num_point,
        )

    def get_stable_version(self):
        return self.versions.filter(slug=STABLE).first()

    def update_stable_version(self):
        """Returns the version that was promoted to be the new stable version

        Return ``None`` if no update was mode or if there is no version on the
        project that can be considered stable.
        """
        versions = self.versions.all()
        new_stable = determine_stable_version(versions)
        if new_stable:
            current_stable = self.get_stable_version()
            if current_stable:
                identifier_updated = (
                    new_stable.identifier != current_stable.identifier)
                if identifier_updated and current_stable.machine:
                    log.info(
                        "Update stable version: {project}:{version}".format(
                            project=self.slug,
                            version=new_stable.identifier))
                    current_stable.identifier = new_stable.identifier
                    current_stable.save()
                    return new_stable
            else:
                log.info(
                    "Creating new stable version: {project}:{version}".format(
                        project=self.slug,
                        version=new_stable.identifier))
                current_stable = self.versions.create_stable(
                    type=new_stable.type,
                    identifier=new_stable.identifier)
                return new_stable

    def versions_from_branch_name(self, branch):
        return (
            self.versions.filter(identifier=branch) |
            self.versions.filter(identifier='remotes/origin/%s' % branch) |
            self.versions.filter(identifier='origin/%s' % branch)
        )

    def get_default_version(self):
        """
        Get the default version (slug).

        Returns self.default_version if the version with that slug actually
        exists (is built and published). Otherwise returns 'latest'.
        """
        # latest is a special case where we don't have to check if it exists
        if self.default_version == LATEST:
            return self.default_version
        # check if the default_version exists
        version_qs = self.versions.filter(
            slug=self.default_version, active=True
        )
        if version_qs.exists():
            return self.default_version
        return LATEST

    def get_default_branch(self):
        """Get the version representing 'latest'"""
        if self.default_branch:
            return self.default_branch
        return self.vcs_repo().fallback_branch

    def add_subproject(self, child, alias=None):
        subproject, __ = ProjectRelationship.objects.get_or_create(
            parent=self, child=child, alias=alias,
        )
        return subproject

    def remove_subproject(self, child):
        ProjectRelationship.objects.filter(parent=self, child=child).delete()
        return

    def moderation_queue(self):
        # non-optimal SQL warning.
        from readthedocs.comments.models import DocumentComment
        queue = []
        comments = DocumentComment.objects.filter(node__project=self)
        for comment in comments:
            if not comment.has_been_approved_since_most_recent_node_change():
                queue.append(comment)

        return queue

    def add_node(self, content_hash, page, version, commit):
        """Add comment node

        :param content_hash: Hash of node content
        :param page: Doc page for node
        :param version: Slug for project version to apply node to
        :type version: str
        :param commit: Commit that node was updated in
        :type commit: str
        """
        from readthedocs.comments.models import NodeSnapshot, DocumentNode
        project_obj = Project.objects.get(slug=self.slug)
        version_obj = project_obj.versions.get(slug=version)
        try:
            NodeSnapshot.objects.get(hash=content_hash, node__project=project_obj,
                                     node__version=version_obj, node__page=page,
                                     commit=commit)
            return False  # ie, no new node was created.
        except NodeSnapshot.DoesNotExist:
            DocumentNode.objects.create(
                hash=content_hash,
                page=page,
                project=project_obj,
                version=version_obj,
                commit=commit
            )
        return True  # ie, it's True that a new node was created.

    def add_comment(self, version_slug, page, content_hash, commit, user, text):
        """Add comment to node

        :param version_slug: Version slug to use for node lookup
        :param page: Page to attach comment to
        :param content_hash: Hash of content to apply comment to
        :param commit: Commit that updated comment
        :param user: :py:class:`User` instance that created comment
        :param text: Comment text
        """
        from readthedocs.comments.models import DocumentNode
        try:
            node = self.nodes.from_hash(version_slug, page, content_hash)
        except DocumentNode.DoesNotExist:
            version = self.versions.get(slug=version_slug)
            node = self.nodes.create(version=version, page=page,
                                     hash=content_hash, commit=commit)
        return node.comments.create(user=user, text=text)

    @property
    def features(self):
        return Feature.objects.for_project(self)

    def has_feature(self, feature_id):
        """Does project have existing feature flag

        If the feature has a historical True value before the feature was added,
        we consider the project to have the flag. This is used for deprecating a
        feature or changing behavior for new projects
        """
        return self.features.filter(feature_id=feature_id).exists()

    def get_feature_value(self, feature, positive, negative):
        """Look up project feature, return corresponding value

        If a project has a feature, return ``positive``, otherwise return
        ``negative``
        """
        return positive if self.has_feature(feature) else negative

    def get_feature_value(self, feature, positive, negative):
        """Look up project feature, return corresponding value

        If a project has a feature, return ``positive``, otherwise return
        ``negative``
        """
        return positive if self.has_feature(feature) else negative


class APIProject(Project):

    """Project proxy model for API data deserialization

    This replaces the pattern where API data was deserialized into a mocked
    :py:cls:`Project` object. This pattern was confusing, as it was not explicit
    as to what form of object you were working with -- API backed or database
    backed.

    This model preserves the Project model methods, allowing for overrides on
    model field differences. This model pattern will generally only be used on
    builder instances, where we are interacting solely with API data.
    """

    features = []

    class Meta:
        proxy = True

    def __init__(self, *args, **kwargs):
        self.features = kwargs.pop('features', [])
        # These fields only exist on the API return, not on the model, so we'll
        # remove them to avoid throwing exceptions due to unexpected fields
        for key in ['users', 'resource_uri', 'absolute_url', 'downloads',
                    'main_language_project', 'related_projects']:
            try:
                del kwargs[key]
            except KeyError:
                pass
        super(APIProject, self).__init__(*args, **kwargs)

    def save(self, *args, **kwargs):
        return 0

    def has_feature(self, feature_id):
        return feature_id in self.features


@python_2_unicode_compatible
class ImportedFile(models.Model):

    """Imported files model

    This tracks files that are output from documentation builds, useful for
    things like CDN invalidation.
    """

    project = models.ForeignKey('Project', verbose_name=_('Project'),
                                related_name='imported_files')
    version = models.ForeignKey('builds.Version', verbose_name=_('Version'),
                                related_name='imported_files', null=True)
    name = models.CharField(_('Name'), max_length=255)
    slug = models.SlugField(_('Slug'))
    path = models.CharField(_('Path'), max_length=255)
    md5 = models.CharField(_('MD5 checksum'), max_length=255)
    commit = models.CharField(_('Commit'), max_length=255)

    def get_absolute_url(self):
        return resolve(project=self.project, version_slug=self.version.slug, filename=self.path)

    def __str__(self):
        return '%s: %s' % (self.name, self.project)


class Notification(models.Model):
    project = models.ForeignKey(Project,
                                related_name='%(class)s_notifications')
    objects = RelatedProjectQuerySet.as_manager()

    class Meta(object):
        abstract = True


@python_2_unicode_compatible
class EmailHook(Notification):
    email = models.EmailField()

    def __str__(self):
        return self.email


@python_2_unicode_compatible
class WebHook(Notification):
    url = models.URLField(blank=True,
                          help_text=_('URL to send the webhook to'))

    def __str__(self):
        return self.url


@python_2_unicode_compatible
class Domain(models.Model):

    """A custom domain name for a project."""

    project = models.ForeignKey(Project, related_name='domains')
    domain = models.CharField(_('Domain'), unique=True, max_length=255,
                              validators=[validate_domain_name])
    machine = models.BooleanField(
        default=False, help_text=_('This Domain was auto-created')
    )
    cname = models.BooleanField(
        default=False, help_text=_('This Domain is a CNAME for the project')
    )
    canonical = models.BooleanField(
        default=False,
        help_text=_('This Domain is the primary one where the documentation is served from')
    )
    https = models.BooleanField(
        _('Use HTTPS'),
        default=False,
        help_text=_('SSL is enabled for this domain')
    )
    count = models.IntegerField(default=0, help_text=_('Number of times this domain has been hit'))

    objects = RelatedProjectQuerySet.as_manager()

    class Meta(object):
        ordering = ('-canonical', '-machine', 'domain')

    def __str__(self):
        return "{domain} pointed at {project}".format(domain=self.domain, project=self.project.name)

    def save(self, *args, **kwargs):  # pylint: disable=arguments-differ
        from readthedocs.projects import tasks
        parsed = urlparse(self.domain)
        if parsed.scheme or parsed.netloc:
            self.domain = parsed.netloc
        else:
            self.domain = parsed.path
        super(Domain, self).save(*args, **kwargs)
        broadcast(type='app', task=tasks.symlink_domain, args=[self.project.pk, self.pk])

    def delete(self, *args, **kwargs):  # pylint: disable=arguments-differ
        from readthedocs.projects import tasks
        broadcast(type='app', task=tasks.symlink_domain, args=[self.project.pk, self.pk, True])
        super(Domain, self).delete(*args, **kwargs)


@python_2_unicode_compatible
class Feature(models.Model):

    """Project feature flags

    Features should generally be added here as choices, however features may
    also be added dynamically from a signal in other packages. Features can be
    added by external packages with the use of signals::

        @receiver(pre_init, sender=Feature)
        def add_features(sender, **kwargs):
            sender.FEATURES += (('blah', 'BLAH'),)

    The FeatureForm will grab the updated list on instantiation.
    """

    # Feature constants - this is not a exhaustive list of features, features
    # may be added by other packages
    USE_SPHINX_LATEST = 'use_sphinx_latest'
    USE_SETUPTOOLS_LATEST = 'use_setuptools_latest'
<<<<<<< HEAD
    ALLOW_DEPRECATED_WEBHOOKS = 'allow_deprecated_webhooks'
=======
>>>>>>> c4b0caca

    FEATURES = (
        (USE_SPHINX_LATEST, _('Use latest version of Sphinx')),
        (USE_SETUPTOOLS_LATEST, _('Use latest version of setuptools')),
<<<<<<< HEAD
        (ALLOW_DEPRECATED_WEBHOOKS, _('Allow deprecated webhook views')),
=======
>>>>>>> c4b0caca
    )

    projects = models.ManyToManyField(
        Project,
        blank=True,
    )
    # Feature is not implemented as a ChoiceField, as we don't want validation
    # at the database level on this field. Arbitrary values are allowed here.
    feature_id = models.CharField(
        _('Feature identifier'),
        max_length=32,
        unique=True,
    )
    add_date = models.DateTimeField(
        _('Date feature was added'),
        auto_now_add=True,
    )
    default_true = models.BooleanField(
        _('Historical default is True'),
        default=False,
    )

    objects = FeatureQuerySet.as_manager()

    def __str__(self):
        return "{0} feature".format(
            self.get_feature_display(),
        )

    def get_feature_display(self):
        """Implement display name field for fake ChoiceField

        Because the field is not a ChoiceField here, we need to manually
        implement this behavior.
        """
        return dict(self.FEATURES).get(self.feature_id, self.feature_id)<|MERGE_RESOLUTION|>--- conflicted
+++ resolved
@@ -843,14 +843,6 @@
         """
         return positive if self.has_feature(feature) else negative
 
-    def get_feature_value(self, feature, positive, negative):
-        """Look up project feature, return corresponding value
-
-        If a project has a feature, return ``positive``, otherwise return
-        ``negative``
-        """
-        return positive if self.has_feature(feature) else negative
-
 
 class APIProject(Project):
 
@@ -1011,18 +1003,12 @@
     # may be added by other packages
     USE_SPHINX_LATEST = 'use_sphinx_latest'
     USE_SETUPTOOLS_LATEST = 'use_setuptools_latest'
-<<<<<<< HEAD
     ALLOW_DEPRECATED_WEBHOOKS = 'allow_deprecated_webhooks'
-=======
->>>>>>> c4b0caca
 
     FEATURES = (
         (USE_SPHINX_LATEST, _('Use latest version of Sphinx')),
         (USE_SETUPTOOLS_LATEST, _('Use latest version of setuptools')),
-<<<<<<< HEAD
         (ALLOW_DEPRECATED_WEBHOOKS, _('Allow deprecated webhook views')),
-=======
->>>>>>> c4b0caca
     )
 
     projects = models.ManyToManyField(

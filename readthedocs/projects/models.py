"""Project models."""

import fnmatch
import hashlib
import hmac
import os
from shlex import quote
from urllib.parse import urlparse

import structlog
from django.conf import settings
from django.contrib.auth.models import User
from django.contrib.contenttypes.fields import GenericRelation
from django.core.validators import MaxValueValidator
from django.core.validators import MinValueValidator
from django.db import models
from django.db.models import Q
from django.urls import reverse
from django.utils import timezone
from django.utils.crypto import get_random_string
from django.utils.functional import cached_property
from django.utils.translation import gettext_lazy as _
from django_extensions.db.fields import CreationDateTimeField
from django_extensions.db.fields import ModificationDateTimeField
from django_extensions.db.models import TimeStampedModel
from taggit.managers import TaggableManager

from readthedocs.builds.constants import BRANCH
from readthedocs.builds.constants import EXTERNAL
from readthedocs.builds.constants import INTERNAL
from readthedocs.builds.constants import LATEST
from readthedocs.builds.constants import LATEST_VERBOSE_NAME
from readthedocs.builds.constants import STABLE
from readthedocs.builds.constants import STABLE_VERBOSE_NAME
from readthedocs.core.history import ExtraHistoricalRecords
from readthedocs.core.resolver import Resolver
from readthedocs.core.utils import extract_valid_attributes_for_model
from readthedocs.core.utils import slugify
from readthedocs.core.utils.url import unsafe_join_url_path
from readthedocs.domains.querysets import DomainQueryset
from readthedocs.domains.validators import check_domains_limit
from readthedocs.notifications.models import Notification as NewNotification
from readthedocs.projects import constants
from readthedocs.projects.exceptions import ProjectConfigurationError
from readthedocs.projects.managers import HTMLFileManager
from readthedocs.projects.querysets import ChildRelatedProjectQuerySet
from readthedocs.projects.querysets import FeatureQuerySet
from readthedocs.projects.querysets import ProjectQuerySet
from readthedocs.projects.querysets import RelatedProjectQuerySet
from readthedocs.projects.validators import validate_build_config_file
from readthedocs.projects.validators import validate_custom_prefix
from readthedocs.projects.validators import validate_custom_subproject_prefix
from readthedocs.projects.validators import validate_domain_name
from readthedocs.projects.validators import validate_environment_variable_size
from readthedocs.projects.validators import validate_no_ip
from readthedocs.projects.validators import validate_repository_url
from readthedocs.projects.version_handling import determine_stable_version
from readthedocs.search.parsers import GenericParser
from readthedocs.storage import build_media_storage
from readthedocs.vcs_support.backends import backend_cls

from .constants import ADDONS_FLYOUT_POSITION_CHOICES
from .constants import ADDONS_FLYOUT_SORTING_CHOICES
from .constants import ADDONS_FLYOUT_SORTING_SEMVER_READTHEDOCS_COMPATIBLE
from .constants import DOWNLOADABLE_MEDIA_TYPES
from .constants import MEDIA_TYPES
from .constants import MULTIPLE_VERSIONS_WITH_TRANSLATIONS
from .constants import MULTIPLE_VERSIONS_WITHOUT_TRANSLATIONS
from .constants import PUBLIC


log = structlog.get_logger(__name__)


def default_privacy_level():
    """Wrapper around the setting, so the level is dynamically included in the migration."""
    return settings.DEFAULT_PRIVACY_LEVEL


class ProjectRelationship(models.Model):
    """
    Project to project relationship.

    This is used for subprojects.

    Terminology: We should say main project and subproject.
    Saying "child" and "parent" only has internal, technical value.
    """

    parent = models.ForeignKey(
        "projects.Project",
        verbose_name=_("Main project"),
        related_name="subprojects",
        on_delete=models.CASCADE,
    )
    child = models.ForeignKey(
        "projects.Project",
        verbose_name=_("Subproject"),
        related_name="superprojects",
        on_delete=models.CASCADE,
    )
    alias = models.SlugField(
        _("Alias"),
        max_length=255,
        null=True,
        blank=True,
        db_index=False,
    )

    objects = ChildRelatedProjectQuerySet.as_manager()

    def save(self, *args, **kwargs):
        if not self.alias:
            self.alias = self.child.slug
        super().save(*args, **kwargs)

    # HACK
    def get_absolute_url(self):
        return Resolver().resolve_version(project=self.child)

    @cached_property
    def subproject_prefix(self):
        """
        Returns the path prefix of the subproject.

        This normally is ``/projects/<subproject-alias>/``,
        but if the project has a custom subproject prefix,
        that will be used.
        """
        prefix = self.parent.custom_subproject_prefix or "/projects/"
        return unsafe_join_url_path(prefix, self.alias, "/")


class AddonsConfig(TimeStampedModel):
    """
    Addons project configuration.

    Store all the configuration for each of the addons.
    Everything is enabled by default.
    """

    # Model history
    history = ExtraHistoricalRecords()

    project = models.OneToOneField(
        "Project",
        related_name="addons",
        null=True,
        blank=True,
        on_delete=models.CASCADE,
    )

    enabled = models.BooleanField(
        default=True,
        help_text="Enable/Disable all the addons on this project",
    )

    options_root_selector = models.CharField(
        null=True,
        blank=True,
        max_length=128,
        help_text="CSS selector for the main content of the page. Leave it blank for auto-detect.",
    )

    # Whether or not load addons library when the requested page is embedded (e.g. inside an iframe)
    # https://github.com/readthedocs/addons/pull/415
    options_load_when_embedded = models.BooleanField(default=False)

    options_base_version = models.ForeignKey(
        "builds.Version",
        verbose_name=_("Base version to compare against (eg. DocDiff, File Tree Diff)"),
        null=True,
        blank=True,
        on_delete=models.SET_NULL,
    )

    # Analytics

    # NOTE: we keep analytics disabled by default to save resources.
    # Most projects won't be taking a look at these numbers.
    analytics_enabled = models.BooleanField(default=False)

    # Docdiff
    doc_diff_enabled = models.BooleanField(default=True)
    doc_diff_show_additions = models.BooleanField(default=True)
    doc_diff_show_deletions = models.BooleanField(default=True)

    # EthicalAds
    ethicalads_enabled = models.BooleanField(default=True)

    # File Tree Diff
    filetreediff_enabled = models.BooleanField(default=True)
    filetreediff_ignored_files = models.JSONField(
        help_text=_("List of ignored files. One per line."),
        null=True,
        blank=True,
    )

    # Flyout
    flyout_enabled = models.BooleanField(
        default=True,
        verbose_name=_("Enabled"),
    )
    flyout_sorting = models.CharField(
        verbose_name=_("Sorting of versions"),
        choices=ADDONS_FLYOUT_SORTING_CHOICES,
        default=ADDONS_FLYOUT_SORTING_SEMVER_READTHEDOCS_COMPATIBLE,
        max_length=64,
    )
    flyout_sorting_custom_pattern = models.CharField(
        max_length=32,
        default=None,
        null=True,
        blank=True,
        verbose_name=_("Custom version sorting pattern"),
        help_text="Sorting pattern supported by BumpVer "
        '(<a href="https://github.com/mbarkhau/bumpver#pattern-examples">See examples</a>)',
    )
    flyout_sorting_latest_stable_at_beginning = models.BooleanField(
        verbose_name=_("Show <code>latest</code> and <code>stable</code> at the beginning"),
        default=True,
    )

    flyout_position = models.CharField(
        choices=ADDONS_FLYOUT_POSITION_CHOICES,
        max_length=64,
        default=None,  # ``None`` means use the default (theme override if present or Read the Docs default)
        null=True,
        blank=True,
        verbose_name=_("Position"),
    )

    # Hotkeys
    hotkeys_enabled = models.BooleanField(default=True)

    # Search
    search_enabled = models.BooleanField(default=True)
    search_default_filter = models.CharField(null=True, blank=True, max_length=128)

    # User JavaScript File
    customscript_enabled = models.BooleanField(default=False)

    # This is a user-defined file that will be injected at serve time by our
    # Cloudflare Worker if defined
    customscript_src = models.CharField(
        max_length=512,
        null=True,
        blank=True,
        help_text="URL to a JavaScript file to inject at serve time",
    )

    # Notifications
    notifications_enabled = models.BooleanField(default=True)
    notifications_show_on_latest = models.BooleanField(default=True)
    notifications_show_on_non_stable = models.BooleanField(default=True)
    notifications_show_on_external = models.BooleanField(default=True)

    # Link Previews
    linkpreviews_enabled = models.BooleanField(default=False)


class AddonSearchFilter(TimeStampedModel):
    """
    Addon search user defined filter.

    Specific filter defined by the user to show on the search modal.
    """

    addons = models.ForeignKey("AddonsConfig", on_delete=models.CASCADE)
    name = models.CharField(max_length=128)
    syntaxt = models.CharField(max_length=128)


class Project(models.Model):
    """Project model."""

    # Auto fields
    pub_date = models.DateTimeField(_("Publication date"), auto_now_add=True, db_index=True)
    modified_date = models.DateTimeField(_("Modified date"), auto_now=True, db_index=True)

    # Generally from conf.py
    users = models.ManyToManyField(
        User,
        verbose_name=_("User"),
        related_name="projects",
    )
    # A DNS label can contain up to 63 characters.
    name = models.CharField(_("Name"), max_length=63)
    slug = models.SlugField(_("Slug"), max_length=63, unique=True)
    description = models.TextField(
        _("Description"),
        blank=True,
        help_text=_("Short description of this project"),
    )
    repo = models.CharField(
        _("Repository URL"),
        max_length=255,
        validators=[validate_repository_url],
        help_text=_("Git repository URL"),
    )

    # NOTE: this field is going to be completely removed soon.
    # We only accept Git for new repositories
    repo_type = models.CharField(
        _("Repository type"),
        max_length=10,
        choices=constants.REPO_CHOICES,
        default="git",
    )
    project_url = models.URLField(
        _("Project homepage"),
        blank=True,
        help_text=_("The project's homepage"),
    )
    canonical_url = models.URLField(
        _("Canonical URL"),
        blank=True,
        help_text=_("URL that documentation is expected to serve from"),
    )
    versioning_scheme = models.CharField(
        _("URL versioning scheme"),
        max_length=120,
        default=constants.MULTIPLE_VERSIONS_WITH_TRANSLATIONS,
        choices=constants.VERSIONING_SCHEME_CHOICES,
        # TODO: remove after migration
        null=True,
        help_text=_(
            "This affects URL your documentation is served from, "
            "and if it supports translations or versions. "
            "Changing the versioning scheme will break your current URLs, "
            "so you might need to create a redirect."
        ),
    )
    # TODO: this field is deprecated, use `versioning_scheme` instead.
    single_version = models.BooleanField(
        _("Single version"),
        default=False,
        help_text=_(
            "A single version site has no translations and only your "
            '"latest" version, served at the root of the domain. Use '
            "this with caution, only turn it on if you will <b>never</b> "
            "have multiple versions of your docs.",
        ),
    )
    default_version = models.CharField(
        _("Default version"),
        max_length=255,
        default=LATEST,
        help_text=_("The version of your project that / redirects to"),
    )
    # In default_branch, ``None`` means the backend will use the default branch
    # cloned for each backend.
    default_branch = models.CharField(
        _("Default branch"),
        max_length=255,
        default=None,
        null=True,
        blank=True,
        help_text=_(
            'What branch "latest" points to. Leave empty to use the default value for your VCS.',
        ),
    )
    custom_prefix = models.CharField(
        _("Custom path prefix"),
        max_length=255,
        default=None,
        blank=True,
        null=True,
        help_text=_(
            "A custom path prefix used when serving documentation from this project. "
            "By default we serve documentation at the root (/) of a domain."
        ),
    )
    custom_subproject_prefix = models.CharField(
        _("Custom subproject path prefix"),
        max_length=255,
        default=None,
        blank=True,
        null=True,
        help_text=_(
            "A custom path prefix used when evaluating the root of a subproject. "
            "By default we serve documentation from subprojects under the `/projects/` prefix."
        ),
    )

    # External versions
    external_builds_enabled = models.BooleanField(
        _("Build pull requests for this project"),
        default=False,
        help_text=_(
            'More information in <a href="https://docs.readthedocs.io/page/guides/autobuild-docs-for-pull-requests.html">our docs</a>.'  # noqa
        ),
    )
    external_builds_privacy_level = models.CharField(
        _("Privacy level of Pull Requests"),
        max_length=20,
        # TODO: remove after migration
        null=True,
        choices=constants.PRIVACY_CHOICES,
        default=default_privacy_level,
        help_text=_(
            "Should builds from pull requests be public? <strong>If your repository is public, don't set this to private</strong>."
        ),
    )

    # Project features
    cdn_enabled = models.BooleanField(_("CDN Enabled"), default=False)
    analytics_code = models.CharField(
        _("Analytics code"),
        max_length=50,
        null=True,
        blank=True,
        help_text=_(
            "Google Analytics Tracking ID "
            "(ex. <code>UA-22345342-1</code>). "
            "This may slow down your page loads.",
        ),
    )
    analytics_disabled = models.BooleanField(
        _("Disable Analytics"),
        default=False,
        null=True,
        help_text=_(
            "Disable Google Analytics completely for this project "
            "(requires rebuilding documentation)",
        ),
    )
    container_image = models.CharField(
        _("Alternative container image"),
        max_length=64,
        null=True,
        blank=True,
    )
    container_mem_limit = models.CharField(
        _("Container memory limit"),
        max_length=10,
        null=True,
        blank=True,
        help_text=_(
            "Memory limit in Docker format -- example: <code>512m</code> or <code>1g</code>",
        ),
    )
    container_time_limit = models.IntegerField(
        _("Container time limit in seconds"),
        null=True,
        blank=True,
    )
    build_queue = models.CharField(
        _("Alternate build queue id"),
        max_length=32,
        null=True,
        blank=True,
    )
    max_concurrent_builds = models.IntegerField(
        _("Maximum concurrent builds allowed for this project"),
        null=True,
        blank=True,
    )
    allow_promos = models.BooleanField(
        _("Allow paid advertising"),
        default=True,
        help_text=_("If unchecked, users will still see community ads."),
    )
    ad_free = models.BooleanField(
        _("Ad-free"),
        default=False,
        help_text="If checked, do not show advertising for this project",
    )
    is_spam = models.BooleanField(
        _("Is spam?"),
        default=None,
        null=True,
        help_text=_("Manually marked as (not) spam"),
    )
    show_version_warning = models.BooleanField(
        _("Show version warning"),
        default=False,
        help_text=_("Show warning banner in non-stable nor latest versions."),
    )

    readthedocs_yaml_path = models.CharField(
        _("Path for .readthedocs.yaml"),
        max_length=1024,
        default=None,
        blank=True,
        null=True,
        help_text=_(
            "<strong>Warning: experimental feature</strong>. "
            "Custom path from repository top-level to your <code>.readthedocs.yaml</code>, "
            "ex. <code>subpath/docs/.readthedocs.yaml</code>. "
            "Leave blank for default value: <code>.readthedocs.yaml</code>.",
        ),
        validators=[validate_build_config_file],
    )

    featured = models.BooleanField(_("Featured"), default=False)

    skip = models.BooleanField(_("Skip (disable) building this project"), default=False)

    # null=True can be removed in a later migration
    # be careful if adding new queries on this, .filter(delisted=False) does not work
    # but .exclude(delisted=True) does!
    delisted = models.BooleanField(
        null=True,
        default=False,
        verbose_name=_("Delisted"),
        help_text=_(
            "Delisting a project removes it from Read the Docs search indexing and asks external "
            "search engines to remove it via robots.txt"
        ),
    )

    privacy_level = models.CharField(
        _("Privacy Level"),
        max_length=20,
        choices=constants.PRIVACY_CHOICES,
        default=settings.DEFAULT_PRIVACY_LEVEL,
        help_text=_(
            "Should the project dashboard be public?",
        ),
    )

    # Subprojects
    related_projects = models.ManyToManyField(
        "self",
        verbose_name=_("Related projects"),
        blank=True,
        symmetrical=False,
        through=ProjectRelationship,
    )

    # Language bits
    language = models.CharField(
        _("Language"),
        max_length=20,
        default="en",
        help_text=_(
            "The language the project "
            "documentation is rendered in. "
            "Note: this affects your project's URL.",
        ),
        choices=constants.LANGUAGES,
    )

    programming_language = models.CharField(
        _("Programming Language"),
        max_length=20,
        default="words",
        help_text=_(
            "The primary programming language the project is written in.",
        ),
        choices=constants.PROGRAMMING_LANGUAGES,
        blank=True,
    )
    # A subproject pointed at its main language, so it can be tracked
    main_language_project = models.ForeignKey(
        "self",
        related_name="translations",
        on_delete=models.SET_NULL,
        blank=True,
        null=True,
    )

    has_valid_webhook = models.BooleanField(
        default=False,
        help_text=_("This project has been built with a webhook"),
    )
    has_valid_clone = models.BooleanField(
        default=False,
        help_text=_("This project has been successfully cloned"),
    )

    tags = TaggableManager(blank=True, ordering=["name"])
    history = ExtraHistoricalRecords(
        no_db_index=["repo", "slug", "remote_repository_id", "main_language_project_id"]
    )
    objects = ProjectQuerySet.as_manager()

    remote_repository = models.ForeignKey(
        "oauth.RemoteRepository",
        verbose_name=_("Connected repository"),
        help_text=_("Repository connected to this project"),
        on_delete=models.SET_NULL,
        related_name="projects",
        null=True,
        blank=True,
    )

    notifications = GenericRelation(
        NewNotification,
        related_query_name="project",
        content_type_field="attached_to_content_type",
        object_id_field="attached_to_id",
    )

    # TODO: remove field ``documentation_type`` when possible.
    # This field is not used anymore in the application.
    # However, the APIv3 project details endpoint returns it,
    # and there are some tests and similars that depend on it still.
    documentation_type = models.CharField(
        _("Documentation type"),
        max_length=20,
        choices=constants.DOCUMENTATION_CHOICES,
        default=None,
        null=True,
        blank=True,
        help_text=_(
            'Type of documentation you are building. <a href="'
            "http://www.sphinx-doc.org/en/stable/builders.html#sphinx.builders.html."
            'DirectoryHTMLBuilder">More info on sphinx builders</a>.',
        ),
    )

    # Property used for storing the latest build for a project when prefetching
    LATEST_BUILD_CACHE = "_latest_build"

    class Meta:
        ordering = ("slug",)
        verbose_name = _("project")

    def __str__(self):
        return self.name

    def save(self, *args, **kwargs):
        if not self.slug:
            # Subdomains can't have underscores in them.
            self.slug = slugify(self.name)
            if not self.slug:
                raise Exception(  # pylint: disable=broad-exception-raised
                    _("Model must have slug")
                )

        # If the project is linked to a remote repository,
        # and the repository is public, we force the privacy level of
        # pull requests previews to be public, see GHSA-pw32-ffxw-68rh.
        if self.remote_repository and not self.remote_repository.private:
            self.external_builds_privacy_level = PUBLIC

        # If the project is linked to a remote repository,
        # make sure to use the clone URL from the repository.
        dont_sync = self.pk and self.has_feature(Feature.DONT_SYNC_WITH_REMOTE_REPO)
        if self.remote_repository and not dont_sync:
            self.repo = self.remote_repository.clone_url

        super().save(*args, **kwargs)

        try:
            if not self.versions.filter(slug=LATEST).exists():
                self.versions.create_latest()
        except Exception:
            log.exception("Error creating default branches")

        # Update `Version.identifier` for `latest` with the default branch the user has selected,
        # even if it's `None` (meaning to match the `default_branch` of the repository)
        # NOTE: this code is required to be *after* ``create_latest()``.
        # It has to be updated after creating LATEST originally.
        log.debug("Updating default branch.", slug=LATEST, identifier=self.default_branch)
        self.versions.filter(slug=LATEST, machine=True).update(identifier=self.default_branch)

    def delete(self, *args, **kwargs):
        from readthedocs.projects.tasks.utils import clean_project_resources

        # Remove extra resources
        clean_project_resources(self)

        super().delete(*args, **kwargs)

    def clean(self):
        if self.custom_prefix:
            self.custom_prefix = validate_custom_prefix(self, self.custom_prefix)

        if self.custom_subproject_prefix:
            self.custom_subproject_prefix = validate_custom_subproject_prefix(
                self, self.custom_subproject_prefix
            )

    def get_absolute_url(self):
        return reverse("projects_detail", args=[self.slug])

    def get_docs_url(
        self,
        version_slug=None,
        lang_slug=None,
        external=False,
        resolver=None,
    ):
        """
        Return a URL for the docs.

        ``external`` defaults False because we only link external versions in very specific places.
        ``resolver`` is used to "share a resolver" between the same request.
        """
        resolver = resolver or Resolver()
        return resolver.resolve(
            project=self,
            version_slug=version_slug,
            language=lang_slug,
            external=external,
        )

    def get_builds_url(self):
        return reverse(
            "builds_project_list",
            kwargs={
                "project_slug": self.slug,
            },
        )

    def get_storage_paths(self):
        """
        Get the paths of all artifacts used by the project.

        :return: the path to an item in storage
                 (can be used with ``storage.url`` to get the URL).
        """
        storage_paths = [f"{type_}/{self.slug}" for type_ in MEDIA_TYPES]
        return storage_paths

    def get_storage_path(self, type_, version_slug=LATEST, include_file=True, version_type=None):
        """
        Get a path to a build artifact for use with Django's storage system.

        :param type_: Media content type, ie - 'pdf', 'htmlzip'
        :param version_slug: Project version slug for lookup
        :param include_file: Include file name in return
        :param version_type: Project version type
        :return: the path to an item in storage
            (can be used with ``storage.url`` to get the URL)
        """
        if type_ not in MEDIA_TYPES:
            raise ValueError("Invalid content type.")

        if include_file and type_ not in DOWNLOADABLE_MEDIA_TYPES:
            raise ValueError("Invalid content type for downloadable file.")

        type_dir = type_
        # Add `external/` prefix for external versions
        if version_type == EXTERNAL:
            type_dir = f"{EXTERNAL}/{type_}"

        # Version slug may come from an unstrusted input,
        # so we use join to avoid any path traversal.
        # All other values are already validated.
        folder_path = build_media_storage.join(f"{type_dir}/{self.slug}", version_slug)

        if include_file:
            extension = type_.replace("htmlzip", "zip")
            return "{}/{}.{}".format(
                folder_path,
                self.slug,
                extension,
            )
        return folder_path

    def get_production_media_url(self, type_, version_slug):
        """Get the URL for downloading a specific media file."""
        # Use project domain for full path --same domain as docs
        # (project-slug.{PUBLIC_DOMAIN} or docs.project.com)
        domain = self.subdomain()

        # NOTE: we can't use ``reverse('project_download_media')`` here
        # because this URL only exists in El Proxito and this method is
        # accessed from Web instance

        main_project = self.main_language_project or self
        if main_project.is_subproject:
            # docs.example.com/_/downloads/<alias>/<lang>/<ver>/pdf/
            path = f"//{domain}/{self.proxied_api_url}downloads/{main_project.alias}/{self.language}/{version_slug}/{type_}/"  # noqa
        else:
            # docs.example.com/_/downloads/<lang>/<ver>/pdf/
            path = f"//{domain}/{self.proxied_api_url}downloads/{self.language}/{version_slug}/{type_}/"  # noqa

        return path

    @property
    def proxied_api_host(self):
        """
        Used for the proxied_api_host in javascript.

        This needs to start with a slash at the root of the domain,
        and end without a slash
        """
        custom_prefix = self.proxied_api_prefix
        if custom_prefix:
            return unsafe_join_url_path(custom_prefix, "/_")
        return "/_"

    @property
    def proxied_api_url(self):
        """
        Like the api_host but for use as a URL prefix.

        It can't start with a /, but has to end with one.
        """
        return self.proxied_api_host.strip("/") + "/"

    @property
    def proxied_static_path(self):
        """Path for static files hosted on the user's doc domain."""
        return f"{self.proxied_api_host}/static/"

    @property
    def proxied_api_prefix(self):
        """
        Get the path prefix for proxied API paths (``/_/``).

        Returns `None` if the project doesn't have a custom prefix.
        """
        # When using a custom prefix, we can only handle serving
        # docs pages under the prefix, not special paths like `/_/`.
        # Projects using the old implementation, need to proxy `/_/`
        # paths as is, this is, without the prefix, while those projects
        # migrate to the new implementation, we will prefix special paths
        # when generating links, these paths will be manually un-prefixed in nginx.
        if self.custom_prefix and self.has_feature(Feature.USE_PROXIED_APIS_WITH_PREFIX):
            return self.custom_prefix
        return None

    @cached_property
    def subproject_prefix(self):
        """
        Returns the path prefix of a subproject.

        This normally is ``/projects/<subproject-alias>/``,
        but if the project has a custom subproject prefix,
        that will be used.

        Returns `None` if the project isn't a subproject.
        """
        parent_relationship = self.parent_relationship
        if not parent_relationship:
            return None
        return parent_relationship.subproject_prefix

    @cached_property
    def is_subproject(self):
        """Return whether or not this project is a subproject."""
        return self.superprojects.exists()

    @cached_property
    def superproject(self):
        relationship = self.parent_relationship
        if relationship:
            return relationship.parent
        return None

    @property
    def alias(self):
        """Return the alias (as subproject) if it's a subproject."""  # noqa
        if self.is_subproject:
            return self.superprojects.first().alias

    @property
    def is_single_version(self):
        """
        Return whether or not this project is a single version without translations.

        Kept for backwards compatibility while we migrate the old field to the new one.
        """
        if self.single_version:
            return True
        return self.versioning_scheme == constants.SINGLE_VERSION_WITHOUT_TRANSLATIONS

    @property
    def supports_multiple_versions(self):
        """Return whether or not this project supports multiple versions."""
        return self.versioning_scheme in [
            MULTIPLE_VERSIONS_WITH_TRANSLATIONS,
            MULTIPLE_VERSIONS_WITHOUT_TRANSLATIONS,
        ]

    @property
    def supports_translations(self):
        """Return whether or not this project supports translations."""
        return self.versioning_scheme == MULTIPLE_VERSIONS_WITH_TRANSLATIONS

    def subdomain(self, use_canonical_domain=True):
        """Get project subdomain from resolver."""
        return Resolver().get_domain_without_protocol(
            self, use_canonical_domain=use_canonical_domain
        )

    def get_downloads(self):
        downloads = {}
        default_version = self.get_default_version()

        for type_ in ("htmlzip", "epub", "pdf"):
            downloads[type_] = self.get_production_media_url(
                type_,
                default_version,
            )

        return downloads

    @property
    def clean_repo(self):
        # NOTE: this method is used only when the project is going to be clonned.
        # It probably makes sense to do a data migrations and force "Import Project"
        # form to validate it's an HTTPS URL when importing new ones
        if self.repo.startswith("http://github.com"):
            return self.repo.replace("http://github.com", "https://github.com")
        return self.repo

    # Doc PATH:
    # MEDIA_ROOT/slug/checkouts/version/<repo>

    @property
    def doc_path(self):
        return os.path.join(settings.DOCROOT, self.slug.replace("_", "-"))

    def checkout_path(self, version=LATEST):
        return os.path.join(self.doc_path, "checkouts", version)

    def full_doc_path(self, version=LATEST):
        """The path to the documentation root in the project."""
        doc_base = self.checkout_path(version)
        for possible_path in ["docs", "doc", "Doc"]:
            if os.path.exists(os.path.join(doc_base, "%s" % possible_path)):
                return os.path.join(doc_base, "%s" % possible_path)
        # No docs directory, docs are at top-level.
        return doc_base

    def artifact_path(self, type_, version=LATEST):
        """
        The path to the build docs output for the project.

        :param type_: one of `html`, `json`, `htmlzip`, `pdf`, `epub`.
        :param version: slug of the version.
        """
        return os.path.join(self.checkout_path(version=version), "_readthedocs", type_)

    def conf_file(self, version=LATEST):
        """Find a Sphinx ``conf.py`` file in the project checkout."""
        files = self.find("conf.py", version)
        if not files:
            files = self.full_find("conf.py", version)
        if len(files) == 1:
            return files[0]
        for filename in files:
            # When multiples conf.py files, we look up the first one that
            # contains the `doc` word in its path and return this one
            if filename.find("doc", 70) != -1:
                return filename

        # If the project has more than one conf.py file but none of them have
        # the `doc` word in the path, we raise an error informing this to the user
        if len(files) > 1:
            raise ProjectConfigurationError(
                ProjectConfigurationError.MULTIPLE_CONF_FILES,
            )

        raise ProjectConfigurationError(ProjectConfigurationError.NOT_FOUND)

    def conf_dir(self, version=LATEST):
        conf_file = self.conf_file(version)
        if conf_file:
            return os.path.dirname(conf_file)

    @property
    def has_good_build(self):
        # Check if there is `_good_build` annotation in the Queryset.
        # Used for Database optimization.
        if hasattr(self, "_good_build"):
            return self._good_build
        return self.builds(manager=INTERNAL).filter(success=True).exists()

    def vcs_repo(self, environment, version):
        """
        Return a Backend object for this project able to handle VCS commands.

        :param environment: environment to run the commands
        :type environment: doc_builder.environments.BuildEnvironment
        :param version: Version for the backend.
        """
        backend = self.vcs_class()
        if not backend:
            repo = None
        else:
            repo = backend(
                self,
                version=version,
                environment=environment,
<<<<<<< HEAD
                verbose_name=verbose_name,
                version_type=version_type,
                version_identifier=version_identifier,
                version_machine=version_machine,
                token=self.clone_token,
=======
>>>>>>> f9a040a5
            )
        return repo

    def vcs_class(self):
        """
        Get the class used for VCS operations.

        This is useful when doing operations that don't need to have the repository on disk.
        """
        return backend_cls.get(self.repo_type)

    def _guess_service_class(self):
        from readthedocs.oauth.services import registry

        for service_cls in registry:
            if service_cls.is_project_service(self):
                return service_cls
        return None

    def get_git_service_class(self, fallback_to_clone_url=False):
        """
        Get the service class for project. e.g: GitHubService, GitLabService.

        :param fallback_to_clone_url: If the project doesn't have a remote repository,
         we try to guess the service class based on the clone URL.
        """
        service_cls = None
        if self.has_feature(Feature.DONT_SYNC_WITH_REMOTE_REPO):
            return self._guess_service_class()
        service_cls = self.remote_repository and self.remote_repository.get_service_class()
        if not service_cls and fallback_to_clone_url:
            return self._guess_service_class()
        return service_cls

    @property
    def is_github_project(self):
        from readthedocs.oauth.services import GitHubAppService
        from readthedocs.oauth.services import GitHubService

        return self.get_git_service_class(fallback_to_clone_url=True) in [
            GitHubService,
            GitHubAppService,
        ]

    @property
    def is_gitlab_project(self):
        from readthedocs.oauth.services import GitLabService

        return self.get_git_service_class(fallback_to_clone_url=True) == GitLabService

    @property
    def is_bitbucket_project(self):
        from readthedocs.oauth.services import BitbucketService

        return self.get_git_service_class(fallback_to_clone_url=True) == BitbucketService

    def find(self, filename, version):
        """
        Find files inside the project's ``doc`` path.

        :param filename: Filename to search for in project checkout
        :param version: Version instance to set version checkout path
        """
        matches = []
        for root, __, filenames in os.walk(self.full_doc_path(version)):
            for match in fnmatch.filter(filenames, filename):
                matches.append(os.path.join(root, match))
        return matches

    def full_find(self, filename, version):
        """
        Find files inside a project's checkout path.

        :param filename: Filename to search for in project checkout
        :param version: Version instance to set version checkout path
        """
        matches = []
        for root, __, filenames in os.walk(self.checkout_path(version)):
            for match in fnmatch.filter(filenames, filename):
                matches.append(os.path.join(root, match))
        return matches

    def get_latest_build(self, finished=True):
        """
        Get latest build for project.

        :param finished: Return only builds that are in a finished state
        """
        # Check if there is `_latest_build` attribute in the Queryset.
        # Used for Database optimization.
        if hasattr(self, self.LATEST_BUILD_CACHE):
            if self._latest_build:
                return self._latest_build[0]
            return None

        kwargs = {"type": "html"}
        if finished:
            kwargs["state"] = "finished"
        return self.builds(manager=INTERNAL).filter(**kwargs).first()

    def active_versions(self):
        from readthedocs.builds.models import Version

        versions = Version.internal.public(project=self, only_active=True)
        return versions.filter(built=True, active=True) | versions.filter(
            active=True, uploaded=True
        )

    def all_active_versions(self):
        """
        Get queryset with all active versions.

        .. note::
            This is a temporary workaround for activate_versions filtering out
            things that were active, but failed to build

        :returns: :py:class:`Version` queryset
        """
        return self.versions(manager=INTERNAL).filter(active=True)

    def get_stable_version(self):
        return self.versions.filter(slug=STABLE).first()

    def get_original_stable_version(self):
        """
        Get the original version that stable points to.

        When stable is machine created, it's basically an alias
        for the latest stable version (like 2.2),
        that version is the "original" one.

        Returns None if the current stable doesn't point to a valid version
        or if isn't machine created.
        """
        current_stable = self.get_stable_version()
        if not current_stable or not current_stable.machine:
            return None
        # Several tags can point to the same identifier.
        # Return the stable one.
        original_stable = determine_stable_version(
            self.versions(manager=INTERNAL).filter(identifier=current_stable.identifier)
        )
        return original_stable

    def get_latest_version(self):
        return self.versions.filter(slug=LATEST).first()

    def get_original_latest_version(self):
        """
        Get the original version that latest points to.

        When latest is machine created, it's basically an alias
        for the default branch/tag (like main/master),

        Returns None if the current default version doesn't point to a valid version.
        """
        default_version_name = self.get_default_branch()
        return (
            self.versions(manager=INTERNAL)
            .exclude(slug=LATEST)
            .filter(
                verbose_name=default_version_name,
            )
            .first()
        )

    def update_latest_version(self):
        """
        If the current latest version is machine created, update it.

        A machine created LATEST version is an alias for the default branch/tag,
        so we need to update it to match the type and identifier of the default branch/tag.
        """
        latest = self.get_latest_version()
        if not latest:
            latest = self.versions.create_latest()
        if not latest.machine:
            return

        # default_branch can be a tag or a branch name!
        default_version_name = self.get_default_branch()
        original_latest = self.get_original_latest_version()
        latest.verbose_name = LATEST_VERBOSE_NAME
        latest.type = original_latest.type if original_latest else BRANCH
        # For latest, the identifier is the name of the branch/tag.
        latest.identifier = default_version_name
        latest.save()
        return latest

    def update_stable_version(self):
        """
        Returns the version that was promoted to be the new stable version.

        Return ``None`` if no update was made or if there is no version on the
        project that can be considered stable.
        """

        # return immediately if the current stable is managed by the user and
        # not automatically by Read the Docs (``machine=False``)
        current_stable = self.get_stable_version()
        if current_stable and not current_stable.machine:
            return None

        versions = self.versions(manager=INTERNAL).all()
        new_stable = determine_stable_version(versions)
        if new_stable:
            if current_stable:
                version_updated = (
                    new_stable.identifier != current_stable.identifier
                    or new_stable.type != current_stable.type
                    or current_stable.verbose_name != STABLE_VERBOSE_NAME
                )
                if version_updated:
                    log.info(
                        "Stable version updated.",
                        project_slug=self.slug,
                        version_identifier=new_stable.identifier,
                        version_type=new_stable.type,
                    )
                    current_stable.identifier = new_stable.identifier
                    current_stable.verbose_name = STABLE_VERBOSE_NAME
                    current_stable.type = new_stable.type
                    current_stable.save()
                    return new_stable
            else:
                log.info(
                    "Creating new stable version: %(project)s:%(version)s",
                    {
                        "project": self.slug,
                        "version": new_stable.identifier,
                    },
                )
                current_stable = self.versions.create_stable(
                    type=new_stable.type,
                    identifier=new_stable.identifier,
                )
                return new_stable

    def versions_from_name(self, name, type=None):
        """
        Get all versions attached to the branch or tag name.

        Normally, only one version should be returned, but since LATEST and STABLE
        are aliases for the branch/tag, they may be returned as well.

        If type is None, both, tags and branches will be taken into consideration.
        """
        queryset = self.versions(manager=INTERNAL)
        queryset = queryset.filter(
            # Normal branches
            Q(verbose_name=name, machine=False)
            # Latest and stable have the name of the branch/tag in the identifier.
            # NOTE: if stable is a branch, identifier will be the commit hash,
            # so we don't have a way to match it by name.
            # We should do another lookup to get the original stable version,
            # or change our logic to store the tags name in the identifier of stable.
            | Q(identifier=name, machine=True)
        )

        if type:
            queryset = queryset.filter(type=type)

        return queryset.distinct()

    def get_default_version(self):
        """
        Get the default version (slug).

        Returns self.default_version if the version with that slug actually
        exists (is built and published). Otherwise returns 'latest'.
        """
        # latest is a special case where we don't have to check if it exists
        if self.default_version == LATEST:
            return self.default_version
        # check if the default_version exists
        version_qs = self.versions.filter(
            slug=self.default_version,
            active=True,
        )
        if version_qs.exists():
            return self.default_version
        return LATEST

    def get_default_branch(self):
        """Get the version representing 'latest'."""
        if self.default_branch:
            return self.default_branch

        if self.remote_repository and self.remote_repository.default_branch:
            return self.remote_repository.default_branch

        vcs_class = self.vcs_class()
        if vcs_class:
            return vcs_class.fallback_branch
        return "Unknown"

    def add_subproject(self, child, alias=None):
        subproject, _ = ProjectRelationship.objects.get_or_create(
            parent=self,
            child=child,
            alias=alias,
        )
        return subproject

    def remove_subproject(self, child):
        ProjectRelationship.objects.filter(parent=self, child=child).delete()

    @cached_property
    def parent_relationship(self):
        """
        Get parent project relationship.

        It returns ``None`` if this is a top level project.
        """
        if hasattr(self, "_superprojects"):
            # Cached parent project relationship
            if self._superprojects:
                return self._superprojects[0]
            return None

        return self.superprojects.select_related("parent").first()

    def get_canonical_custom_domain(self):
        """Get the canonical custom domain or None."""
        if hasattr(self, "_canonical_domains"):
            # Cached custom domains
            if self._canonical_domains:
                return self._canonical_domains[0]
            return None

        return self.domains.filter(canonical=True).first()

    @property
    def features(self):
        return Feature.objects.for_project(self)

    def has_feature(self, feature_id):
        """
        Does project have existing feature flag.

        If the feature has a historical True value before the feature was added,
        we consider the project to have the flag. This is used for deprecating a
        feature or changing behavior for new projects
        """
        return self.features.filter(feature_id=feature_id).exists()

    def get_feature_value(self, feature, positive, negative):
        """
        Look up project feature, return corresponding value.

        If a project has a feature, return ``positive``, otherwise return
        ``negative``
        """
        return positive if self.has_feature(feature) else negative

    @property
    def show_advertising(self):
        """
        Whether this project is ad-free.

        :returns: ``True`` if advertising should be shown and ``False`` otherwise
        :rtype: bool
        """
        if self.ad_free or self.gold_owners.exists():
            return False

        if "readthedocsext.spamfighting" in settings.INSTALLED_APPS:
            from readthedocsext.spamfighting.utils import is_show_ads_denied  # noqa

            return not is_show_ads_denied(self)

        return True

    def environment_variables(self, *, public_only=True):
        """
        Environment variables to build this particular project.

        :param public_only: Only return publicly visible variables?
        :returns: dictionary with all visible variables {name: value}
        :rtype: dict
        """
        return {
            variable.name: variable.value
            for variable in self.environmentvariable_set.all()
            if variable.public or not public_only
        }

    def is_valid_as_superproject(self, error_class):
        """
        Checks if the project can be a superproject.

        This is used to handle form and serializer validations
        if check fails returns ValidationError using to the error_class passed
        """
        # Check the parent project is not a subproject already
        if self.superprojects.exists():
            raise error_class(
                _("Subproject nesting is not supported"),
            )

    def get_subproject_candidates(self, user):
        """
        Get a queryset of projects that would be valid as a subproject for this project.

        This excludes:

        - The project itself
        - Projects that are already a subproject of another project
        - Projects that are a superproject.

        If the project belongs to an organization,
        we only allow projects under the same organization as subprojects,
        otherwise only projects that don't belong to an organization.

        Both projects need to share the same owner/admin.
        """
        organization = self.organizations.first()
        queryset = (
            Project.objects.for_admin_user(user)
            .filter(organizations=organization)
            .exclude(subprojects__isnull=False)
            .exclude(superprojects__isnull=False)
            .exclude(pk=self.pk)
        )
        return queryset

    @property
    def organization(self):
        return self.organizations.first()

    @property
    def clone_token(self):
        """
        Return a token for HTTP Git clone access to the repository.

        .. note::

           Only repositories granted acces by a GitHub app installation will return a token.
        """
        service_class = self.get_git_service_class()
        if not service_class:
            return None
        for service in service_class.for_project(self):
            token = service.get_clone_token(self)
            if token:
                return token
        return None


class APIProject(Project):
    """
    Project proxy model for API data deserialization.

    This replaces the pattern where API data was deserialized into a mocked
    :py:class:`Project` object. This pattern was confusing, as it was not explicit
    as to what form of object you were working with -- API backed or database
    backed.

    This model preserves the Project model methods, allowing for overrides on
    model field differences. This model pattern will generally only be used on
    builder instances, where we are interacting solely with API data.
    """

    features = []
    # This is a property in the original model, in order to
    # be able to assign it a value in the constructor, we need to re-declare it
    # as an attribute here.
    clone_token = None

    class Meta:
        proxy = True

    def __init__(self, *args, **kwargs):
        self.features = kwargs.pop("features", [])
        self.clone_token = kwargs.pop("clone_token", None)
        environment_variables = kwargs.pop("environment_variables", {})
        ad_free = not kwargs.pop("show_advertising", True)
        # These fields only exist on the API return, not on the model, so we'll
        # remove them to avoid throwing exceptions due to unexpected fields
        for key in [
            "users",
            "resource_uri",
            "absolute_url",
            "downloads",
            "main_language_project",
            "related_projects",
        ]:
            try:
                del kwargs[key]
            except KeyError:
                pass

        valid_attributes, invalid_attributes = extract_valid_attributes_for_model(
            model=Project,
            attributes=kwargs,
        )
        if invalid_attributes:
            log.warning(
                "APIProject got unexpected attributes.",
                invalid_attributes=invalid_attributes,
            )

        super().__init__(*args, **valid_attributes)

        # Overwrite the database property with the value from the API
        self.ad_free = ad_free
        self._environment_variables = environment_variables

    def save(self, *args, **kwargs):
        return 0

    def has_feature(self, feature_id):
        return feature_id in self.features

    @property
    def show_advertising(self):
        """Whether this project is ad-free (don't access the database)."""
        return not self.ad_free

    def environment_variables(self, *, public_only=True):
        return {
            name: spec["value"]
            for name, spec in self._environment_variables.items()
            if spec["public"] or not public_only
        }


class ImportedFile(models.Model):
    """
    Imported files model.

    This tracks files that are output from documentation builds, useful for
    things like CDN invalidation.
    """

    id = models.BigAutoField(primary_key=True)
    project = models.ForeignKey(
        Project,
        verbose_name=_("Project"),
        related_name="imported_files",
        on_delete=models.CASCADE,
    )
    version = models.ForeignKey(
        "builds.Version",
        verbose_name=_("Version"),
        related_name="imported_files",
        null=True,
        on_delete=models.CASCADE,
    )
    name = models.CharField(_("Name"), max_length=255)

    # max_length is set to 4096 because linux has a maximum path length
    # of 4096 characters for most filesystems (including EXT4).
    # https://github.com/rtfd/readthedocs.org/issues/5061
    path = models.CharField(_("Path"), max_length=4096)
    commit = models.CharField(_("Commit"), max_length=255)
    build = models.IntegerField(_("Build id"), null=True)
    modified_date = models.DateTimeField(_("Modified date"), auto_now=True)
    rank = models.IntegerField(
        _("Page search rank"),
        default=0,
        validators=[MinValueValidator(-10), MaxValueValidator(10)],
    )
    ignore = models.BooleanField(
        _("Ignore this file from operations like indexing"),
        # default=False,
        # TODO: remove after migration
        null=True,
    )

    def get_absolute_url(self):
        return Resolver().resolve_version(
            project=self.project,
            version=self.version.slug,
            filename=self.path,
        )


class HTMLFile(ImportedFile):
    """
    Imported HTML file Proxy model.

    This tracks only the HTML files for indexing to search.
    """

    class Meta:
        proxy = True

    objects = HTMLFileManager()

    def get_processed_json(self):
        parser = GenericParser(self.version)
        return parser.parse(self.path)

    @cached_property
    def processed_json(self):
        return self.get_processed_json()


class Notification(TimeStampedModel):
    """WebHook / Email notification attached to a Project."""

    # TODO: Overridden from TimeStampedModel just to allow null values,
    # remove after deploy.
    created = CreationDateTimeField(
        _("created"),
        null=True,
        blank=True,
    )
    modified = ModificationDateTimeField(
        _("modified"),
        null=True,
        blank=True,
    )

    project = models.ForeignKey(
        Project,
        related_name="%(class)s_notifications",
        on_delete=models.CASCADE,
    )
    objects = RelatedProjectQuerySet.as_manager()

    class Meta:
        abstract = True


class EmailHook(Notification):
    email = models.EmailField()

    def __str__(self):
        return self.email


class WebHookEvent(models.Model):
    BUILD_TRIGGERED = "build:triggered"
    BUILD_PASSED = "build:passed"
    BUILD_FAILED = "build:failed"

    EVENTS = (
        (BUILD_TRIGGERED, _("Build triggered")),
        (BUILD_PASSED, _("Build passed")),
        (BUILD_FAILED, _("Build failed")),
    )

    name = models.CharField(
        max_length=256,
        unique=True,
        choices=EVENTS,
    )

    def __str__(self):
        return self.name


class WebHook(Notification):
    url = models.URLField(
        _("URL"),
        max_length=600,
        help_text=_("URL to send the webhook to"),
    )
    secret = models.CharField(
        help_text=_("Secret used to sign the payload of the webhook"),
        max_length=255,
        blank=True,
        null=True,
    )
    events = models.ManyToManyField(
        WebHookEvent,
        related_name="webhooks",
        help_text=_("Events to subscribe"),
    )
    payload = models.TextField(
        _("JSON payload"),
        help_text=_(
            "JSON payload to send to the webhook. "
            'Check <a href="https://docs.readthedocs.io/page/build-notifications.html#variable-substitutions-reference">the docs</a> for available substitutions.',  # noqa
        ),
        blank=True,
        null=True,
        max_length=25000,
    )
    exchanges = GenericRelation(
        "integrations.HttpExchange",
        related_query_name="webhook",
    )

    def save(self, *args, **kwargs):
        if not self.secret:
            self.secret = get_random_string(length=32)
        super().save(*args, **kwargs)

    def get_payload(self, version, build, event):
        """
        Get the final payload replacing all placeholders.

        Placeholders are in the ``{{ foo }}`` or ``{{foo}}`` format.
        """
        if not self.payload:
            return None

        project = version.project
        organization = project.organizations.first()

        organization_name = ""
        organization_slug = ""
        if organization:
            organization_slug = organization.slug
            organization_name = organization.name

        # Commit can be None, display an empty string instead.
        commit = build.commit or ""
        protocol = "http" if settings.DEBUG else "https"
        project_url = f"{protocol}://{settings.PRODUCTION_DOMAIN}{project.get_absolute_url()}"
        build_url = f"{protocol}://{settings.PRODUCTION_DOMAIN}{build.get_absolute_url()}"
        build_docsurl = Resolver().resolve_version(project, version=version)

        # Remove timezone and microseconds from the date,
        # so it's more readable.
        start_date = build.date.replace(tzinfo=None, microsecond=0).isoformat()

        substitutions = {
            "event": event,
            "build.id": build.id,
            "build.commit": commit,
            "build.url": build_url,
            "build.docs_url": build_docsurl,
            "build.start_date": start_date,
            "organization.name": organization_name,
            "organization.slug": organization_slug,
            "project.slug": project.slug,
            "project.name": project.name,
            "project.url": project_url,
            "version.slug": version.slug,
            "version.name": version.verbose_name,
        }
        payload = self.payload
        # Small protection for DDoS.
        max_substitutions = 99
        for substitution, value in substitutions.items():
            # Replace {{ foo }}.
            payload = payload.replace(f"{{{{ {substitution} }}}}", str(value), max_substitutions)
            # Replace {{foo}}.
            payload = payload.replace(f"{{{{{substitution}}}}}", str(value), max_substitutions)
        return payload

    def sign_payload(self, payload):
        """Get the signature of `payload` using HMAC-SHA1 with the webhook secret."""
        digest = hmac.new(
            key=self.secret.encode(),
            msg=payload.encode(),
            digestmod=hashlib.sha256,
        )
        return digest.hexdigest()


class Domain(TimeStampedModel):
    """A custom domain name for a project."""

    # TODO: Overridden from TimeStampedModel just to allow null values,
    # remove after deploy.
    created = CreationDateTimeField(
        _("created"),
        null=True,
        blank=True,
    )

    project = models.ForeignKey(
        Project,
        related_name="domains",
        on_delete=models.CASCADE,
    )
    domain = models.CharField(
        _("Domain"),
        unique=True,
        max_length=255,
        validators=[validate_domain_name, validate_no_ip],
    )
    machine = models.BooleanField(
        default=False,
        help_text=_("This domain was auto-created"),
    )
    cname = models.BooleanField(
        default=False,
        help_text=_("This domain is a CNAME for the project"),
    )
    canonical = models.BooleanField(
        default=False,
        help_text=_(
            "This domain is the primary one where the documentation is served from",
        ),
    )
    https = models.BooleanField(
        _("Use HTTPS"),
        default=True,
        help_text=_("Always use HTTPS for this domain"),
    )
    count = models.IntegerField(
        default=0,
        help_text=_("Number of times this domain has been hit"),
    )

    # This is used in readthedocsext.
    ssl_status = models.CharField(
        _("SSL certificate status"),
        max_length=30,
        choices=constants.SSL_STATUS_CHOICES,
        default=constants.SSL_STATUS_UNKNOWN,
        # Remove after deploy
        null=True,
        blank=True,
    )
    skip_validation = models.BooleanField(
        _("Skip validation process."),
        default=False,
    )
    validation_process_start = models.DateTimeField(
        _("Start date of the validation process."),
        auto_now_add=True,
    )

    # Strict-Transport-Security header options
    # These are not exposed to users because it's easy to misconfigure things
    # and hard to back out changes cleanly
    hsts_max_age = models.PositiveIntegerField(
        default=0,
        help_text=_("Set a custom max-age (eg. 31536000) for the HSTS header"),
    )
    hsts_include_subdomains = models.BooleanField(
        default=False,
        help_text=_("If hsts_max_age > 0, set the includeSubDomains flag with the HSTS header"),
    )
    hsts_preload = models.BooleanField(
        default=False,
        help_text=_("If hsts_max_age > 0, set the preload flag with the HSTS header"),
    )

    objects = DomainQueryset.as_manager()

    class Meta:
        ordering = ("-canonical", "-machine", "domain")

    def __str__(self):
        return self.domain

    @property
    def is_valid(self):
        return self.ssl_status == constants.SSL_STATUS_VALID

    @property
    def validation_process_expiration_date(self):
        return self.validation_process_start.date() + timezone.timedelta(
            days=settings.RTD_CUSTOM_DOMAINS_VALIDATION_PERIOD
        )

    @property
    def validation_process_expired(self):
        return timezone.now().date() >= self.validation_process_expiration_date

    def restart_validation_process(self):
        """Restart the validation process if it has expired."""
        if not self.is_valid and self.validation_process_expired:
            self.validation_process_start = timezone.now()
            self.save()

    def clean(self):
        check_domains_limit(self.project)

    def save(self, *args, **kwargs):
        parsed = urlparse(self.domain)
        if parsed.scheme or parsed.netloc:
            self.domain = parsed.netloc
        else:
            self.domain = parsed.path
        super().save(*args, **kwargs)


class HTTPHeader(TimeStampedModel, models.Model):
    """
    Define a HTTP header for a user Domain.

    All the HTTPHeader(s) associated with the domain are added in the response
    from El Proxito.

    NOTE: the available headers are hardcoded in the NGINX configuration for
    now (see ``dockerfile/nginx/proxito.conf``) until we figure it out a way to
    expose them all without hardcoding them.
    """

    HEADERS_CHOICES = (
        ("access_control_allow_origin", "Access-Control-Allow-Origin"),
        ("access_control_allow_headers", "Access-Control-Allow-Headers"),
        ("access_control_expose_headers", "Access-Control-Expose-Headers"),
        ("content_security_policy", "Content-Security-Policy"),
        ("feature_policy", "Feature-Policy"),
        ("permissions_policy", "Permissions-Policy"),
        ("referrer_policy", "Referrer-Policy"),
        ("x_frame_options", "X-Frame-Options"),
        ("x_content_type_options", "X-Content-Type-Options"),
    )

    domain = models.ForeignKey(
        Domain,
        related_name="http_headers",
        on_delete=models.CASCADE,
    )
    name = models.CharField(
        max_length=128,
        choices=HEADERS_CHOICES,
    )
    value = models.CharField(max_length=4096)
    only_if_secure_request = models.BooleanField(
        help_text="Only set this header if the request is secure (HTTPS)",
    )

    def __str__(self):
        return self.name


class Feature(models.Model):
    """
    Project feature flags.

    Features should generally be added here as choices, however features may
    also be added dynamically from a signal in other packages. Features can be
    added by external packages with the use of signals::

        @receiver(pre_init, sender=Feature)
        def add_features(sender, **kwargs):
            sender.FEATURES += (('blah', 'BLAH'),)

    The FeatureForm will grab the updated list on instantiation.
    """

    # Feature constants - this is not a exhaustive list of features, features
    # may be added by other packages
    API_LARGE_DATA = "api_large_data"
    RECORD_404_PAGE_VIEWS = "record_404_page_views"
    DISABLE_PAGEVIEWS = "disable_pageviews"
    RESOLVE_PROJECT_FROM_HEADER = "resolve_project_from_header"
    USE_PROXIED_APIS_WITH_PREFIX = "use_proxied_apis_with_prefix"
    ALLOW_VERSION_WARNING_BANNER = "allow_version_warning_banner"
    DONT_SYNC_WITH_REMOTE_REPO = "dont_sync_with_remote_repo"

    # Versions sync related features
    SKIP_SYNC_TAGS = "skip_sync_tags"
    SKIP_SYNC_BRANCHES = "skip_sync_branches"
    SKIP_SYNC_VERSIONS = "skip_sync_versions"

    # Dependencies related features
    PIP_ALWAYS_UPGRADE = "pip_always_upgrade"
    USE_NEW_PIP_RESOLVER = "use_new_pip_resolver"
    DONT_INSTALL_LATEST_PIP = "dont_install_latest_pip"
    USE_SPHINX_RTD_EXT_LATEST = "rtd_sphinx_ext_latest"
    INSTALL_LATEST_CORE_REQUIREMENTS = "install_latest_core_requirements"

    # Search related features
    ENABLE_MKDOCS_SERVER_SIDE_SEARCH = "enable_mkdocs_server_side_search"
    DEFAULT_TO_FUZZY_SEARCH = "default_to_fuzzy_search"

    # Build related features
    SCALE_IN_PROTECTION = "scale_in_prtection"

    FEATURES = (
        (
            API_LARGE_DATA,
            _("Build: Try alternative method of posting large data"),
        ),
        (
            RECORD_404_PAGE_VIEWS,
            _("Proxito: Record 404s page views."),
        ),
        (
            DISABLE_PAGEVIEWS,
            _("Proxito: Disable all page views"),
        ),
        (
            RESOLVE_PROJECT_FROM_HEADER,
            _("Proxito: Allow usage of the X-RTD-Slug header"),
        ),
        (
            USE_PROXIED_APIS_WITH_PREFIX,
            _(
                "Proxito: Use proxied APIs (/_/*) with the custom prefix if the project has one (Project.custom_prefix)."
            ),
        ),
        (
            ALLOW_VERSION_WARNING_BANNER,
            _("Dashboard: Allow project to use the version warning banner."),
        ),
        (
            DONT_SYNC_WITH_REMOTE_REPO,
            _("Remote repository: Don't keep project in sync with remote repository."),
        ),
        # Versions sync related features
        (
            SKIP_SYNC_BRANCHES,
            _("Webhook: Skip syncing branches"),
        ),
        (
            SKIP_SYNC_TAGS,
            _("Webhook: Skip syncing tags"),
        ),
        (
            SKIP_SYNC_VERSIONS,
            _("Webhook: Skip sync versions task"),
        ),
        # Dependencies related features
        (PIP_ALWAYS_UPGRADE, _("Build: Always run pip install --upgrade")),
        (USE_NEW_PIP_RESOLVER, _("Build: Use new pip resolver")),
        (
            DONT_INSTALL_LATEST_PIP,
            _("Build: Don't install the latest version of pip"),
        ),
        (
            USE_SPHINX_RTD_EXT_LATEST,
            _("Sphinx: Use latest version of the Read the Docs Sphinx extension"),
        ),
        (
            INSTALL_LATEST_CORE_REQUIREMENTS,
            _("Build: Install all the latest versions of Read the Docs core requirements"),
        ),
        # Search related features.
        (
            ENABLE_MKDOCS_SERVER_SIDE_SEARCH,
            _("Search: Enable server side search for MkDocs projects"),
        ),
        (
            DEFAULT_TO_FUZZY_SEARCH,
            _("Search: Default to fuzzy search for simple search queries"),
        ),
        # Build related features.
        (
            SCALE_IN_PROTECTION,
            _("Build: Set scale-in protection before/after building."),
        ),
    )

    FEATURES = sorted(FEATURES, key=lambda x: x[1])

    projects = models.ManyToManyField(
        Project,
        blank=True,
    )
    # Feature is not implemented as a ChoiceField, as we don't want validation
    # at the database level on this field. Arbitrary values are allowed here.
    feature_id = models.CharField(
        _("Feature identifier"),
        max_length=255,
        unique=True,
    )
    add_date = models.DateTimeField(
        _("Date feature was added"),
        auto_now_add=True,
    )
    # TODO: rename this field to `past_default_true` and follow this steps when deploying
    # https://github.com/readthedocs/readthedocs.org/pull/7524#issuecomment-703663724
    default_true = models.BooleanField(
        _("Default all past projects to True"),
        default=False,
    )
    future_default_true = models.BooleanField(
        _("Default all future projects to True"),
        default=False,
    )

    objects = FeatureQuerySet.as_manager()

    def __str__(self):
        return self.get_feature_display()

    def get_feature_display(self):
        """
        Implement display name field for fake ChoiceField.

        Because the field is not a ChoiceField here, we need to manually
        implement this behavior.
        """
        return str(dict(self.FEATURES).get(self.feature_id, self.feature_id))


class EnvironmentVariable(TimeStampedModel, models.Model):
    name = models.CharField(
        max_length=128,
        help_text=_("Name of the environment variable"),
    )
    value = models.CharField(
        max_length=48000,
        help_text=_("Value of the environment variable"),
    )
    project = models.ForeignKey(
        Project,
        on_delete=models.CASCADE,
        help_text=_("Project where this variable will be used"),
    )
    public = models.BooleanField(
        _("Public"),
        default=False,
        null=True,
        help_text=_("Expose this environment variable in PR builds?"),
    )

    objects = RelatedProjectQuerySet.as_manager()

    def __str__(self):
        return self.name

    def save(self, *args, **kwargs):
        self.value = quote(self.value)
        return super().save(*args, **kwargs)

    def clean(self):
        validate_environment_variable_size(project=self.project, new_env_value=self.value)
        return super().clean()<|MERGE_RESOLUTION|>--- conflicted
+++ resolved
@@ -980,14 +980,7 @@
                 self,
                 version=version,
                 environment=environment,
-<<<<<<< HEAD
-                verbose_name=verbose_name,
-                version_type=version_type,
-                version_identifier=version_identifier,
-                version_machine=version_machine,
                 token=self.clone_token,
-=======
->>>>>>> f9a040a5
             )
         return repo
 

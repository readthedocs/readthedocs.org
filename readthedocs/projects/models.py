--- conflicted
+++ resolved
@@ -1610,10 +1610,6 @@
     USE_SPHINX_BUILDERS = 'use_sphinx_builders'
     DEDUPLICATE_BUILDS = 'deduplicate_builds'
     DONT_CREATE_INDEX = 'dont_create_index'
-<<<<<<< HEAD
-=======
-    DONT_INSTALL_LATEST_PIP = 'dont_install_latest_pip'
->>>>>>> d44c700b
 
     FEATURES = (
         (ALLOW_DEPRECATED_WEBHOOKS, _('Allow deprecated webhook views')),
@@ -1782,13 +1778,6 @@
             DONT_CREATE_INDEX,
             _('Do not create index.md or README.rst if the project does not have one.'),
         ),
-<<<<<<< HEAD
-=======
-        (
-            DONT_INSTALL_LATEST_PIP,
-            _('Don\'t install the latest version of pip'),
-        ),
->>>>>>> d44c700b
     )
 
     projects = models.ManyToManyField(

"""Project URLs for authenticated users."""

from django.conf.urls import url
from django.contrib.auth.decorators import login_required
from django.views.generic.base import RedirectView

from readthedocs.constants import pattern_opts
from readthedocs.projects.backends.views import ImportDemoView, ImportWizardView
from readthedocs.projects.views import private
from readthedocs.projects.views.private import (
    DomainCreate,
    DomainDelete,
    DomainList,
    DomainUpdate,
    EnvironmentVariableCreate,
    EnvironmentVariableDelete,
    EnvironmentVariableDetail,
    EnvironmentVariableList,
    ImportView,
    IntegrationCreate,
    IntegrationDelete,
    IntegrationDetail,
    IntegrationExchangeDetail,
    IntegrationList,
    IntegrationWebhookSync,
    ProjectAdvancedUpdate,
    ProjectAdvertisingUpdate,
    ProjectDashboard,
<<<<<<< HEAD
    ProjectRepositoryReSync,
=======
    ProjectDelete,
    ProjectNotications,
    ProjectNoticationsDelete,
    ProjectRedirects,
    ProjectRedirectsDelete,
    ProjectTranslationsDelete,
    ProjectTranslationsListAndCreate,
>>>>>>> 58f833d9
    ProjectUpdate,
    ProjectUsersCreateList,
    ProjectUsersDelete,
    ProjectVersionDeleteHTML,
    ProjectVersionDetail,
    SearchAnalytics,
)

urlpatterns = [
    url(r'^$', ProjectDashboard.as_view(), name='projects_dashboard'),
    url(
        r'^import/$', ImportView.as_view(wizard_class=ImportWizardView),
        {'wizard': ImportWizardView}, name='projects_import',
    ),
    url(
        r'^import/manual/$', ImportWizardView.as_view(),
        name='projects_import_manual',
    ),
    url(
        r'^import/manual/demo/$', ImportDemoView.as_view(),
        name='projects_import_demo',
    ),
    url(
        r'^(?P<project_slug>[-\w]+)/$',
        login_required(
            RedirectView.as_view(pattern_name='projects_detail', permanent=True),
        ),
        name='projects_manage',
    ),
    url(
        r'^(?P<project_slug>[-\w]+)/edit/$', ProjectUpdate.as_view(),
        name='projects_edit',
    ),
    url(
        r'^(?P<project_slug>[-\w]+)/advanced/$',
        ProjectAdvancedUpdate.as_view(), name='projects_advanced',
    ),
    url(
        r'^(?P<project_slug>[-\w]+)/resync/$',
        ProjectRepositoryReSync.as_view(), name='project_repository_resync',
    ),
    url(
        r'^(?P<project_slug>[-\w]+)/version/(?P<version_slug>[^/]+)/delete_html/$',
        ProjectVersionDeleteHTML.as_view(),
        name='project_version_delete_html',
    ),
    url(
        r'^(?P<project_slug>[-\w]+)/version/(?P<version_slug>[^/]+)/$',
        ProjectVersionDetail.as_view(),
        name='project_version_detail',
    ),
    url(
        r'^(?P<project_slug>[-\w]+)/delete/$',
        ProjectDelete.as_view(),
        name='projects_delete',
    ),
    url(
        r'^(?P<project_slug>[-\w]+)/users/$',
        ProjectUsersCreateList.as_view(),
        name='projects_users',
    ),
    url(
        r'^(?P<project_slug>[-\w]+)/users/delete/$',
        ProjectUsersDelete.as_view(),
        name='projects_users_delete',
    ),
    url(
        r'^(?P<project_slug>[-\w]+)/notifications/$',
        ProjectNotications.as_view(),
        name='projects_notifications',
    ),
    url(
        r'^(?P<project_slug>[-\w]+)/notifications/delete/$',
        ProjectNoticationsDelete.as_view(),
        name='projects_notification_delete',
    ),
    url(
        r'^(?P<project_slug>[-\w]+)/translations/$',
        ProjectTranslationsListAndCreate.as_view(),
        name='projects_translations',
    ),
    url(
        r'^(?P<project_slug>[-\w]+)/translations/delete/(?P<child_slug>[-\w]+)/$',  # noqa
        ProjectTranslationsDelete.as_view(),
        name='projects_translations_delete',
    ),
    url(
        r'^(?P<project_slug>[-\w]+)/redirects/$',
        ProjectRedirects.as_view(),
        name='projects_redirects',
    ),
    url(
        r'^(?P<project_slug>[-\w]+)/redirects/delete/$',
        ProjectRedirectsDelete.as_view(),
        name='projects_redirects_delete',
    ),
    url(
        r'^(?P<project_slug>[-\w]+)/advertising/$',
        ProjectAdvertisingUpdate.as_view(), name='projects_advertising',
    ),
    url(
        r'^(?P<project_slug>[-\w]+)/search-analytics/$',
        SearchAnalytics.as_view(),
        name='projects_search_analytics',
    ),
]

domain_urls = [
    url(
        r'^(?P<project_slug>[-\w]+)/domains/$',
        DomainList.as_view(),
        name='projects_domains',
    ),
    url(
        r'^(?P<project_slug>[-\w]+)/domains/create/$',
        DomainCreate.as_view(),
        name='projects_domains_create',
    ),
    url(
        r'^(?P<project_slug>[-\w]+)/domains/(?P<domain_pk>[-\w]+)/edit/$',
        DomainUpdate.as_view(),
        name='projects_domains_edit',
    ),
    url(
        r'^(?P<project_slug>[-\w]+)/domains/(?P<domain_pk>[-\w]+)/delete/$',
        DomainDelete.as_view(),
        name='projects_domains_delete',
    ),
]

urlpatterns += domain_urls

integration_urls = [
    url(
        r'^(?P<project_slug>{project_slug})/integrations/$'.format(
            **pattern_opts
        ),
        IntegrationList.as_view(),
        name='projects_integrations',
    ),
    url(
        r'^(?P<project_slug>{project_slug})/integrations/sync/$'.format(
            **pattern_opts
        ),
        IntegrationWebhookSync.as_view(),
        name='projects_integrations_webhooks_sync',
    ),
    url(
        (
            r'^(?P<project_slug>{project_slug})/integrations/create/$'.format(
                **pattern_opts
            )
        ),
        IntegrationCreate.as_view(),
        name='projects_integrations_create',
    ),
    url(
        (
            r'^(?P<project_slug>{project_slug})/'
            r'integrations/(?P<integration_pk>{integer_pk})/$'.format(
                **pattern_opts
            )
        ),
        IntegrationDetail.as_view(),
        name='projects_integrations_detail',
    ),
    url(
        (
            r'^(?P<project_slug>{project_slug})/'
            r'integrations/(?P<integration_pk>{integer_pk})/'
            r'exchange/(?P<exchange_pk>[-\w]+)/$'.format(**pattern_opts)
        ),
        IntegrationExchangeDetail.as_view(),
        name='projects_integrations_exchanges_detail',
    ),
    url(
        (
            r'^(?P<project_slug>{project_slug})/'
            r'integrations/(?P<integration_pk>{integer_pk})/sync/$'.format(
                **pattern_opts
            )
        ),
        IntegrationWebhookSync.as_view(),
        name='projects_integrations_webhooks_sync',
    ),
    url(
        (
            r'^(?P<project_slug>{project_slug})/'
            r'integrations/(?P<integration_pk>{integer_pk})/delete/$'.format(
                **pattern_opts
            )
        ),
        IntegrationDelete.as_view(),
        name='projects_integrations_delete',
    ),
]

urlpatterns += integration_urls

subproject_urls = [
    url(
        r'^(?P<project_slug>{project_slug})/subprojects/$'.format(
            **pattern_opts
        ),
        private.ProjectRelationshipList.as_view(),
        name='projects_subprojects',
    ),
    url(
        (
            r'^(?P<project_slug>{project_slug})/subprojects/create/$'.format(
                **pattern_opts
            )
        ),
        private.ProjectRelationshipCreate.as_view(),
        name='projects_subprojects_create',
    ),
    url(
        (
            r'^(?P<project_slug>{project_slug})/'
            r'subprojects/(?P<subproject_slug>{project_slug})/edit/$'.format(
                **pattern_opts
            )
        ),
        private.ProjectRelationshipUpdate.as_view(),
        name='projects_subprojects_update',
    ),
    url(
        (
            r'^(?P<project_slug>{project_slug})/'
            r'subprojects/(?P<subproject_slug>{project_slug})/delete/$'.format(
                **pattern_opts
            )
        ),
        private.ProjectRelationshipDelete.as_view(),
        name='projects_subprojects_delete',
    ),
]

urlpatterns += subproject_urls

environmentvariable_urls = [
    url(
        r'^(?P<project_slug>[-\w]+)/environmentvariables/$',
        EnvironmentVariableList.as_view(),
        name='projects_environmentvariables',
    ),
    url(
        r'^(?P<project_slug>[-\w]+)/environmentvariables/create/$',
        EnvironmentVariableCreate.as_view(),
        name='projects_environmentvariables_create',
    ),
    url(
        r'^(?P<project_slug>[-\w]+)/environmentvariables/(?P<environmentvariable_pk>[-\w]+)/$',
        EnvironmentVariableDetail.as_view(),
        name='projects_environmentvariables_detail',
    ),
    url(
        r'^(?P<project_slug>[-\w]+)/environmentvariables/(?P<environmentvariable_pk>[-\w]+)/delete/$',  # noqa
        EnvironmentVariableDelete.as_view(),
        name='projects_environmentvariables_delete',
    ),
]

urlpatterns += environmentvariable_urls<|MERGE_RESOLUTION|>--- conflicted
+++ resolved
@@ -26,17 +26,14 @@
     ProjectAdvancedUpdate,
     ProjectAdvertisingUpdate,
     ProjectDashboard,
-<<<<<<< HEAD
-    ProjectRepositoryReSync,
-=======
     ProjectDelete,
     ProjectNotications,
     ProjectNoticationsDelete,
     ProjectRedirects,
     ProjectRedirectsDelete,
+    ProjectRepositoryReSync,
     ProjectTranslationsDelete,
     ProjectTranslationsListAndCreate,
->>>>>>> 58f833d9
     ProjectUpdate,
     ProjectUsersCreateList,
     ProjectUsersDelete,

import datetime
import os
import re

import boto3
import structlog
from celery.worker.request import Request
from django.conf import settings
from django.db.models import Q
from django.utils import timezone

from readthedocs.builds.constants import BUILD_FINAL_STATES
from readthedocs.builds.constants import BUILD_STATE_CANCELLED
from readthedocs.builds.constants import EXTERNAL
from readthedocs.builds.models import Build
from readthedocs.builds.tasks import send_build_status
from readthedocs.core.utils.filesystem import safe_rmtree
from readthedocs.doc_builder.exceptions import BuildAppError
from readthedocs.notifications.models import Notification
from readthedocs.projects.models import Feature
from readthedocs.storage import build_media_storage
from readthedocs.worker import app


log = structlog.get_logger(__name__)


def clean_build(version=None):
    """Clean the files used in the build of the given version."""

    if version and version.project.has_feature(
        Feature.DONT_CLEAN_BUILD,
    ):
        log.info(
            "Skipping cleaning build files for project with DONT_CLEAN_BUILD feature.",
            project_slug=version.project.slug,
            version_slug=version.slug,
        )
        return

    if version:
        del_dirs = [
            os.path.join(version.project.doc_path, dir_, version.slug)
            for dir_ in ("checkouts", "envs", "conda", "artifacts")
        ]
        del_dirs.append(os.path.join(version.project.doc_path, ".cache"))

        log.info("Removing directories.", directories=del_dirs)
        for path in del_dirs:
            safe_rmtree(path, ignore_errors=True)

    # Clean up DOCROOT (e.g. `user_builds/`) completely
    else:
        log.info("Removing DOCROOT directory.", docroot=settings.DOCROOT)
        safe_rmtree(settings.DOCROOT, ignore_errors=True)
        os.makedirs(settings.DOCROOT)
        return


@app.task(queue="web")
def remove_build_storage_paths(paths):
    """
    Remove artifacts from build media storage (cloud or local storage).

    :param paths: list of paths in build media storage to delete
    """
    log.info("Removing path from media storage.", paths=paths)
    for storage_path in paths:
        build_media_storage.delete_directory(storage_path)


def clean_project_resources(project, version=None, version_slug=None):
    """
    Delete all extra resources used by `version` of `project`.

    It removes:

    - Artifacts from storage.
    - Search indexes from ES.
    - Imported files.

    :param version: Version instance. If isn't given,
     all resources of `project` will be deleted.
    :param version_slug: The version slug to use.
     Version resources are stored using the version's slug,
     since slugs can change, we need to be able to provide a different slug
     sometimes to clean old resources.

    .. note::
       This function is usually called just before deleting project.
       Make sure to not depend on the project object inside the tasks.
    """
    version_slug = version_slug or version.slug if version else None

    # Remove storage paths
    storage_paths = []
    if version:
        storage_paths = version.get_storage_paths(version_slug=version_slug)
    else:
        storage_paths = project.get_storage_paths()
    remove_build_storage_paths.delay(storage_paths)

    # Remove indexes
    from .search import remove_search_indexes  # noqa

    remove_search_indexes.delay(
        project_slug=project.slug,
        version_slug=version_slug,
    )

    # Remove imported files
    if version:
        version.imported_files.all().delete()
    else:
        project.imported_files.all().delete()


@app.task()
def finish_unhealthy_builds():
    """
    Finish inactive builds.

    A build is consider inactive if the last healthcheck reported was more than
    RTD_BUILD_HEALTHCHECK_TIMEOUT seconds ago.

    These inactive builds will be marked as ``success=False`` and
    ``state=CANCELLED`` with an ``error`` to be communicated to the user.
    """
    log.debug("Running task to finish inactive builds (no healtcheck received).")
    delta = datetime.timedelta(seconds=settings.RTD_BUILD_HEALTHCHECK_TIMEOUT)
<<<<<<< HEAD
    query = ~Q(state__in=BUILD_FINAL_STATES) & Q(healthcheck__lt=timezone.now() - delta)
=======
    query = (
        # Grab 3 days old at most to use a fast DB index
        Q(date__gt=timezone.now() - datetime.timedelta(days=3))
        & ~Q(state__in=BUILD_FINAL_STATES)
        & Q(healthcheck__lt=timezone.now() - delta)
    )
>>>>>>> d9f56e0e

    projects_finished = set()
    builds_finished = []
    builds = Build.objects.filter(query)[:50]
    for build in builds:
        build.success = False
        build.state = BUILD_STATE_CANCELLED
        build.save()

        # Tell Celery to cancel this task in case it's in a zombie state.
        app.control.revoke(build.task_id, signal="SIGINT", terminate=True)

        Notification.objects.add(
            message_id=BuildAppError.BUILD_TERMINATED_DUE_INACTIVITY,
            attached_to=build,
        )

        builds_finished.append(build.pk)
        projects_finished.add(build.project.slug)

    if builds_finished:
        log.info(
            'Builds marked as "Terminated due inactivity" (not healthcheck received).',
            count=len(builds_finished),
            project_slugs=projects_finished,
            build_pks=builds_finished,
        )


def send_external_build_status(version_type, build_pk, commit, status):
    """
    Check if build is external and Send Build Status for project external versions.

     :param version_type: Version type e.g EXTERNAL, BRANCH, TAG
     :param build_pk: Build pk
     :param commit: commit sha of the pull/merge request
     :param status: build status failed, pending, or success to be sent.
    """

    # Send status reports for only External (pull/merge request) Versions.
    if version_type == EXTERNAL:
        # call the task that actually send the build status.
        send_build_status.delay(build_pk, commit, status)


@app.task(queue="web")
def set_builder_scale_in_protection(builder, protected_from_scale_in):
    """
    Set scale-in protection on this builder ``builder``.

    This way, AWS will not scale-in this builder while it's building the documentation.
    This is pretty useful for long running tasks.
    """
    structlog.contextvars.bind_contextvars(
        builder=builder,
        protected_from_scale_in=protected_from_scale_in,
    )

    if settings.DEBUG or settings.RTD_DOCKER_COMPOSE:
        log.info(
            "Running development environment. Skipping scale-in protection.",
        )
        return

    asg = boto3.client(
        "autoscaling",
        aws_access_key_id=settings.RTD_AWS_SCALE_IN_ACCESS_KEY,
        aws_secret_access_key=settings.RTD_AWS_SCALE_IN_SECRET_ACCESS_KEY,
        region_name=settings.RTD_AWS_SCALE_IN_REGION_NAME,
    )

    # web-extra-i-0c3e866c4e323928f
    hostname_match = re.match(r"([a-z\-]+)-(i-[a-f0-9]+)", builder)
    if not hostname_match:
        log.warning(
            "Unable to set scale-in protection. Hostname name matching not found.",
        )
        return
    scaling_group, instance_id = hostname_match.groups()

    # Set protection on instance
    try:
        asg.set_instance_protection(
            InstanceIds=[instance_id],
            AutoScalingGroupName=scaling_group,
            ProtectedFromScaleIn=protected_from_scale_in,
        )
    except Exception:
        log.exception("Failed when trying to set instance protection.")


class BuildRequest(Request):
    def on_timeout(self, soft, timeout):
        super().on_timeout(soft, timeout)

        structlog.contextvars.bind_contextvars(
            task_name=self.task.name,
            project_slug=self.task.data.project.slug,
            build_id=self.task.data.build["id"],
            timeout=timeout,
            soft=soft,
        )
        if soft:
            log.warning("Build is taking too much time. Risk to be killed soon.")
        else:
            log.warning("A timeout was enforced for task.")<|MERGE_RESOLUTION|>--- conflicted
+++ resolved
@@ -128,16 +128,12 @@
     """
     log.debug("Running task to finish inactive builds (no healtcheck received).")
     delta = datetime.timedelta(seconds=settings.RTD_BUILD_HEALTHCHECK_TIMEOUT)
-<<<<<<< HEAD
-    query = ~Q(state__in=BUILD_FINAL_STATES) & Q(healthcheck__lt=timezone.now() - delta)
-=======
     query = (
         # Grab 3 days old at most to use a fast DB index
         Q(date__gt=timezone.now() - datetime.timedelta(days=3))
         & ~Q(state__in=BUILD_FINAL_STATES)
         & Q(healthcheck__lt=timezone.now() - delta)
     )
->>>>>>> d9f56e0e
 
     projects_finished = set()
     builds_finished = []

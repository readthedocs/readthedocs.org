from collections import Counter

import structlog

from readthedocs.api.v2.client import api as api_v2
from readthedocs.builds import tasks as build_tasks
from readthedocs.builds.constants import (
    BUILD_STATE_BUILDING,
    BUILD_STATE_CLONING,
    BUILD_STATE_FINISHED,
    BUILD_STATE_INSTALLING,
    BUILD_STATUS_FAILURE,
    BUILD_STATUS_SUCCESS,
    EXTERNAL,
    LATEST_VERBOSE_NAME,
    STABLE_VERBOSE_NAME,
)
from readthedocs.builds.models import APIVersion
from readthedocs.doc_builder.environments import (
    DockerBuildEnvironment,
    LocalBuildEnvironment,
)

from ..exceptions import RepositoryError
from ..models import Feature

log = structlog.get_logger(__name__)


class SyncRepositoryMixin:

    """Mixin that handles the VCS sync/update."""

    @staticmethod
    def get_version(version_pk):
        """
        Retrieve version data from the API.

        :param version_pk: version pk to sync
        :type version_pk: int
        :returns: a data-complete version object
        :rtype: builds.models.APIVersion
        """
        version_data = api_v2.version(version_pk).get()
        return APIVersion(**version_data)

    def sync_versions(self, vcs_repository):
        """
        Update tags/branches via a Celery task.

        .. note::

           It may trigger a new build to the stable version.
        """
<<<<<<< HEAD
        tags = None
        branches = None
        if (
            version_repo.supports_lsremote and
            self.data.project.has_feature(Feature.VCS_REMOTE_LISTING)
        ):
            # Do not use ``ls-remote`` if the VCS does not support it or if we
            # have already cloned the repository locally. The latter happens
            # when triggering a normal build.
            branches, tags = version_repo.lsremote
            log.info('Remote versions.', branches=branches, tags=tags)

        branches_data = []
        tags_data = []

        if (
            version_repo.supports_tags and
            not self.data.project.has_feature(Feature.SKIP_SYNC_TAGS)
        ):
            # Will be an empty list if we called lsremote and had no tags returned
            if tags is None:
                tags = version_repo.tags
            tags_data = [
                {
                    'identifier': v.identifier,
                    'verbose_name': v.verbose_name,
                }
                for v in tags
            ]

        if (
            version_repo.supports_branches and
            not self.data.project.has_feature(Feature.SKIP_SYNC_BRANCHES)
        ):
            # Will be an empty list if we called lsremote and had no branches returned
            if branches is None:
                branches = version_repo.branches
            branches_data = [
                {
                    'identifier': v.identifier,
                    'verbose_name': v.verbose_name,
                }
                for v in branches
            ]
=======

        # NOTE: `sync_versions` should receive `tags` and `branches` already
        # and just validate them trigger the task. All the other logic should
        # be done by the BuildDirector or the VCS backend. We should not
        # check this here and do not depend on ``vcs_repository``.

        # Do not use ``ls-remote`` if the VCS does not support it or if we
        # have already cloned the repository locally. The latter happens
        # when triggering a normal build.
        use_lsremote = (
            vcs_repository.supports_lsremote
            and not vcs_repository.repo_exists()
            and self.data.project.has_feature(Feature.VCS_REMOTE_LISTING)
        )
        sync_tags = vcs_repository.supports_tags and not self.data.project.has_feature(
            Feature.SKIP_SYNC_TAGS
        )
        sync_branches = (
            vcs_repository.supports_branches
            and not self.data.project.has_feature(Feature.SKIP_SYNC_BRANCHES)
        )
        tags = []
        branches = []
        if use_lsremote:
            branches, tags = vcs_repository.lsremote(
                include_tags=sync_tags,
                include_branches=sync_branches,
            )
        else:
            if sync_tags:
                tags = vcs_repository.tags
            if sync_branches:
                branches = vcs_repository.branches

        tags_data = [
            {
                "identifier": v.identifier,
                "verbose_name": v.verbose_name,
            }
            for v in tags
        ]

        branches_data = [
            {
                "identifier": v.identifier,
                "verbose_name": v.verbose_name,
            }
            for v in branches
        ]

        log.debug("Synchronizing versions.", branches=branches, tags=tags)
>>>>>>> 0c0d2c6e

        self.validate_duplicate_reserved_versions(
            tags_data=tags_data,
            branches_data=branches_data,
        )

        build_tasks.sync_versions_task.delay(
            project_pk=self.data.project.pk,
            tags_data=tags_data,
            branches_data=branches_data,
        )

    def validate_duplicate_reserved_versions(self, tags_data, branches_data):
        """
        Check if there are duplicated names of reserved versions.

        The user can't have a branch and a tag with the same name of
        ``latest`` or ``stable``. Raise a RepositoryError exception
        if there is a duplicated name.

        :param data: Dict containing the versions from tags and branches
        """
        version_names = [
            version['verbose_name']
            for version in tags_data + branches_data
        ]
        counter = Counter(version_names)
        for reserved_name in [STABLE_VERBOSE_NAME, LATEST_VERBOSE_NAME]:
            if counter[reserved_name] > 1:
                raise RepositoryError(
                    RepositoryError.DUPLICATED_RESERVED_VERSIONS,
                )<|MERGE_RESOLUTION|>--- conflicted
+++ resolved
@@ -52,52 +52,6 @@
 
            It may trigger a new build to the stable version.
         """
-<<<<<<< HEAD
-        tags = None
-        branches = None
-        if (
-            version_repo.supports_lsremote and
-            self.data.project.has_feature(Feature.VCS_REMOTE_LISTING)
-        ):
-            # Do not use ``ls-remote`` if the VCS does not support it or if we
-            # have already cloned the repository locally. The latter happens
-            # when triggering a normal build.
-            branches, tags = version_repo.lsremote
-            log.info('Remote versions.', branches=branches, tags=tags)
-
-        branches_data = []
-        tags_data = []
-
-        if (
-            version_repo.supports_tags and
-            not self.data.project.has_feature(Feature.SKIP_SYNC_TAGS)
-        ):
-            # Will be an empty list if we called lsremote and had no tags returned
-            if tags is None:
-                tags = version_repo.tags
-            tags_data = [
-                {
-                    'identifier': v.identifier,
-                    'verbose_name': v.verbose_name,
-                }
-                for v in tags
-            ]
-
-        if (
-            version_repo.supports_branches and
-            not self.data.project.has_feature(Feature.SKIP_SYNC_BRANCHES)
-        ):
-            # Will be an empty list if we called lsremote and had no branches returned
-            if branches is None:
-                branches = version_repo.branches
-            branches_data = [
-                {
-                    'identifier': v.identifier,
-                    'verbose_name': v.verbose_name,
-                }
-                for v in branches
-            ]
-=======
 
         # NOTE: `sync_versions` should receive `tags` and `branches` already
         # and just validate them trigger the task. All the other logic should
@@ -109,7 +63,6 @@
         # when triggering a normal build.
         use_lsremote = (
             vcs_repository.supports_lsremote
-            and not vcs_repository.repo_exists()
             and self.data.project.has_feature(Feature.VCS_REMOTE_LISTING)
         )
         sync_tags = vcs_repository.supports_tags and not self.data.project.has_feature(
@@ -149,7 +102,6 @@
         ]
 
         log.debug("Synchronizing versions.", branches=branches, tags=tags)
->>>>>>> 0c0d2c6e
 
         self.validate_duplicate_reserved_versions(
             tags_data=tags_data,

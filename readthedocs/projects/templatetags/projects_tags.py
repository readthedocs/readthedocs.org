# -*- coding: utf-8 -*-

"""Project template tags and filters."""

from django import template

from readthedocs.projects.version_handling import comparable_version


register = template.Library()


@register.filter
def sort_version_aware(versions):
    """Takes a list of versions objects and sort them using version schemes."""
    return sorted(
        versions,
        key=lambda version: comparable_version(version.verbose_name),
        reverse=True,
    )


@register.filter
def is_project_user(user, project):
<<<<<<< HEAD
    """Return if user is a member of project.users"""
    return user in project.users.all()

@register.assignment_tag
def get_project_admin_url(project_pk):
    """Returns the admin url for the given project's pk."""
    return '/admin/projects/project/{}/'.format(project_pk) 
=======
    """Return if user is a member of project.users."""
    return user in project.users.all()
>>>>>>> 658bb07c
<|MERGE_RESOLUTION|>--- conflicted
+++ resolved
@@ -22,15 +22,10 @@
 
 @register.filter
 def is_project_user(user, project):
-<<<<<<< HEAD
-    """Return if user is a member of project.users"""
+    """Return if user is a member of project.users."""
     return user in project.users.all()
 
 @register.assignment_tag
 def get_project_admin_url(project_pk):
     """Returns the admin url for the given project's pk."""
-    return '/admin/projects/project/{}/'.format(project_pk) 
-=======
-    """Return if user is a member of project.users."""
-    return user in project.users.all()
->>>>>>> 658bb07c
+    return '/admin/projects/project/{}/'.format(project_pk) 
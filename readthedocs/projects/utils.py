"""Utility functions used by projects."""

import csv
import os

import structlog
from django.http import StreamingHttpResponse

from readthedocs.core.utils.filesystem import safe_open

<<<<<<< HEAD
log = logging.getLogger(__name__)


# TODO make this a classmethod of Version
def version_from_slug(slug, version):
    from readthedocs.builds.models import Version, APIVersion
    from readthedocs.api.v2.client import api
    if settings.DONT_HIT_DB:
        version_data = api.version().get(
            project=slug,
            slug=version,
        )['results'][0]
        v = APIVersion(**version_data)
    else:
        v = Version.objects.get(project__slug=slug, slug=version)
    return v
=======
log = structlog.get_logger(__name__)


def safe_write(filename, contents):
    """
    Normalize and write to filename.

    Write ``contents`` to the given ``filename``. If the filename's
    directory does not exist, it is created. Contents are written as UTF-8,
    ignoring any characters that cannot be encoded as UTF-8.

    :param filename: Filename to write to
    :param contents: File contents to write to file
    """
    dirname = os.path.dirname(filename)
    if not os.path.exists(dirname):
        os.makedirs(dirname)

    with safe_open(filename, "w", encoding="utf-8", errors="ignore") as fh:
        fh.write(contents)
        fh.close()


class Echo:

    """
    A class that implements just the write method of the file-like interface.

    This class can be used for generating StreamingHttpResponse.
    See: https://docs.djangoproject.com/en/2.2/howto/outputting-csv/#streaming-large-csv-files
    """

    def write(self, value):
        """Write the value by returning it, instead of storing in a buffer."""
        return value


def get_csv_file(filename, csv_data):
    """Get a CSV file to be downloaded as an attachment."""
    pseudo_buffer = Echo()
    writer = csv.writer(pseudo_buffer)
    response = StreamingHttpResponse(
        (writer.writerow(row) for row in csv_data),
        content_type="text/csv",
    )
    response['Content-Disposition'] = f'attachment; filename="{filename}"'
    return response
>>>>>>> c5ce36ee
<|MERGE_RESOLUTION|>--- conflicted
+++ resolved
@@ -1,52 +1,11 @@
 """Utility functions used by projects."""
 
 import csv
-import os
 
 import structlog
 from django.http import StreamingHttpResponse
 
-from readthedocs.core.utils.filesystem import safe_open
-
-<<<<<<< HEAD
-log = logging.getLogger(__name__)
-
-
-# TODO make this a classmethod of Version
-def version_from_slug(slug, version):
-    from readthedocs.builds.models import Version, APIVersion
-    from readthedocs.api.v2.client import api
-    if settings.DONT_HIT_DB:
-        version_data = api.version().get(
-            project=slug,
-            slug=version,
-        )['results'][0]
-        v = APIVersion(**version_data)
-    else:
-        v = Version.objects.get(project__slug=slug, slug=version)
-    return v
-=======
 log = structlog.get_logger(__name__)
-
-
-def safe_write(filename, contents):
-    """
-    Normalize and write to filename.
-
-    Write ``contents`` to the given ``filename``. If the filename's
-    directory does not exist, it is created. Contents are written as UTF-8,
-    ignoring any characters that cannot be encoded as UTF-8.
-
-    :param filename: Filename to write to
-    :param contents: File contents to write to file
-    """
-    dirname = os.path.dirname(filename)
-    if not os.path.exists(dirname):
-        os.makedirs(dirname)
-
-    with safe_open(filename, "w", encoding="utf-8", errors="ignore") as fh:
-        fh.write(contents)
-        fh.close()
 
 
 class Echo:
@@ -71,6 +30,5 @@
         (writer.writerow(row) for row in csv_data),
         content_type="text/csv",
     )
-    response['Content-Disposition'] = f'attachment; filename="{filename}"'
-    return response
->>>>>>> c5ce36ee
+    response["Content-Disposition"] = f'attachment; filename="{filename}"'
+    return response
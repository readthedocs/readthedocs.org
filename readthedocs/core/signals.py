"""Signal handling for core app."""

import requests
import structlog
from allauth.account.signals import email_confirmed
from django.conf import settings
from django.db.models.signals import pre_delete
from django.dispatch import Signal, receiver
from simple_history.models import HistoricalRecords
from simple_history.signals import pre_create_historical_record

from readthedocs.analytics.utils import get_client_ip
from readthedocs.core.models import UserProfile
<<<<<<< HEAD
from readthedocs.core.unresolver import UnresolverError, unresolve
=======
>>>>>>> 093e1c2c
from readthedocs.organizations.models import Organization
from readthedocs.projects.models import Project

log = structlog.get_logger(__name__)

webhook_github = Signal()
webhook_gitlab = Signal()
webhook_bitbucket = Signal()

pre_collectstatic = Signal()
post_collectstatic = Signal()


@receiver(email_confirmed)
def process_email_confirmed(request, email_address, **kwargs):
    """
    Steps to take after a users email address is confirmed.

    We currently:

    * Subscribe the user to the mailing list if they set this in their signup.
    * Add them to a drip campaign for new users in the new user group.
    """

    # email_address is an object
    # https://github.com/pennersr/django-allauth/blob/6315e25/allauth/account/models.py#L15
    user = email_address.user
    profile = UserProfile.objects.filter(user=user).first()
    if profile and profile.mailing_list:
        # TODO: Unsubscribe users if they unset `mailing_list`.
        log.bind(
            email=email_address.email,
            username=user.username,
        )
        log.info("Subscribing user to newsletter and onboarding group.")

        # Try subscribing user to a group, then fallback to normal subscription API
        url = settings.MAILERLITE_API_ONBOARDING_GROUP_URL
        if not url:
            url = settings.MAILERLITE_API_SUBSCRIBERS_URL

        payload = {
            "email": email_address.email,
            "resubscribe": True,
        }
        headers = {
            "X-MailerLite-ApiKey": settings.MAILERLITE_API_KEY,
        }
        try:
            # TODO: migrate this signal to a Celery task since it has a `requests.post` on it.
            resp = requests.post(
                url,
                json=payload,
                headers=headers,
                timeout=3,  # seconds
            )
            resp.raise_for_status()
        except requests.Timeout:
            log.warning("Timeout subscribing user to newsletter.")
        except Exception:  # noqa
            log.exception("Unknown error subscribing user to newsletter.")


<<<<<<< HEAD
def _has_donate_app():
    """
    Check if the current app has the sustainability API.

    This is a separate function so it's easy to mock.
    """
    return 'readthedocsext.donate' in settings.INSTALLED_APPS


def decide_if_cors(sender, request, **kwargs):  # pylint: disable=unused-argument
    """
    Decide whether a request should be given CORS access.

    Allow the request if:

    * It's a safe HTTP method
    * The origin is in ALLOWED_URLS
    * The URL is owned by the project that they are requesting data from
    * The version is public

    .. note::

       Requests from the sustainability API are always allowed
       if the donate app is installed.

    :returns: `True` when a request should be given CORS access.
    """
    if 'HTTP_ORIGIN' not in request.META or request.method not in SAFE_METHODS:
        return False

    # Always allow the sustainability API,
    # it's used only on .org to check for ad-free users.
    if _has_donate_app() and request.path_info.startswith('/api/v2/sustainability'):
        return True

    valid_url = None
    for url in ALLOWED_URLS:
        if request.path_info.startswith(url):
            valid_url = url
            break

    if valid_url:
        url = request.GET.get('url')
        if url:
            try:
                unresolved = unresolve(url)
            except UnresolverError:
                unresolved = None
            if unresolved is None:
                # NOTE: Embed APIv3 now supports external sites. In that case
                # ``unresolve()`` will return None and we want to allow it
                # since the target is a public project.
                return True

            project = unresolved.project
            version_slug = unresolved.version.slug
        else:
            project_slug = request.GET.get('project', None)
            version_slug = request.GET.get('version', None)
            project = Project.objects.filter(slug=project_slug).first()

        if project and version_slug:
            # This is from IsAuthorizedToViewVersion,
            # we should abstract is a bit perhaps?
            is_public = (
                Version.objects
                .public(
                    project=project,
                    only_active=False,
                )
                .filter(slug=version_slug)
                .exists()
            )
            # Allowing CORS on public versions,
            # since they are already public.
            if is_public:
                return True

    return False


=======
>>>>>>> 093e1c2c
@receiver(pre_delete, sender=settings.AUTH_USER_MODEL)
def delete_projects_and_organizations(sender, instance, *args, **kwargs):
    """
    Delete projects and organizations where the user is the only owner.

    We delete projects that don't belong to an organization first,
    then full organizations.
    """
    user = instance

    for project in Project.objects.single_owner(user):
        project.delete()

    for organization in Organization.objects.single_owner(user):
        organization.delete()


@receiver(pre_create_historical_record)
def add_extra_historical_fields(sender, **kwargs):
    history_instance = kwargs['history_instance']
    if not history_instance:
        return

    history_user = kwargs['history_user']
    if history_user:
        history_instance.extra_history_user_id = history_user.id
        history_instance.extra_history_user_username = history_user.username

    request = getattr(HistoricalRecords.context, 'request', None)
    if request:
        history_instance.extra_history_ip = get_client_ip(request)
        history_instance.extra_history_browser = request.headers.get('User-Agent')<|MERGE_RESOLUTION|>--- conflicted
+++ resolved
@@ -11,10 +11,6 @@
 
 from readthedocs.analytics.utils import get_client_ip
 from readthedocs.core.models import UserProfile
-<<<<<<< HEAD
-from readthedocs.core.unresolver import UnresolverError, unresolve
-=======
->>>>>>> 093e1c2c
 from readthedocs.organizations.models import Organization
 from readthedocs.projects.models import Project
 
@@ -78,90 +74,6 @@
             log.exception("Unknown error subscribing user to newsletter.")
 
 
-<<<<<<< HEAD
-def _has_donate_app():
-    """
-    Check if the current app has the sustainability API.
-
-    This is a separate function so it's easy to mock.
-    """
-    return 'readthedocsext.donate' in settings.INSTALLED_APPS
-
-
-def decide_if_cors(sender, request, **kwargs):  # pylint: disable=unused-argument
-    """
-    Decide whether a request should be given CORS access.
-
-    Allow the request if:
-
-    * It's a safe HTTP method
-    * The origin is in ALLOWED_URLS
-    * The URL is owned by the project that they are requesting data from
-    * The version is public
-
-    .. note::
-
-       Requests from the sustainability API are always allowed
-       if the donate app is installed.
-
-    :returns: `True` when a request should be given CORS access.
-    """
-    if 'HTTP_ORIGIN' not in request.META or request.method not in SAFE_METHODS:
-        return False
-
-    # Always allow the sustainability API,
-    # it's used only on .org to check for ad-free users.
-    if _has_donate_app() and request.path_info.startswith('/api/v2/sustainability'):
-        return True
-
-    valid_url = None
-    for url in ALLOWED_URLS:
-        if request.path_info.startswith(url):
-            valid_url = url
-            break
-
-    if valid_url:
-        url = request.GET.get('url')
-        if url:
-            try:
-                unresolved = unresolve(url)
-            except UnresolverError:
-                unresolved = None
-            if unresolved is None:
-                # NOTE: Embed APIv3 now supports external sites. In that case
-                # ``unresolve()`` will return None and we want to allow it
-                # since the target is a public project.
-                return True
-
-            project = unresolved.project
-            version_slug = unresolved.version.slug
-        else:
-            project_slug = request.GET.get('project', None)
-            version_slug = request.GET.get('version', None)
-            project = Project.objects.filter(slug=project_slug).first()
-
-        if project and version_slug:
-            # This is from IsAuthorizedToViewVersion,
-            # we should abstract is a bit perhaps?
-            is_public = (
-                Version.objects
-                .public(
-                    project=project,
-                    only_active=False,
-                )
-                .filter(slug=version_slug)
-                .exists()
-            )
-            # Allowing CORS on public versions,
-            # since they are already public.
-            if is_public:
-                return True
-
-    return False
-
-
-=======
->>>>>>> 093e1c2c
 @receiver(pre_delete, sender=settings.AUTH_USER_MODEL)
 def delete_projects_and_organizations(sender, instance, *args, **kwargs):
     """

"""Views pertaining to builds."""

from dataclasses import dataclass
from typing import Literal

import structlog

from readthedocs.api.v2.models import BuildAPIKey
from readthedocs.builds.constants import EXTERNAL
from readthedocs.builds.constants import EXTERNAL_VERSION_STATE_CLOSED
from readthedocs.builds.constants import EXTERNAL_VERSION_STATE_OPEN
from readthedocs.core.utils import trigger_build
from readthedocs.projects.models import Feature
from readthedocs.projects.models import Project
from readthedocs.projects.tasks.builds import sync_repository_task


@dataclass
class VersionInfo:
    """
    Version information.

    If type is None, it means that the version can be either a branch or a tag.
    """

    name: str
    type: Literal["branch", "tag", None]


log = structlog.get_logger(__name__)


def _build_version(project, version):
    """
    Where we actually trigger builds for a project and version.

    All webhook logic should route here to call ``trigger_build``.
    """
    if not project.has_valid_webhook:
        project.has_valid_webhook = True
        project.save()
    # Previously we were building the latest version (inactive or active)
    # when building the default version,
    # some users may have relied on this to update the version list #4450
    if version.active:
        log.info(
            "Triggering build.",
            project_slug=project.slug,
            version_slug=version.slug,
        )
        trigger_build(project=project, version=version)
<<<<<<< HEAD
        return version.slug

    log.info("Not building.", version_slug=version.slug)
    return None
=======
        return True

    log.info("Not building.", version_slug=version.slug)
    return False
>>>>>>> 551e5e87


def build_versions_from_names(project, versions_info: list[VersionInfo]):
    """
    Build the branches or tags from the project.

<<<<<<< HEAD
    .. warning::

       Deprecated, use ``build_versions_from_names`` instead.

    Returns:
        to_build - a list of branches that were built
        not_building - a list of branches that we won't build
=======
    :param project: Project instance
    :returns: A tuple with the versions that were built and the versions that were not built.
>>>>>>> 551e5e87
    """
    to_build = set()
    not_building = set()
    for version_info in versions_info:
        for version in project.versions_from_name(version_info.name, version_info.type):
            log.debug(
                "Processing.",
                project_slug=project.slug,
                version_slug=version.slug,
            )
            if version.slug in to_build:
                continue
<<<<<<< HEAD
            ret = _build_version(project, version)
            if ret:
                to_build.add(ret)
=======
            version_built = _build_version(project, version)
            if version_built:
                to_build.add(version.slug)
>>>>>>> 551e5e87
            else:
                not_building.add(version.slug)
    return to_build, not_building


def build_versions_from_names(project, version_names: list[tuple[str, str]]):
    """
    Build the branches or tags from the project.

    :param project: Project instance
    :param version_names: A list of tuples with the version name and type.
    :returns: A tuple with the versions that were built and the versions that were not built.
    """
    to_build = set()
    not_building = set()
    for version_name, version_type in version_names:
        for version in project.versions_from_name(version_name, version_type):
            log.debug(
                "Processing.",
                project_slug=project.slug,
                version_slug=version.slug,
            )
            if version.slug in to_build:
                continue
            triggered = _build_version(project, version)
            if triggered:
                to_build.add(triggered)
            else:
                not_building.add(version.slug)
    return to_build, not_building


def trigger_sync_versions(project):
    """
    Sync the versions of a repo using its latest version.

    This doesn't register a new build,
    but clones the repo and syncs the versions.
    Due that `sync_repository_task` is bound to a version,
    we always pass the default version.

    :returns: The version slug that was used to trigger the clone.
    :rtype: str or ``None`` if failed
    """

    if not Project.objects.is_active(project):
        log.warning(
            "Sync not triggered because project is not active.",
            project_slug=project.slug,
        )
        return None

    try:
        version_identifier = project.get_default_branch()
        version = project.versions.filter(
            identifier=version_identifier,
        ).first()
        if not version:
            log.info("Unable to sync from version.", version_identifier=version_identifier)
            return None

        if project.has_feature(Feature.SKIP_SYNC_VERSIONS):
            log.info("Skipping sync versions for project.", project_slug=project.slug)
            return None

        _, build_api_key = BuildAPIKey.objects.create_key(project=project)

        log.debug(
            "Triggering sync repository.",
            project_slug=version.project.slug,
            version_slug=version.slug,
        )
        sync_repository_task.apply_async(
            args=[version.pk],
            kwargs={"build_api_key": build_api_key},
        )
        return version.slug
    except Exception:
        log.exception("Unknown sync versions exception")
    return None


def get_or_create_external_version(project, version_data):
    """
    Get or create version using the ``commit`` as identifier, and PR id as ``verbose_name``.

    if external version does not exist create an external version

    :param project: Project instance
    :param version_data: A :py:class:`readthedocs.api.v2.views.integrations.ExternalVersionData`
     instance.
    :returns: External version.
    :rtype: Version
    """
    external_version, created = project.versions.get_or_create(
        verbose_name=version_data.id,
        type=EXTERNAL,
        defaults={
            "identifier": version_data.commit,
            "active": True,
            "state": EXTERNAL_VERSION_STATE_OPEN,
        },
    )

    if created:
        log.info(
            "External version created.",
            project_slug=project.slug,
            version_slug=external_version.slug,
        )
    else:
        # Identifier will change if there is a new commit to the Pull/Merge Request.
        external_version.identifier = version_data.commit
        # If the PR was previously closed it was marked as closed
        external_version.state = EXTERNAL_VERSION_STATE_OPEN
        external_version.active = True
        external_version.save()
        log.info(
            "External version updated.",
            project_slug=project.slug,
            version_slug=external_version.slug,
        )
    return external_version


def close_external_version(project, version_data):
    """
    Close external versions using `identifier` and `verbose_name`.

    We mark the version's state as `closed` so another celery task will remove
    it after some days. If external version does not exist then returns `None`.

    :param project: Project instance
    :param version_data: A :py:class:`readthedocs.api.v2.views.integrations.ExternalVersionData`
     instance.
    :rtype: str
    """
    external_version = (
<<<<<<< HEAD
        project.versions(manager=EXTERNAL)
        .filter(
            verbose_name=version_data.id,
        )
        .first()
=======
        project.versions(manager=EXTERNAL).filter(verbose_name=version_data.id).first()
>>>>>>> 551e5e87
    )

    if external_version:
        external_version.state = EXTERNAL_VERSION_STATE_CLOSED
        external_version.save()
        log.info(
            "External version marked as closed.",
            project_slug=project.slug,
            version_slug=external_version.slug,
        )
        return external_version.verbose_name
    return None


def build_external_version(project, version):
    """
    Where we actually trigger builds for external versions.

    All pull/merge request webhook logic should route here to call ``trigger_build``.
    """
    if not project.has_valid_webhook:
        project.has_valid_webhook = True
        project.save()

    # Build External version
    log.info(
        "Building external version",
        project_slug=project.slug,
        version_slug=version.slug,
    )
    trigger_build(project=project, version=version, commit=version.identifier)

    return version.verbose_name<|MERGE_RESOLUTION|>--- conflicted
+++ resolved
@@ -49,35 +49,18 @@
             version_slug=version.slug,
         )
         trigger_build(project=project, version=version)
-<<<<<<< HEAD
-        return version.slug
-
-    log.info("Not building.", version_slug=version.slug)
-    return None
-=======
         return True
 
     log.info("Not building.", version_slug=version.slug)
     return False
->>>>>>> 551e5e87
 
 
 def build_versions_from_names(project, versions_info: list[VersionInfo]):
     """
     Build the branches or tags from the project.
 
-<<<<<<< HEAD
-    .. warning::
-
-       Deprecated, use ``build_versions_from_names`` instead.
-
-    Returns:
-        to_build - a list of branches that were built
-        not_building - a list of branches that we won't build
-=======
     :param project: Project instance
     :returns: A tuple with the versions that were built and the versions that were not built.
->>>>>>> 551e5e87
     """
     to_build = set()
     not_building = set()
@@ -90,15 +73,9 @@
             )
             if version.slug in to_build:
                 continue
-<<<<<<< HEAD
-            ret = _build_version(project, version)
-            if ret:
-                to_build.add(ret)
-=======
             version_built = _build_version(project, version)
             if version_built:
                 to_build.add(version.slug)
->>>>>>> 551e5e87
             else:
                 not_building.add(version.slug)
     return to_build, not_building
@@ -237,15 +214,7 @@
     :rtype: str
     """
     external_version = (
-<<<<<<< HEAD
-        project.versions(manager=EXTERNAL)
-        .filter(
-            verbose_name=version_data.id,
-        )
-        .first()
-=======
         project.versions(manager=EXTERNAL).filter(verbose_name=version_data.id).first()
->>>>>>> 551e5e87
     )
 
     if external_version:

import re
from dataclasses import dataclass
from urllib.parse import ParseResult, urlparse

import structlog
from django.conf import settings

from readthedocs.builds.models import Version
from readthedocs.constants import pattern_opts
from readthedocs.projects.models import Domain, Project

log = structlog.get_logger(__name__)


@dataclass(slots=True)
class UnresolvedURL:

    """Dataclass with the parts of an unresolved URL."""

    # This is the project that owns the domain,
    # this usually is the parent project of a translation or subproject.
    parent_project: Project

    # The current project we are serving the docs from.
    # It can be the same as parent_project.
    project: Project

    version: Version = None
    filename: str = None
    parsed_url: ParseResult = None
    domain: Domain = None
    external: bool = False


class Unresolver:
    # This pattern matches:
    # - /en
    # - /en/
    # - /en/latest
    # - /en/latest/
    # - /en/latest/file/name/
    multiversion_pattern = re.compile(
        r"^/(?P<language>{lang_slug})(/((?P<version>{version_slug})(/(?P<file>{filename_slug}))?)?)?$".format(  # noqa
            **pattern_opts
        )
    )

    # This pattern matches:
    # - /projects/subproject
    # - /projects/subproject/
    # - /projects/subproject/file/name/
    subproject_pattern = re.compile(
        r"^/projects/(?P<project>{project_slug}+)(/(?P<file>{filename_slug}))?$".format(
            **pattern_opts
        )
    )

    def unresolve(self, url, add_index=True):
        """
        Turn a URL into the component parts that our views would use to process them.

        This is useful for lots of places,
        like where we want to figure out exactly what file a URL maps to.

        :param url: Full URL to unresolve (including the protocol and domain part).
        :param add_index: If `True` the filename will be normalized
         to end with ``/index.html``.
        """
        parsed = urlparse(url)
        domain = self.get_domain_from_host(parsed.netloc)
        project_slug, domain_object, external_version_slug = self.unresolve_domain(
            domain
        )
        if not project_slug:
            return None

        parent_project = Project.objects.filter(slug=project_slug).first()
        if not parent_project:
            return None

        project, version, filename = self._unresolve_path(
            parent_project=parent_project,
            path=parsed.path,
        )

        # Make sure we are serving the external version from the subdomain.
        if external_version_slug and version:
            if external_version_slug != version.slug:
                log.warning(
                    "Invalid version for external domain.",
                    domain=domain,
                    version_slug=version.slug,
                )
                version = None
                filename = None
            elif not version.is_external:
                log.warning(
                    "Version is not external.",
                    domain=domain,
                    version_slug=version.slug,
                    version_type=version.type,
                )
                version = None
                filename = None

        if add_index and filename and filename.endswith("/"):
            filename += "index.html"

        return UnresolvedURL(
            parent_project=parent_project,
            project=project or parent_project,
            version=version,
            filename=filename,
            parsed_url=parsed,
            domain=domain_object,
            external=bool(external_version_slug),
        )

    @staticmethod
    def _normalize_filename(filename):
        """Normalize filename to always start with ``/``."""
        filename = filename or "/"
        if not filename.startswith("/"):
            filename = "/" + filename
        return filename

    def _match_multiversion_project(self, parent_project, path):
        """
        Try to match a multiversion project.

        If the translation exists, we return a result even if the version doesn't,
        so the translation is taken as the current project (useful for 404 pages).
        """
        match = self.multiversion_pattern.match(path)
        if not match:
            return None

        language = match.group("language")
        version_slug = match.group("version")
        file = self._normalize_filename(match.group("file"))

        if parent_project.language == language:
            project = parent_project
        else:
            project = parent_project.translations.filter(language=language).first()

        if project:
            version = project.versions.filter(slug=version_slug).first()
            if version:
                return project, version, file
            return project, None, None

        return None

    def _match_subproject(self, parent_project, path):
        """
        Try to match a subproject.

        If the subproject exists, we try to resolve the rest of the path
        with the subproject as the canonical project.

        If the subproject exists, we return a result even if version doesn't,
        so the subproject is taken as the current project (useful for 404 pages).
        """
        match = self.subproject_pattern.match(path)
        if not match:
            return None

        project_slug = match.group("project")
        file = self._normalize_filename(match.group("file"))
        project_relationship = (
            parent_project.subprojects.filter(alias=project_slug)
            .prefetch_related("child")
            .first()
        )
        if project_relationship:
            subproject = project_relationship.child
            response = self._unresolve_path(
                parent_project=subproject,
                path=file,
                check_subprojects=False,
            )
            # If we got a valid response, return that,
            # otherwise return the current subproject
            # as the current project without a valid version or path.
            if response:
                return response
            return subproject, None, None
        return None

    def _match_single_version_project(self, parent_project, path):
        """
        Try to match a single version project.

        By default any path will match.
        """
        file = self._normalize_filename(path)
        version = parent_project.versions.filter(
            slug=parent_project.default_version
        ).first()
        if version:
            return parent_project, version, file
        return parent_project, None, None

    def _unresolve_path(self, parent_project, path, check_subprojects=True):
        """
        Unresolve `path` with `parent_project` as base.

        If the returned project is `None`, then we weren't able to
        unresolve the path into a project.

        If the returned version is `None`, then we weren't able to
        unresolve the path into a valid version of the project.

        :param parent_project: The project that owns the path.
        :param path: The path to unresolve.
        :param check_subprojects: If we should check for subprojects,
         this is used to call this function recursively.

        :returns: A tuple with: project, version, and file name.
        """
        # Multiversion project.
        if not parent_project.single_version:
            response = self._match_multiversion_project(
                parent_project=parent_project,
                path=path,
            )
            if response:
                return response

        # Subprojects.
        if check_subprojects:
            response = self._match_subproject(
                parent_project=parent_project,
                path=path,
            )
            if response:
                return response

        # Single version project.
        if parent_project.single_version:
            response = self._match_single_version_project(
                parent_project=parent_project,
                path=path,
            )
            if response:
                return response

        return parent_project, None, None

    @staticmethod
    def get_domain_from_host(host):
        """
        Get the normalized domain from a hostname.

        A hostname can include the port.
        """
        return host.lower().split(":")[0]

    # TODO: make this a private method once
    # proxito uses the unresolve method directly.
    def unresolve_domain(self, domain):
        """
        Unresolve domain by extracting relevant information from it.

        :param str domain: Domain to extract the information from.
        :returns: A tuple with: the project slug, domain object, and the
         external version slug if the domain is from an external version.
        """
        public_domain = self.get_domain_from_host(settings.PUBLIC_DOMAIN)
        external_domain = self.get_domain_from_host(
            settings.RTD_EXTERNAL_VERSION_DOMAIN
        )

        subdomain, *root_domain = domain.split(".", maxsplit=1)
        root_domain = root_domain[0] if root_domain else ""

        if public_domain in domain:
            # Serve from the PUBLIC_DOMAIN, ensuring it looks like `foo.PUBLIC_DOMAIN`.
            if public_domain == root_domain:
                project_slug = subdomain
<<<<<<< HEAD
                log.info("Public domain.", domain=domain)
                return project_slug, None, None
=======
                log.debug("Public domain.", domain=domain)
                return project_slug, None, False
>>>>>>> 19791c70

            # TODO: This can catch some possibly valid domains (docs.readthedocs.io.com)
            # for example, but these might be phishing, so let's ignore them for now.
            log.warning("Weird variation of our domain.", domain=domain)
            return None, None, None

        # Serve PR builds on external_domain host.
        if external_domain == root_domain:
            try:
<<<<<<< HEAD
                project_slug, version_slug = subdomain.rsplit("--", maxsplit=1)
                log.info("External versions domain.", domain=domain)
                return project_slug, None, version_slug
=======
                log.debug("External versions domain.", domain=domain)
                project_slug, _ = subdomain.rsplit("--", maxsplit=1)
                return project_slug, None, True
>>>>>>> 19791c70
            except ValueError:
                log.info("Invalid format of external versions domain.", domain=domain)
                return None, None, None

        # Custom domain.
        domain_object = (
            Domain.objects.filter(domain=domain).prefetch_related("project").first()
        )
        if domain_object:
            log.debug("Custom domain.", domain=domain)
            project_slug = domain_object.project.slug
            return project_slug, domain_object, False

        log.info("Invalid domain.", domain=domain)
        return None, None, None


unresolver = Unresolver()
unresolve = unresolver.unresolve<|MERGE_RESOLUTION|>--- conflicted
+++ resolved
@@ -279,13 +279,8 @@
             # Serve from the PUBLIC_DOMAIN, ensuring it looks like `foo.PUBLIC_DOMAIN`.
             if public_domain == root_domain:
                 project_slug = subdomain
-<<<<<<< HEAD
                 log.info("Public domain.", domain=domain)
                 return project_slug, None, None
-=======
-                log.debug("Public domain.", domain=domain)
-                return project_slug, None, False
->>>>>>> 19791c70
 
             # TODO: This can catch some possibly valid domains (docs.readthedocs.io.com)
             # for example, but these might be phishing, so let's ignore them for now.
@@ -295,15 +290,9 @@
         # Serve PR builds on external_domain host.
         if external_domain == root_domain:
             try:
-<<<<<<< HEAD
                 project_slug, version_slug = subdomain.rsplit("--", maxsplit=1)
                 log.info("External versions domain.", domain=domain)
                 return project_slug, None, version_slug
-=======
-                log.debug("External versions domain.", domain=domain)
-                project_slug, _ = subdomain.rsplit("--", maxsplit=1)
-                return project_slug, None, True
->>>>>>> 19791c70
             except ValueError:
                 log.info("Invalid format of external versions domain.", domain=domain)
                 return None, None, None

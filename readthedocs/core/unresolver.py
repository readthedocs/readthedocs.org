--- conflicted
+++ resolved
@@ -52,7 +52,7 @@
 
 
 class TranslationNotFoundError(UnresolverError):
-<<<<<<< HEAD
+
     def __init__(self, project, language, filename, version_slug):
         self.project = project
         self.language = language
@@ -60,16 +60,7 @@
         self.version_slug = version_slug
 
 
-class UnresolvedPathError(UnresolverError):
-=======
-    def __init__(self, project, language, filename):
-        self.project = project
-        self.language = language
-        self.filename = filename
-
-
 class InvalidPathForVersionedProjectError(UnresolverError):
->>>>>>> c2d784b9
     def __init__(self, project, path):
         self.project = project
         self.path = path
@@ -194,19 +185,11 @@
     def unresolve_path(self, unresolved_domain, path, append_indexhtml=True):
         """
         Unresolve a path given a unresolved domain.
-<<<<<<< HEAD
 
         This is the same as the unresolve method,
         but this method takes an unresolved domain
         from unresolve_domain as input.
 
-=======
-
-        This is the same as the unresolve method,
-        but this method takes an unresolved domain
-        from unresolve_domain as input.
-
->>>>>>> c2d784b9
         :param unresolved_domain: An UnresolvedDomain object.
         :param path: Path to unresolve (this shouldn't include the protocol or querystrings).
         :param append_indexhtml: If `True` directories will be normalized
@@ -283,14 +266,10 @@
             project = parent_project.translations.filter(language=language).first()
             if not project:
                 raise TranslationNotFoundError(
-<<<<<<< HEAD
                     project=parent_project,
                     language=language,
                     filename=file,
                     version_slug=version_slug,
-=======
-                    project=parent_project, language=language, filename=file
->>>>>>> c2d784b9
                 )
 
         if external_version_slug and external_version_slug != version_slug:
@@ -437,14 +416,10 @@
             if response:
                 return response
 
-<<<<<<< HEAD
-        raise UnresolvedPathError(project=parent_project, path=path)
-=======
         raise InvalidPathForVersionedProjectError(
             project=parent_project,
             path=self._normalize_filename(path),
         )
->>>>>>> c2d784b9
 
     @staticmethod
     def get_domain_from_host(host):

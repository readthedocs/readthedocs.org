"""Allauth overrides."""


import structlog
from allauth.account.adapter import DefaultAccountAdapter
from allauth.account.adapter import get_adapter as get_account_adapter
from allauth.exceptions import ImmediateHttpResponse
from allauth.socialaccount.adapter import DefaultSocialAccountAdapter
from allauth.socialaccount.models import SocialAccount
from allauth.socialaccount.providers.github.provider import GitHubProvider
from django.contrib import messages
from django.http import HttpResponseRedirect
from django.urls import reverse
from django.utils.encoding import force_str

from readthedocs.allauth.providers.githubapp.provider import GitHubAppProvider
from readthedocs.core.utils import send_email_from_object
from readthedocs.invitations.models import Invitation

log = structlog.get_logger(__name__)


class AccountAdapter(DefaultAccountAdapter):
    """Customize Allauth emails to match our current patterns."""

    def format_email_subject(self, subject):
        return force_str(subject)

    def render_mail(self, template_prefix, email, context, headers=None):
        """
        Wrapper around render_mail to send emails using a task.

        ``send_email`` makes use of the email object returned by this method,
        and calls ``send`` on it. We override this method to return a dummy
        object that has a ``send`` method, which in turn calls our task to send
        the email.
        """
        email = super().render_mail(template_prefix, email, context, headers=headers)

        class DummyEmail:
            def __init__(self, email):
                self.email = email

            def send(self):
                send_email_from_object(self.email)

        return DummyEmail(email)

    def save_user(self, request, user, form, commit=True):
        """Override default account signup to redeem invitations at sign-up."""
        user = super().save_user(request, user, form)

        invitation_pk = request.session.get("invitation:pk")
        if invitation_pk:
            invitation = Invitation.objects.pending().filter(pk=invitation_pk).first()
            if invitation:
                log.info("Redeeming invitation at sign-up", invitation_pk=invitation_pk)
                invitation.redeem(user, request=request)
                invitation.delete()
            else:
                log.info("Invitation not found", invitation_pk=invitation_pk)


class SocialAccountAdapter(DefaultSocialAccountAdapter):
    def pre_social_login(self, request, sociallogin):
        self._filter_email_addresses(sociallogin)
        self._connect_github_app_to_existing_github_account(request, sociallogin)

    def _filter_email_addresses(self, sociallogin):
        """
        Additional logic to apply before social login.

        - Remove all email addresses except the primary one.

          We don't want to populate all email addresses from the social account,
          it also makes it easy to mark only the primary email address as verified
          for providers that don't return information about email verification
          even if the email is verified (like GitLab).

        - Connect a GitHub App (new integration) account to an existing GitHub account (old integration)
          if it belongs to the same user. This avoids creating a new account when the user
          signs up with the new integration.
        """
        sociallogin.email_addresses = [
            email for email in sociallogin.email_addresses if email.primary
        ]

<<<<<<< HEAD
        provider = sociallogin.account.get_provider()
        if provider.id == GitHubAppProvider.id and not sociallogin.is_existing:
            social_account = SocialAccount.objects.filter(
                provider=GitHubProvider.id,
                uid=sociallogin.account.uid,
            ).first()
            # No existing GitHub account found, nothing to do.
            if not social_account:
                return

            # If the user is logged in, and the GH OAuth account belongs to
            # a different user, we should not connect the accounts,
            # this is the same as trying to connect an existing GH account to another user.
            if request.user.is_authenticated and request.user != social_account.user:
                message_template = "socialaccount/messages/account_connected_other.txt"
                get_account_adapter(request).add_message(
                    request=request,
                    level=messages.ERROR,
                    message_template=message_template,
                )
                url = reverse("socialaccount_connections")
                raise ImmediateHttpResponse(HttpResponseRedirect(url))

            sociallogin.connect(request, social_account.user)
=======
    def _connect_github_app_to_existing_github_account(self, request, sociallogin):
        """
        Connect a GitHub App (new integration) account to an existing GitHub account (old integration).

        When a user signs up with the GitHub App we check if there is an existing GitHub account,
        and if it belongs to the same user, we connect the accounts instead of creating a new one.
        """
        provider = sociallogin.account.get_provider()

        # If the provider is not GitHub App, nothing to do.
        if provider.id != GitHubAppProvider.id:
            return

        # If the user already signed up with the GitHub App, nothing to do.
        if sociallogin.is_existing:
            return

        social_account = SocialAccount.objects.filter(
            provider=GitHubProvider.id,
            uid=sociallogin.account.uid,
        ).first()

        # If there is an existing GH account, we check if that user can use the GH App,
        # otherwise we check for the current user.
        user_to_check = social_account.user if social_account else request.user
        if not self._can_use_github_app(user_to_check):
            raise ImmediateHttpResponse(HttpResponseRedirect(reverse("account_login")))

        # If there isn't an existing GH account, nothing to do,
        # just let allauth create the new account.
        if not social_account:
            return

        # If the user is logged in, and the GH OAuth account belongs to
        # a different user, we should not connect the accounts,
        # this is the same as trying to connect an existing GH account to another user.
        if request.user.is_authenticated and request.user != social_account.user:
            message_template = "socialaccount/messages/account_connected_other.txt"
            get_account_adapter(request).add_message(
                request=request,
                level=messages.ERROR,
                message_template=message_template,
            )
            url = reverse("socialaccount_connections")
            raise ImmediateHttpResponse(HttpResponseRedirect(url))

        sociallogin.connect(request, social_account.user)

    def _can_use_github_app(self, user):
        """
        Check if the user can use the GitHub App.

        Only staff users can use the GitHub App for now.
        """
        return user.is_staff
>>>>>>> d02bfd30
<|MERGE_RESOLUTION|>--- conflicted
+++ resolved
@@ -1,5 +1,4 @@
 """Allauth overrides."""
-
 
 import structlog
 from allauth.account.adapter import DefaultAccountAdapter
@@ -68,49 +67,17 @@
 
     def _filter_email_addresses(self, sociallogin):
         """
-        Additional logic to apply before social login.
+        Remove all email addresses except the primary one.
 
-        - Remove all email addresses except the primary one.
-
-          We don't want to populate all email addresses from the social account,
-          it also makes it easy to mark only the primary email address as verified
-          for providers that don't return information about email verification
-          even if the email is verified (like GitLab).
-
-        - Connect a GitHub App (new integration) account to an existing GitHub account (old integration)
-          if it belongs to the same user. This avoids creating a new account when the user
-          signs up with the new integration.
+        We don't want to populate all email addresses from the social account,
+        it also makes it easy to mark only the primary email address as verified
+        for providers that don't return information about email verification
+        even if the email is verified (like GitLab).
         """
         sociallogin.email_addresses = [
             email for email in sociallogin.email_addresses if email.primary
         ]
 
-<<<<<<< HEAD
-        provider = sociallogin.account.get_provider()
-        if provider.id == GitHubAppProvider.id and not sociallogin.is_existing:
-            social_account = SocialAccount.objects.filter(
-                provider=GitHubProvider.id,
-                uid=sociallogin.account.uid,
-            ).first()
-            # No existing GitHub account found, nothing to do.
-            if not social_account:
-                return
-
-            # If the user is logged in, and the GH OAuth account belongs to
-            # a different user, we should not connect the accounts,
-            # this is the same as trying to connect an existing GH account to another user.
-            if request.user.is_authenticated and request.user != social_account.user:
-                message_template = "socialaccount/messages/account_connected_other.txt"
-                get_account_adapter(request).add_message(
-                    request=request,
-                    level=messages.ERROR,
-                    message_template=message_template,
-                )
-                url = reverse("socialaccount_connections")
-                raise ImmediateHttpResponse(HttpResponseRedirect(url))
-
-            sociallogin.connect(request, social_account.user)
-=======
     def _connect_github_app_to_existing_github_account(self, request, sociallogin):
         """
         Connect a GitHub App (new integration) account to an existing GitHub account (old integration).
@@ -165,5 +132,4 @@
 
         Only staff users can use the GitHub App for now.
         """
-        return user.is_staff
->>>>>>> d02bfd30
+        return user.is_staff
--- conflicted
+++ resolved
@@ -106,6 +106,7 @@
         version_slug=None,
         language=None,
         single_version=None,
+        single_language=None,
     ):
         """Resolve a URL with a subset of fields defined."""
         version_slug = version_slug or project.get_default_version()
@@ -114,12 +115,8 @@
         filename = self._fix_filename(filename)
 
         parent_project, project_relationship = self._get_canonical_project(project)
-<<<<<<< HEAD
-        single_version = bool(project.single_version or single_version)
-        single_language = bool(project.single_language or single_language)
-=======
         single_version = bool(project.is_single_version or single_version)
->>>>>>> b5e547df
+        single_language = bool(project.is_single_language or single_language)
 
         # If the project is a subproject, we use the custom prefix
         # of the child of the relationship, this is since the project

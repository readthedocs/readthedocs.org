"""URL resolver for documentation."""
from urllib.parse import urlunparse

import structlog
from django.conf import settings

from readthedocs.builds.constants import EXTERNAL, INTERNAL
from readthedocs.core.utils.url import unsafe_join_url_path
from readthedocs.subscriptions.constants import TYPE_CNAME
from readthedocs.subscriptions.products import get_feature

log = structlog.get_logger(__name__)


class Resolver:

    """
    Read the Docs URL Resolver.

    Url Types:

    - Subdomain
    - CNAME

    Path Types:

    - Subproject
    - Single Version
    - Normal

    All possible URL's::

        Subdomain or CNAME:

        # Default
        /<lang>/<version>/<filename>
        # Single Version
        /<filename>
        # Subproject Default
        /projects/<subproject_slug>/<lang>/<version>/<filename>
        # Subproject Single Version
        /projects/<subproject_slug>/<filename>

        Development serving:

        # Default
        /docs/<project_slug>/<lang>/<version>/<filename>
        # Single Version
        /docs/<project_slug>/<filename>
        # Subproject Default
        /docs/<project_slug>/projects/<subproject_slug>/<lang>/<version>/<filename>
        # Subproject Single Version
        /docs/<project_slug>/projects/<subproject_slug>/<filename>
    """

    def base_resolve_path(
        self,
        filename,
        version_slug=None,
        language=None,
        single_version=None,
        project_relationship=None,
        custom_prefix=None,
    ):
        """
        Build a path using the given fields.

        We first build a format string based on the given fields,
        then we just call ``string.format()`` with the given values.

        For example, if custom prefix is given, the path will be prefixed with it.
        In case of a subproject (project_relationship is given),
        the path will be prefixed with the subproject prefix
        (defaults to ``/projects/<subproject-slug>/``).
        """
        path = "/"

        if project_relationship:
            path = unsafe_join_url_path(path, project_relationship.subproject_prefix)

        # If the project has a custom prefix, we use it.
        if custom_prefix:
            path = unsafe_join_url_path(path, custom_prefix)

        if single_version:
            path = unsafe_join_url_path(path, "{filename}")
        else:
            path = unsafe_join_url_path(path, "{language}/{version}/{filename}")

        subproject_alias = project_relationship.alias if project_relationship else ""
        return path.format(
            filename=filename,
            version=version_slug,
            language=language,
            subproject=subproject_alias,
        )

    def resolve_path(
        self,
        project,
        filename="",
        version_slug=None,
        language=None,
        single_version=None,
    ):
        """Resolve a URL with a subset of fields defined."""
        version_slug = version_slug or project.get_default_version()
        language = language or project.language

        filename = self._fix_filename(filename)

<<<<<<< HEAD
        parent_project, project_relationship = self._get_canonical_project_data(project)
        single_version = bool(project.is_single_version or single_version)
=======
        parent_project, project_relationship = self._get_canonical_project(project)
        single_version = bool(project.single_version or single_version)
>>>>>>> 2d565f70

        # If the project is a subproject, we use the custom prefix
        # of the child of the relationship, this is since the project
        # could be a translation. For a project that isn't a subproject,
        # we use the custom prefix of the parent project.
        if project_relationship:
            custom_prefix = project_relationship.child.custom_prefix
        else:
            custom_prefix = parent_project.custom_prefix

        return self.base_resolve_path(
            filename=filename,
            version_slug=version_slug,
            language=language,
            single_version=single_version,
            project_relationship=project_relationship,
            custom_prefix=custom_prefix,
        )

    def resolve_version(self, project, version=None, filename="/"):
        """
        Get the URL for a specific version of a project.

        If no version is given, the default version is used.

        Use this instead of ``resolve`` if you have the version object already.
        """
        if not version:
            default_version_slug = project.get_default_version()
            version = project.versions(manager=INTERNAL).get(slug=default_version_slug)

        domain, use_https = self._get_project_domain(
            project,
            external_version_slug=version.slug if version.is_external else None,
        )
        path = self.resolve_path(
            project=project,
            filename=filename,
            version_slug=version.slug,
            language=project.language,
            single_version=project.single_version,
        )
        protocol = "https" if use_https else "http"
        return urlunparse((protocol, domain, path, "", "", ""))

    def resolve_project(self, project, filename="/"):
        """
        Get the URL for a project.

        This is the URL where the project is served from,
        it doesn't include the version or language.

        Useful to link to a known filename in the project.
        """
        domain, use_https = self._get_project_domain(project)
        protocol = "https" if use_https else "http"
        return urlunparse((protocol, domain, filename, "", "", ""))

    def _get_project_domain(
        self, project, external_version_slug=None, use_canonical_domain=True
    ):
        """
        Get the domain from where the documentation of ``project`` is served from.

        :param project: Project object
        :param bool use_canonical_domain: If `True` use its canonical custom domain if available.
        :returns: Tuple of ``(domain, use_https)``.
        """
        use_https = settings.PUBLIC_DOMAIN_USES_HTTPS
        canonical_project, _ = self._get_canonical_project(project)
        domain = self._get_project_subdomain(canonical_project)
        if external_version_slug:
            domain = self._get_external_subdomain(
                canonical_project, external_version_slug
            )
        elif use_canonical_domain and self._use_cname(canonical_project):
            domain_object = canonical_project.get_canonical_custom_domain()
            if domain_object:
                use_https = domain_object.https
                domain = domain_object.domain

        return domain, use_https

    def get_domain(self, project, use_canonical_domain=True):
        domain, use_https = self._get_project_domain(
            project, use_canonical_domain=use_canonical_domain
        )
        protocol = "https" if use_https else "http"
        return urlunparse((protocol, domain, "", "", "", ""))

    def get_domain_without_protocol(self, project, use_canonical_domain=True):
        """
        Get the domain from where the documentation of ``project`` is served from.

        This doesn't include the protocol.

        :param project: Project object
        :param bool use_canonical_domain: If `True` use its canonical custom domain if available.
        """
        domain, _ = self._get_project_domain(
            project, use_canonical_domain=use_canonical_domain
        )
        return domain

    def resolve(
        self,
        project,
        filename="",
        query_params="",
        external=None,
        **kwargs,
    ):
        version_slug = kwargs.get("version_slug")

        if version_slug is None:
            version_slug = project.get_default_version()
        if external is None:
            external = self._is_external(project, version_slug)

        domain, use_https = self._get_project_domain(
            project,
            external_version_slug=version_slug if external else None,
        )
        protocol = "https" if use_https else "http"
        path = self.resolve_path(project, filename=filename, **kwargs)
        return urlunparse((protocol, domain, path, "", query_params, ""))

    def get_subproject_url_prefix(self, project, external_version_slug=None):
        """
        Get the URL prefix from where the documentation of a subproject is served from.

        This doesn't include the version or language. For example:

        - https://docs.example.com/projects/<project-slug>/

        This will respect the custom subproject prefix if it's defined.

        :param project: Project object to get the root URL from
        :param external_version_slug: If given, resolve using the external version domain.
        """
        domain, use_https = self._get_project_domain(
            project, external_version_slug=external_version_slug
        )
        protocol = "https" if use_https else "http"
        path = project.subproject_prefix
        return urlunparse((protocol, domain, path, "", "", ""))

    def _get_canonical_project(self, project):
        """
        Get the parent project and subproject relationship from the canonical project of `project`.

        We don't support more than 2 levels of nesting subprojects and translations,
        This means, we can have the following cases:

        - The project isn't a translation or subproject

          We serve the documentation from the domain of the project itself
          (main.docs.com/).

        - The project is a translation of a project

          We serve the documentation from the domain of the main translation
          (main.docs.com/es/).

        - The project is a subproject of a project

          We serve the documentation from the domain of the super project
          (main.docs.com/projects/subproject/).

        - The project is a translation, and the main translation is a subproject of a project, like:

          - docs
          - api (subproject of ``docs``)
          - api-es (translation of ``api``, and current project to be served)

          We serve the documentation from the domain of the super project
          (docs.docs.com/projects/api/es/).

        - The project is a subproject, and the superproject is a translation of a project, like:

          - docs
          - docs-es (translation of ``docs``)
          - api-es (subproject of ``docs-es``, and current project to be served)

          We serve the documentation from the domain of the super project (the translation),
          this is docs-es.docs.com/projects/api-es/es/.
          We aren't going to support this case for now.

        In summary: If the project is a subproject,
        we don't care if the superproject is a translation,
        we always serve from the domain of the superproject.
        If the project is a translation,
        we need to check if the main translation is a subproject.
        """
        parent_project = project

        main_language_project = parent_project.main_language_project
        if main_language_project:
            parent_project = main_language_project

        relationship = parent_project.parent_relationship
        if relationship:
            parent_project = relationship.parent

        return parent_project, relationship

    def _get_external_subdomain(self, project, version_slug):
        """Determine domain for an external version."""
        subdomain_slug = project.slug.replace("_", "-")
        # Version slug is in the domain so we can properly serve single-version projects
        # and have them resolve the proper version from the PR.
        return (
            f"{subdomain_slug}--{version_slug}.{settings.RTD_EXTERNAL_VERSION_DOMAIN}"
        )

    def _get_project_subdomain(self, project):
        """Determine canonical project domain as subdomain."""
        subdomain_slug = project.slug.replace("_", "-")
        return "{}.{}".format(subdomain_slug, settings.PUBLIC_DOMAIN)

    def _is_external(self, project, version_slug):
        type_ = (
            project.versions.values_list("type", flat=True)
            .filter(slug=version_slug)
            .first()
        )
        return type_ == EXTERNAL

    def _fix_filename(self, filename):
        """
        Force filenames that might be HTML file paths into proper URL's.

        This basically means stripping /.
        """
        filename = filename.lstrip("/")
        return filename

    def _use_cname(self, project):
        """Test if to allow direct serving for project on CNAME."""
        return bool(get_feature(project, feature_type=TYPE_CNAME))


resolver = Resolver()
resolve_path = resolver.resolve_path
resolve_domain = resolver.get_domain_without_protocol
resolve = resolver.resolve<|MERGE_RESOLUTION|>--- conflicted
+++ resolved
@@ -109,13 +109,8 @@
 
         filename = self._fix_filename(filename)
 
-<<<<<<< HEAD
-        parent_project, project_relationship = self._get_canonical_project_data(project)
+        parent_project, project_relationship = self._get_canonical_project(project)
         single_version = bool(project.is_single_version or single_version)
-=======
-        parent_project, project_relationship = self._get_canonical_project(project)
-        single_version = bool(project.single_version or single_version)
->>>>>>> 2d565f70
 
         # If the project is a subproject, we use the custom prefix
         # of the child of the relationship, this is since the project

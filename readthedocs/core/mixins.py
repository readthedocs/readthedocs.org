--- conflicted
+++ resolved
@@ -1,6 +1,4 @@
 """Common mixin classes for views."""
-
-from copy import copy
 
 from django.contrib.auth.mixins import LoginRequiredMixin
 from vanilla import ListView
@@ -18,35 +16,4 @@
 
 class PrivateViewMixin(LoginRequiredMixin):
 
-<<<<<<< HEAD
-    pass
-
-
-class HideProtectedLevelMixin:
-
-    """
-    Hide ``protected`` privacy level from Form.
-
-    Remove Protected for now since it causes confusions to users.
-
-    If the current ``privacy_level`` is ``protected`` we show it (so users keep
-    seeing consistency values), and hide it otherwise (so it can't be selected).
-
-    There is a better way to manage this by using Version states.
-    See: https://github.com/rtfd/readthedocs.org/issues/5321
-    """
-
-    def __init__(self, *args, **kwargs):
-        super().__init__(*args, **kwargs)
-
-        privacy_level = list(PRIVACY_CHOICES)
-        privacy_level.remove((PROTECTED, _('Protected')))
-
-        if self.instance is None or self.instance.privacy_level != PROTECTED:
-            self.fields['privacy_level'].choices = privacy_level
-
-        if 'external_builds_privacy_level' in self.fields:
-            self.fields['external_builds_privacy_level'].choices = copy(privacy_level)
-=======
-    pass
->>>>>>> b523a780
+    pass
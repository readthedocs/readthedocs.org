--- conflicted
+++ resolved
@@ -15,20 +15,12 @@
         Return all the projects the user has access to as ``admin`` or ``member``.
 
         If `RTD_ALLOW_ORGANIZATIONS` is enabled
-<<<<<<< HEAD
-        this function takes SSO into consideration, it includes:
-
-        - Projects where the user has access to via SSO.
-        - Projects where the user has access via Team,
-          if SSO is not enabled for the organization of that team.
-=======
         This function takes into consideration VCS SSO and Google SSO.
         It includes:
 
         - projects where the user has access to via VCS SSO.
         - Projects where the user has access via Team,
           if VCS SSO is not enabled for the organization of that team.
->>>>>>> 7f4215f7
 
         .. note::
 
@@ -40,53 +32,6 @@
         :param bool admin: include projects where the user has admin access to the project
         :param bool member: include projects where the user has read access to the project
         """
-<<<<<<< HEAD
-        from readthedocs.projects.models import Project
-        projects = Project.objects.none()
-        if not user or not user.is_authenticated:
-            return projects
-
-        if not settings.RTD_ALLOW_ORGANIZATIONS:
-            # All users are admin and member of a project
-            # when we aren't using organizations.
-            return user.projects.all()
-
-        if admin:
-            # Project Team Admin
-            admin_teams = user.teams.filter(access=ADMIN_ACCESS)
-            for team in admin_teams:
-                if not cls._has_sso_enabled(team.organization):
-                    projects |= team.projects.all()
-
-            # Org Admin
-            for org in user.owner_organizations.all():
-                if not cls._has_sso_enabled(org):
-                    # Do not grant admin access on projects for owners if the
-                    # organization has SSO enabled with Authorization on the provider.
-                    projects |= org.projects.all()
-
-            projects |= cls._get_projects_for_sso_user(user, admin=True)
-
-        if member:
-            # Project Team Member
-            member_teams = user.teams.filter(access=READ_ONLY_ACCESS)
-            for team in member_teams:
-                if not cls._has_sso_enabled(team.organization):
-                    projects |= team.projects.all()
-
-            projects |= cls._get_projects_for_sso_user(user, admin=False)
-
-        return projects
-
-    @classmethod
-    def _has_sso_enabled(cls, organization):
-        return False
-
-    @classmethod
-    def _get_projects_for_sso_user(cls, user, admin=False):
-        from readthedocs.projects.models import Project
-        return Project.objects.none()
-=======
         from readthedocs.projects.models import Project
         from readthedocs.sso.models import SSOIntegration
 
@@ -154,7 +99,6 @@
 
         if isinstance(obj, Organization):
             return obj.owners.all()
->>>>>>> 7f4215f7
 
     @classmethod
     def admins(cls, obj):

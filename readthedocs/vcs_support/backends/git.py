"""Git-related utilities."""

import logging
<<<<<<< HEAD
import csv
import json
import os
import jwt
import requests
import sys
import time

from django.conf import settings
from readthedocs.projects.exceptions import ProjectImportError
=======
import re

import git
from gitdb.util import hex_to_bin
from django.core.exceptions import ValidationError
from git.exc import BadName, InvalidGitRepositoryError, NoSuchPathError

from readthedocs.builds.constants import EXTERNAL
from readthedocs.config import ALL
from readthedocs.projects.constants import (
    GITHUB_BRAND,
    GITHUB_PR_PULL_PATTERN,
    GITLAB_BRAND,
    GITLAB_MR_PULL_PATTERN,
)
from readthedocs.projects.exceptions import RepositoryError
from readthedocs.projects.validators import validate_submodule_url
>>>>>>> 031f6abb
from readthedocs.vcs_support.base import BaseVCS, VCSVersion


log = logging.getLogger(__name__)

GITHUB_APP_PRIVATE_KEY = getattr(settings, 'GITHUB_APP_PRIVATE_KEY', None)
GITHUB_APP_INTEGRATION_ID = getattr(settings, 'GITHUB_APP_INTEGRATION_ID', None)


class Backend(BaseVCS):

    """Git VCS backend."""

    supports_tags = True
    supports_branches = True
    supports_submodules = True
    supports_lsremote = True
    fallback_branch = 'master'  # default branch
    repo_depth = 50

    def __init__(self, *args, **kwargs):
        super().__init__(*args, **kwargs)
        self.token = kwargs.get('token')
        self.repo_url = self._get_clone_url()

    def _get_clone_url(self):
<<<<<<< HEAD
        try:
            url_search = re.search('^git@github.com:(.*?)/(.*?\.git)$',
                                   self.repo_url)
            groups = url_search.groups()
            if GITHUB_APP_PRIVATE_KEY and GITHUB_APP_INTEGRATION_ID:
                with open(GITHUB_APP_PRIVATE_KEY) as f:
                    private_key = f.read()
                payload = {
                    'iat': int(time.time()),
                    'exp': int(time.time() + 60),
                    'iss': GITHUB_APP_INTEGRATION_ID,
                }
                jwt_token = jwt.encode(payload, private_key, algorithm='RS256')
                headers = {
                    'Authorization': 'Bearer ' + jwt_token,
                    'Accept': 'application/vnd.github.machine-man-preview+json'
                }
                response = requests.get(
                    'https://api.github.com/integration/installations',
                    headers=headers)
                response_dict = json.loads(response.text)
                tokens_url = response_dict[0]['access_tokens_url']
                tokens_response = requests.post(tokens_url, headers=headers)
                tokens_response_dict = json.loads(tokens_response.text)
                self.token = tokens_response_dict['token']
                clone_url = 'https://git:%s@github.com/%s/%s' % \
                            (self.token, groups[0], groups[1])
                return clone_url
            return self.repo_url
        except AttributeError:
            return self.repo_url
=======
        if '://' in self.repo_url:
            hacked_url = self.repo_url.split('://')[1]
            hacked_url = re.sub('.git$', '', hacked_url)
            clone_url = 'https://%s' % hacked_url
            if self.token:
                clone_url = 'https://{}@{}'.format(self.token, hacked_url)
                return clone_url
            # Don't edit URL because all hosts aren't the same
            # else:
            #     clone_url = 'git://%s' % (hacked_url)
        return self.repo_url
>>>>>>> 031f6abb

    def set_remote_url(self, url):
        return self.run('git', 'remote', 'set-url', 'origin', url)

    def update(self):
        """Clone or update the repository."""
        super().update()
        if self.repo_exists():
            self.set_remote_url(self.repo_url)
            return self.fetch()
        self.make_clean_working_dir()
        # A fetch is always required to get external versions properly
        if self.version_type == EXTERNAL:
            self.clone()
            return self.fetch()
        return self.clone()

    def repo_exists(self):
        try:
            self._repo
        except (InvalidGitRepositoryError, NoSuchPathError):
            return False
        return True

    @property
    def _repo(self):
        """Get a `git.Repo` instance from the current `self.working_dir`."""
        return git.Repo(self.working_dir, expand_vars=False)

    def are_submodules_available(self, config):
        """Test whether git submodule checkout step should be performed."""
        submodules_in_config = (
            config.submodules.exclude != ALL or config.submodules.include
        )
        if not submodules_in_config:
            return False

        # Keep compatibility with previous projects
        return bool(self.submodules)

    def validate_submodules(self, config):
        """
        Returns the submodules and check that its URLs are valid.

        .. note::

           Allways call after `self.are_submodules_available`.

        :returns: tuple(bool, list)

        Returns `True` if all required submodules URLs are valid.
        Returns a list of all required submodules:
        - Include is `ALL`, returns all submodules available.
        - Include is a list, returns just those.
        - Exclude is `ALL` - this should never happen.
        - Exlude is a list, returns all available submodules
          but those from the list.

        Returns `False` if at least one submodule is invalid.
        Returns the list of invalid submodules.
        """
        submodules = {sub.path: sub for sub in self.submodules}

        for sub_path in config.submodules.exclude:
            path = sub_path.rstrip('/')
            if path in submodules:
                del submodules[path]

        if config.submodules.include != ALL and config.submodules.include:
            submodules_include = {}
            for sub_path in config.submodules.include:
                path = sub_path.rstrip('/')
                submodules_include[path] = submodules[path]
            submodules = submodules_include

        invalid_submodules = []
        for path, submodule in submodules.items():
            try:
                validate_submodule_url(submodule.url)
            except ValidationError:
                invalid_submodules.append(path)

        if invalid_submodules:
            return False, invalid_submodules
        return True, submodules.keys()

    def use_shallow_clone(self):
        """
        Test whether shallow clone should be performed.

        .. note::

            Temporarily, we support skipping this option as builds that rely on
            git history can fail if using shallow clones. This should
            eventually be configurable via the web UI.
        """
        from readthedocs.projects.models import Feature
        return not self.project.has_feature(Feature.DONT_SHALLOW_CLONE)

    def fetch(self):
        # --force lets us checkout branches that are not fast-forwarded
        # https://github.com/readthedocs/readthedocs.org/issues/6097
        cmd = ['git', 'fetch', 'origin',
               '--force', '--tags', '--prune', '--prune-tags']

        if self.use_shallow_clone():
            cmd.extend(['--depth', str(self.repo_depth)])

        if self.verbose_name and self.version_type == EXTERNAL:

            if self.project.git_provider_name == GITHUB_BRAND:
                cmd.append(
                    GITHUB_PR_PULL_PATTERN.format(id=self.verbose_name)
                )

            if self.project.git_provider_name == GITLAB_BRAND:
                cmd.append(
                    GITLAB_MR_PULL_PATTERN.format(id=self.verbose_name)
                )

        code, stdout, stderr = self.run(*cmd)
        if code != 0:
            raise RepositoryError
        return code, stdout, stderr

    def checkout_revision(self, revision=None):
        if not revision:
            branch = self.default_branch or self.fallback_branch
            revision = 'origin/%s' % branch

        code, out, err = self.run('git', 'checkout', '--force', revision)
        if code != 0:
            raise RepositoryError(
                RepositoryError.FAILED_TO_CHECKOUT.format(revision),
            )
        return [code, out, err]

    def clone(self):
        """Clones the repository."""
        cmd = ['git', 'clone', '--no-single-branch']

        if self.use_shallow_clone():
            cmd.extend(['--depth', str(self.repo_depth)])

        cmd.extend([self.repo_url, '.'])

        code, stdout, stderr = self.run(*cmd)
        if code != 0:
            raise RepositoryError
        return code, stdout, stderr

    @property
    def lsremote(self):
        """
        Use ``git ls-remote`` to list branches and tags without clonning the repository.

        :returns: tuple containing a list of branch and tags
        """
        cmd = ['git', 'ls-remote', self.repo_url]

        self.check_working_dir()
        code, stdout, stderr = self.run(*cmd)
        if code != 0:
            raise RepositoryError

        tags = []
        branches = []
        for line in stdout.splitlines()[1:]:  # skip HEAD
            commit, ref = line.split()
            if ref.startswith('refs/heads/'):
                branch = ref.replace('refs/heads/', '')
                branches.append(VCSVersion(self, branch, branch))
            if ref.startswith('refs/tags/'):
                tag = ref.replace('refs/tags/', '')
                if tag.endswith('^{}'):
                    # skip annotated tags since they are duplicated
                    continue
                tags.append(VCSVersion(self, commit, tag))

        return branches, tags

    @property
    def tags(self):
        versions = []
        repo = self._repo

        # Build a cache of tag -> commit
        # GitPython is not very optimized for reading large numbers of tags
        ref_cache = {}  # 'ref/tags/<tag>' -> hexsha
        # This code is the same that is executed for each tag in gitpython,
        # we excute it only once for all tags.
        for hexsha, ref in git.TagReference._iter_packed_refs(repo):
            gitobject = git.Object.new_from_sha(repo, hex_to_bin(hexsha))
            if gitobject.type == 'commit':
                ref_cache[ref] = str(gitobject)
            elif gitobject.type == 'tag' and gitobject.object.type == 'commit':
                ref_cache[ref] = str(gitobject.object)

        for tag in repo.tags:
            if tag.path in ref_cache:
                hexsha = ref_cache[tag.path]
            else:
                try:
                    hexsha = str(tag.commit)
                except ValueError:
                    # ValueError: Cannot resolve commit as tag TAGNAME points to a
                    # blob object - use the `.object` property instead to access it
                    # This is not a real tag for us, so we skip it
                    # https://github.com/rtfd/readthedocs.org/issues/4440
                    log.warning('Git tag skipped: %s', tag, exc_info=True)
                    continue

            versions.append(VCSVersion(self, hexsha, str(tag)))
        return versions

    @property
    def branches(self):
        repo = self._repo
        versions = []
        branches = []

        # ``repo.remotes.origin.refs`` returns remote branches
        if repo.remotes:
            branches += repo.remotes.origin.refs

        for branch in branches:
            verbose_name = branch.name
            if verbose_name.startswith('origin/'):
                verbose_name = verbose_name.replace('origin/', '')
            if verbose_name == 'HEAD':
                continue
            versions.append(VCSVersion(self, str(branch), verbose_name))
        return versions

    @property
    def commit(self):
        if self.repo_exists():
            _, stdout, _ = self.run('git', 'rev-parse', 'HEAD', record=False)
            return stdout.strip()
        return None

    @property
    def submodules(self):
        return list(self._repo.submodules)

    def checkout(self, identifier=None):
        """Checkout to identifier or latest."""
        super().checkout()
        # Find proper identifier
        if not identifier:
            identifier = self.default_branch or self.fallback_branch

        identifier = self.find_ref(identifier)

        # Checkout the correct identifier for this branch.
        code, out, err = self.checkout_revision(identifier)
        if code != 0:
            return code, out, err

        # Clean any remains of previous checkouts
        self.run('git', 'clean', '-d', '-f', '-f')
        return code, out, err

    def update_submodules(self, config):
        if self.are_submodules_available(config):
            valid, submodules = self.validate_submodules(config)
            if valid:
                self.checkout_submodules(submodules, config)
            else:
                raise RepositoryError(
                    RepositoryError.INVALID_SUBMODULES.format(submodules),
                )

    def checkout_submodules(self, submodules, config):
        """Checkout all repository submodules."""
        self.run('git', 'submodule', 'sync')
        cmd = [
            'git',
            'submodule',
            'update',
            '--init',
            '--force',
        ]
        if config.submodules.recursive:
            cmd.append('--recursive')
        cmd += submodules
        self.run(*cmd)

    def find_ref(self, ref):
        # Check if ref starts with 'origin/'
        if ref.startswith('origin/'):
            return ref

        # Check if ref is a branch of the origin remote
        if self.ref_exists('remotes/origin/' + ref):
            return 'origin/' + ref

        return ref

    def ref_exists(self, ref):
        try:
            if self._repo.commit(ref):
                return True
        except (BadName, ValueError):
            return False
        return False<|MERGE_RESOLUTION|>--- conflicted
+++ resolved
@@ -1,21 +1,20 @@
 """Git-related utilities."""
 
 import logging
-<<<<<<< HEAD
 import csv
 import json
 import os
 import jwt
+import re
 import requests
 import sys
 import time
 
+import git
+
 from django.conf import settings
 from readthedocs.projects.exceptions import ProjectImportError
-=======
-import re
-
-import git
+
 from gitdb.util import hex_to_bin
 from django.core.exceptions import ValidationError
 from git.exc import BadName, InvalidGitRepositoryError, NoSuchPathError
@@ -30,7 +29,6 @@
 )
 from readthedocs.projects.exceptions import RepositoryError
 from readthedocs.projects.validators import validate_submodule_url
->>>>>>> 031f6abb
 from readthedocs.vcs_support.base import BaseVCS, VCSVersion
 
 
@@ -57,12 +55,11 @@
         self.repo_url = self._get_clone_url()
 
     def _get_clone_url(self):
-<<<<<<< HEAD
-        try:
-            url_search = re.search('^git@github.com:(.*?)/(.*?\.git)$',
-                                   self.repo_url)
-            groups = url_search.groups()
-            if GITHUB_APP_PRIVATE_KEY and GITHUB_APP_INTEGRATION_ID:
+        if GITHUB_APP_PRIVATE_KEY and GITHUB_APP_INTEGRATION_ID:
+            try:
+                url_search = re.search('^git@github.com:(.*?)/(.*?\.git)$',
+                                       self.repo_url)
+                groups = url_search.groups()
                 with open(GITHUB_APP_PRIVATE_KEY) as f:
                     private_key = f.read()
                 payload = {
@@ -86,11 +83,9 @@
                 clone_url = 'https://git:%s@github.com/%s/%s' % \
                             (self.token, groups[0], groups[1])
                 return clone_url
-            return self.repo_url
-        except AttributeError:
-            return self.repo_url
-=======
-        if '://' in self.repo_url:
+            except AttributeError:
+                pass
+        elif '://' in self.repo_url:
             hacked_url = self.repo_url.split('://')[1]
             hacked_url = re.sub('.git$', '', hacked_url)
             clone_url = 'https://%s' % hacked_url
@@ -101,7 +96,6 @@
             # else:
             #     clone_url = 'git://%s' % (hacked_url)
         return self.repo_url
->>>>>>> 031f6abb
 
     def set_remote_url(self, url):
         return self.run('git', 'remote', 'set-url', 'origin', url)

--- conflicted
+++ resolved
@@ -38,16 +38,12 @@
     """
     Base for VCS Classes.
 
-<<<<<<< HEAD
-    VCS commands are ran inside a ``BuildEnvironment``.
-=======
     VCS commands are executed inside a ``BaseBuildEnvironment`` subclass.
->>>>>>> 60ff7d6e
     """
 
     supports_tags = False  # Whether this VCS supports tags or not.
     supports_branches = False  # Whether this VCS supports branches or not.
-    supports_submodules = False  # Whether this VCS supports submodules or not.
+    supports_submodules = False
 
     # Whether this VCS supports listing remotes (branches, tags) without cloning
     supports_lsremote = False
@@ -164,4 +160,7 @@
 
         :type config: readthedocs.config.BuildConfigBase
         """
+        raise NotImplementedError
+
+    def repo_exists(self):
         raise NotImplementedError
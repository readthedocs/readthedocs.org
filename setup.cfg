[metadata]
name = readthedocs
<<<<<<< HEAD
version = 2.1.1
=======
version = 2.2.1
>>>>>>> 5b258405
license = MIT
description = Read the Docs builds and hosts documentation
author = Read the Docs, Inc
author_email = dev@readthedocs.com
url = http://readthedocs.org
classifiers = 
	Development Status :: 5 - Production/Stable
	Environment :: Web Environment
	Intended Audience :: Developers
	License :: OSI Approved :: MIT License
	Operating System :: OS Independent
	Programming Language :: Python
	Programming Language :: Python :: 2.7
	Programming Language :: Python :: 3.4
	Programming Language :: Python :: 3.5
	Programming Language :: Python :: 3.6
	Framework :: Django

[options]
packages = find:
include_package_data = True
zip_safe = False
<|MERGE_RESOLUTION|>--- conflicted
+++ resolved
@@ -1,16 +1,12 @@
 [metadata]
 name = readthedocs
-<<<<<<< HEAD
-version = 2.1.1
-=======
 version = 2.2.1
->>>>>>> 5b258405
 license = MIT
 description = Read the Docs builds and hosts documentation
 author = Read the Docs, Inc
 author_email = dev@readthedocs.com
 url = http://readthedocs.org
-classifiers = 
+classifiers =
 	Development Status :: 5 - Production/Stable
 	Environment :: Web Environment
 	Intended Audience :: Developers
@@ -26,4 +22,4 @@
 [options]
 packages = find:
 include_package_data = True
-zip_safe = False
+zip_safe = False
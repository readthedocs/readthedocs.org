--- conflicted
+++ resolved
@@ -113,11 +113,7 @@
     <a href="http://readthedocs.org/projects/{{ slug }}/?fromdocs={{ slug }}" class="badge rtd">Brought to you by Read the Docs</a>
     <ul id="version_menu">
       {% for slug, url in versions %}
-<<<<<<< HEAD
-        <li><a href="{{ url }}">{{ slug }}</a></li>
-=======
         <li><a href="http://readthedocs.org{{ url }}">{{ slug }}</a></li>
->>>>>>> e8cb8b47
       {% endfor %}
     </ul>
   </div>

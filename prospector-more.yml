inherits: prospector

strictness: medium

ignore-paths:
  - cdn/
  - core/
  - doc_builder/
  - donate/
<<<<<<< HEAD
  - payments/
=======
  - notifications/
>>>>>>> a26b0fbc
  - privacy/
  - profiles/
  - projects/
  - redirects/
  - restapi/
  - search/

pylint:
  options:
    docstring-min-length: 20
    dummy-variables-rgx: '_$|__$|dummy'
    max-line-length: 100
  disable:
    - logging-format-interpolation
    - too-many-arguments

pep257:
  run: true<|MERGE_RESOLUTION|>--- conflicted
+++ resolved
@@ -7,11 +7,6 @@
   - core/
   - doc_builder/
   - donate/
-<<<<<<< HEAD
-  - payments/
-=======
-  - notifications/
->>>>>>> a26b0fbc
   - privacy/
   - profiles/
   - projects/

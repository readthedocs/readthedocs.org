--- conflicted
+++ resolved
@@ -21,11 +21,6 @@
   - restapi/
   - rtd_tests/
   - search/
-<<<<<<< HEAD
-  - vcs_support/
-=======
-  - settings/
->>>>>>> df52689e
 
 pylint:
   options:

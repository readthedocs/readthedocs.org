--- conflicted
+++ resolved
@@ -1,22 +1,6 @@
 inherits: prospector
 
 strictness: medium
-
-ignore-paths:
-<<<<<<< HEAD
-  - cdn/
-  - core/
-  - doc_builder/
-  - donate/
-  - notifications/
-  - privacy/
-  - profiles/
-  - projects/
-  - redirects/
-  - search/
-=======
-  - restapi/
->>>>>>> a0a29e8b
 
 pylint:
   options:

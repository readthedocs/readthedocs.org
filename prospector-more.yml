inherits: prospector

strictness: medium

ignore-paths:
  - cdn/
  - core/
  - doc_builder/
  - donate/
  - notifications/
  - privacy/
<<<<<<< HEAD
  - profiles/
=======
  - projects/
>>>>>>> 3974ed41
  - redirects/
  - restapi/
  - search/

pylint:
  options:
    docstring-min-length: 20
    dummy-variables-rgx: '_$|__$|dummy'
    max-line-length: 100
  disable:
    - logging-format-interpolation
    - too-many-arguments

pep257:
  run: true<|MERGE_RESOLUTION|>--- conflicted
+++ resolved
@@ -9,11 +9,6 @@
   - donate/
   - notifications/
   - privacy/
-<<<<<<< HEAD
-  - profiles/
-=======
-  - projects/
->>>>>>> 3974ed41
   - redirects/
   - restapi/
   - search/

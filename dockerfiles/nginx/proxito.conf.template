# Proxito
server {
    listen 8080;
    server_name proxito;

    # Docker Compose's "logging.driver: none" is not working anymore.
    # So, we are disabling the logs from NGINX directly.
    access_log off;

    # TODO: serve the favicon.ico from the project/version itself instead
    location /favicon.ico {
        proxy_pass http://storage:9000/static/images/favicon.ico;
        break;
    }

    # Redirect old URLs to our new domain
    # external-builds.readthedocs.io/<type>/<slug>/<pr-number>/
    location  ~* ^/html/(?P<project>.+)/(?P<version>.+)/(?P<path>.*) {
        add_header X-Served Nginx-External-Redirect always;
        rewrite ^ http://$project--$version.org.dev.readthedocs.build/page/$path;
    }

    # Proxy the "readthedocs-addons.js" to be downloaded from GitHub
    location /_/static/javascript/readthedocs-addons.js {
        proxy_pass https://raw.githubusercontent.com/readthedocs/addons/$NGINX_ADDONS_GITHUB_TAG/dist/readthedocs-addons.js;
<<<<<<< HEAD
=======
        proxy_cache_valid 24h;
>>>>>>> ea433713
        add_header Content-Type	"text/javascript; charset=utf-8" always;
    }

    location /_/static/javascript/readthedocs-addons.js.map {
        proxy_pass https://raw.githubusercontent.com/readthedocs/addons/$NGINX_ADDONS_GITHUB_TAG/dist/readthedocs-addons.js.map;
<<<<<<< HEAD
=======
        proxy_cache_valid 24h;
>>>>>>> ea433713
        add_header Content-Type	"text/javascript; charset=utf-8" always;
    }

    # Proxito doc serving
    location / {
        proxy_pass http://proxito:8000;
        proxy_set_header X-Real-IP $remote_addr;
        proxy_set_header X-Forwarded-For $proxy_add_x_forwarded_for;

        proxy_intercept_errors on;
        error_page 404 = @notfoundfallback;

        add_header X-Served Django-Proxito always;
    }

    # Sendfile support to serve the actual files that Proxito has specified
    location ~* "^/(proxito|proxito-static)/(.+)" {
        internal;
        # Nginx will strip the `/proxito/` and pass just the `$storage/$type/$proj/$ver/$filename`
        proxy_pass http://storage:9000/$2;

        proxy_set_header Host storage:9000;
        proxy_set_header X-Real-IP $remote_addr;
        proxy_set_header X-Forwarded-For $proxy_add_x_forwarded_for;
        proxy_set_header X-Forwarded-Host $host;

        proxy_intercept_errors on;
        error_page 404 = @notfoundfallback;

        # Nginx is silly, so we have to *set* these then use them.
        # Using them directly gets the values from the storage upstream.
        # I think the `set` must get read before doing the proxy_pass
        # but the `add_header` is read after
        set $rtd_project $upstream_http_x_rtd_project;
        add_header X-RTD-Project $rtd_project always;
        set $rtd_version $upstream_http_x_rtd_version;
        add_header X-RTD-Version $rtd_version always;
        set $rtd_path $upstream_http_x_rtd_path;
        add_header X-RTD-Path $rtd_path always;
        set $rtd_domain $upstream_http_x_rtd_domain;
        add_header X-RTD-Domain $rtd_domain always;
        set $rtd_version_method $upstream_http_x_rtd_version_method;
        add_header X-RTD-Version-Method $rtd_version_method always;
        set $rtd_project_method $upstream_http_x_rtd_project_method;
        add_header X-RTD-Project-Method $rtd_project_method always;
        set $rtd_redirect $upstream_http_x_rtd_redirect;
        add_header X-RTD-Redirect $rtd_redirect always;
        set $rtd_resolver_filename $upstream_http_x_rtd_resolver_filename;
        add_header X-RTD-Resolver-Filename $rtd_resolver_filename always;
        set $cdn_cache_control $upstream_http_cdn_cache_control;
        add_header CDN-Cache-Control $cdn_cache_control always;
        set $cache_tag $upstream_http_cache_tag;
        add_header Cache-Tag $cache_tag always;
        set $referrer_policy $upstream_http_referrer_policy;
        add_header Referrer-Policy $referrer_policy always;
        set $permissions_policy $upstream_http_permissions_policy;
        add_header Permissions-Policy $permissions_policy always;
        set $feature_policy $upstream_http_feature_policy;
        add_header Feature-Policy $feature_policy always;

        # CORS headers.
        # Minio sets these headers, and we don't want to copy
        # them to the response, since our application sets them.
        proxy_hide_header Access-Control-Allow-Credentials;
        proxy_hide_header Access-Control-Expose-Headers;

        proxy_hide_header Access-Control-Allow-Origin;
        set $access_control_allow_origin $upstream_http_access_control_allow_origin;
        add_header Access-Control-Allow-Origin $access_control_allow_origin always;

        proxy_hide_header Access-Control-Allow-Headers;
        set $access_control_allow_headers $upstream_http_access_control_allow_headers;
        add_header Access-Control-Allow-Headers $access_control_allow_headers always;

        proxy_hide_header Access-Control-Allow-Methods;
        set $access_control_allow_methods $upstream_http_access_control_allow_methods;
        add_header Access-Control-Allow-Methods $access_control_allow_methods always;

        set $x_frame_options $upstream_http_x_frame_options;
        add_header X-Frame-Options $x_frame_options always;
        set $x_content_type_options $upstream_http_x_content_type_options;
        add_header X-Content-Type-Options $x_content_type_options always;
        # Minio sets this header on the response, and we don't want to copy it to the response
        proxy_hide_header Content-Security-Policy;
        set $content_security_policy $upstream_http_content_security_policy;
        add_header Content-Security-Policy $content_security_policy always;

        # This header allows us to decide whether or not inject the script at CloudFlare level
        # Now, I'm injecting it in all the NGINX responses because `sub_filter` is not allowed inside an `if` statement.
        set $rtd_hosting_integrations $upstream_http_x_rtd_hosting_integrations;
        add_header X-RTD-Hosting-Integrations $rtd_hosting_integrations always;
        set $rtd_force_addons $upstream_http_x_rtd_force_addons;
        add_header X-RTD-Force-Addons $rtd_force_addons always;
    }

    # Serve 404 pages here
    location @notfoundfallback {
        proxy_pass http://proxito:8000/_proxito_404_$request_uri;

        proxy_set_header Host $http_host;
        proxy_set_header X-Real-IP $remote_addr;
        proxy_set_header X-Forwarded-For $proxy_add_x_forwarded_for;
        proxy_set_header X-Forwarded-Host $host;
        add_header X-Served Proxito-404-Fallback always;
    }

}<|MERGE_RESOLUTION|>--- conflicted
+++ resolved
@@ -23,19 +23,13 @@
     # Proxy the "readthedocs-addons.js" to be downloaded from GitHub
     location /_/static/javascript/readthedocs-addons.js {
         proxy_pass https://raw.githubusercontent.com/readthedocs/addons/$NGINX_ADDONS_GITHUB_TAG/dist/readthedocs-addons.js;
-<<<<<<< HEAD
-=======
         proxy_cache_valid 24h;
->>>>>>> ea433713
         add_header Content-Type	"text/javascript; charset=utf-8" always;
     }
 
     location /_/static/javascript/readthedocs-addons.js.map {
         proxy_pass https://raw.githubusercontent.com/readthedocs/addons/$NGINX_ADDONS_GITHUB_TAG/dist/readthedocs-addons.js.map;
-<<<<<<< HEAD
-=======
         proxy_cache_valid 24h;
->>>>>>> ea433713
         add_header Content-Type	"text/javascript; charset=utf-8" always;
     }
 

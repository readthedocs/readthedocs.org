--- conflicted
+++ resolved
@@ -1,10 +1,7 @@
 import simplejson
 import os
-<<<<<<< HEAD
 import zipfile
-=======
 import shutil
->>>>>>> 94e5f827
 
 from django.contrib.auth.decorators import login_required
 from django.contrib.auth.models import User

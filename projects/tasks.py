"""Tasks related to projects, including fetching repository code, cleaning
``conf.py`` files, and rebuilding documentation.
"""

from builds.models import Build, Version
from celery.decorators import periodic_task, task
from celery.task.schedules import crontab
from doc_builder import loading as builder_loading
from django.db import transaction
from projects.exceptions import ProjectImportError
from projects.utils import slugify_uniquely
from vcs_support.base import get_backend
from django.conf import settings
from django.contrib.auth.models import SiteProfileNotAvailable
from django.core.exceptions import ObjectDoesNotExist
from django.db import transaction
from projects.exceptions import ProjectImportError
from projects.models import Project, ImportedFile
from projects.utils import run, slugify_uniquely
import decimal
import fnmatch
import os
import re
import shutil

ghetto_hack = re.compile(r'(?P<key>.*)\s*=\s*u?\[?[\'\"](?P<value>.*)[\'\"]\]?')

@task
def update_docs(pk, record=True, pdf=False, version_pk=None, touch=False):
    """
    A Celery task that updates the documentation for a project.
    """

    ###
    # Handle passed in arguments
    ###
    project = Project.objects.live().get(pk=pk)
    print "Building %s" % project
    if version_pk:
        version = Version.objects.get(pk=version_pk)
    else:
        version = None
    path = project.user_doc_path
    if not os.path.exists(path):
        os.makedirs(path)

    with project.repo_lock(30):
        if project.is_imported:
            try:
                update_imported_docs(project, version)
            except ProjectImportError, err:
                print("Error importing project: %s. Skipping build." % err)
                return
            else:
                scrape_conf_file(project)
        else:
            update_created_docs(project)

        # kick off a build
        (ret, out, err) = build_docs(project, version, pdf, record, touch)
        if not 'no targets are out of date.' in out:
            if ret == 0:
                print "Build OK"
            else:
                print "Build ERROR"
                print err
        else:
            print "Build Unchanged"


def update_imported_docs(project, version):
    """
    Check out or update the given project's repository.
    """
    if not project.vcs_repo:
        raise ProjectImportError("Repo type '%s' unknown" % project.repo_type)
    if version:
        print 'Checking out version %s' % version.identifier
        project.vcs_repo.checkout(version.identifier)
    else:
        print 'Updating to latest revision'
        project.vcs_repo.update()

        # check tags/version
        try:
            if project.vcs_repo.supports_tags:
                tags = project.vcs_repo.get_tags()
                old_tags = Version.objects.filter(project=project).values_list('identifier', flat=True)
                for tag in tags:
                    if tag.identifier in old_tags:
                        continue
                    slug = slugify_uniquely(Version, tag.verbose_name, 'slug', 255, project=project)
                    try:
                        Version.objects.get_or_create(
                            project=project,
                            slug=slug,
                            identifier=tag.identifier,
                            verbose_name=tag.verbose_name
                        )
                    except Exception, e:
                        print "Failed to create version: %s" % e
                        transaction.rollback()
        except ValueError, e:
            print "Error getting tags: %s" % e


    fileify(project_slug=project.slug)


def scrape_conf_file(project):
    """Locate the given project's ``conf.py`` file and extract important
    settings, including copyright, theme, source suffix and version.
    """

    #This is where we actually find the conf.py, so we can't use
    #the value from the project :)
    try:
        conf_dir = project.find('conf.py')[0]
    except IndexError:
        print("Could not find conf.py in %s" % project)
        return
    else:
        conf_dir = conf_dir.replace('/conf.py', '')

    os.chdir(conf_dir)
    lines = open('conf.py').readlines()
    data = {}
    for line in lines:
        match = ghetto_hack.search(line)
        if match:
            data[match.group(1).strip()] = match.group(2).strip()
    project.copyright = data.get('copyright', 'Unknown')
    project.theme = data.get('html_theme', 'default')
    project.suffix = data.get('source_suffix', '.rst')
    project.path = os.getcwd()

    try:
        project.version = decimal.Decimal(data.get('version'))
    except (TypeError, decimal.InvalidOperation):
        project.version = ''

    project.save()


def update_created_docs(project):
    # grab the root path for the generated docs to live at
    path = project.user_doc_path

    doc_root = os.path.join(path, project.slug, 'docs')

    if not os.path.exists(doc_root):
        os.makedirs(doc_root)

    project.path = doc_root
    project.save()

    project.write_index()

    for file in project.files.all():
        file.write_to_disk()


def build_docs(project, version, pdf, record, touch):
    """
    A helper function for the celery task to do the actual doc building.
    """
    if not project.path:
        return ('','Conf file not found.',-1)
<<<<<<< HEAD
    try:
        # If user has a profile and is whitelisted,
        # allow full evaluation of their project's conf.py
        profile = project.user.get_profile()
        if profile.whitelisted:
            print "Project whitelisted"
            sanitize_conf(project.conf_filename)
        # Otherwise, just write the safe-to-evaluate version
        else:
            print "Writing conf to disk"
            project.write_to_disk()
    except (OSError, SiteProfileNotAvailable, ObjectDoesNotExist):
        try:
            print "Writing conf to disk"
            project.write_to_disk()
        except (OSError, IOError):
            print "Conf file not found. Error writing to disk."
            return ('','Conf file not found. Error writing to disk.',-1)

=======
>>>>>>> ad042f31

    html_builder = builder_loading.get('html')()
    if touch:
        html_builder.touch(project)

    html_builder.clean(project)
    html_output = html_builder.build(project, version)
    successful = (html_output[0] == 0)
    if not 'no targets are out of date.' in html_output[1]:
        if record:
                Build.objects.create(project=project, success=successful,
                                 output=html_output[1], error=html_output[2])
        if successful:
            move_docs(project, version)
            if version:
                version.built = True
                version.save()

        if pdf or project.build_pdf:
            pdf_builder = builder_loading.get('pdf')()
            pdf_builder.build(project, version)
    return html_output

def move_docs(project, version):
    if project.full_build_path:
        version_slug = 'latest'
        if version:
            version_slug = version.slug
        target = os.path.join(project.rtd_build_path, version_slug)
        if os.path.exists(target):
            shutil.rmtree(target)
        shutil.copytree(project.full_build_path, target)
    else:
        print "Not moving docs, because the build dir is unknown."

def fileify(project_slug):
    project = Project.objects.get(slug=project_slug)
    path = project.full_build_path
    if path:
        for root, dirnames, filenames in os.walk(path):
            for filename in filenames:
                if fnmatch.fnmatch(filename, '*.html'):
                    dirpath =  os.path.join(root.replace(path, '').lstrip('/'),
                                            filename.lstrip('/'))
                    file, new = ImportedFile.objects.get_or_create(project=project,
                                                path=dirpath,
                                                name=filename)


@periodic_task(run_every=crontab(hour="2", minute="10", day_of_week="*"))
def update_docs_pull(record=False, pdf=False, touch=False):
    for project in Project.objects.live():
        update_docs(pk=project.pk, record=record, pdf=pdf, touch=touch)<|MERGE_RESOLUTION|>--- conflicted
+++ resolved
@@ -166,28 +166,6 @@
     """
     if not project.path:
         return ('','Conf file not found.',-1)
-<<<<<<< HEAD
-    try:
-        # If user has a profile and is whitelisted,
-        # allow full evaluation of their project's conf.py
-        profile = project.user.get_profile()
-        if profile.whitelisted:
-            print "Project whitelisted"
-            sanitize_conf(project.conf_filename)
-        # Otherwise, just write the safe-to-evaluate version
-        else:
-            print "Writing conf to disk"
-            project.write_to_disk()
-    except (OSError, SiteProfileNotAvailable, ObjectDoesNotExist):
-        try:
-            print "Writing conf to disk"
-            project.write_to_disk()
-        except (OSError, IOError):
-            print "Conf file not found. Error writing to disk."
-            return ('','Conf file not found. Error writing to disk.',-1)
-
-=======
->>>>>>> ad042f31
 
     html_builder = builder_loading.get('html')()
     if touch:
